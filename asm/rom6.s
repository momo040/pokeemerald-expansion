	.include "asm/macros.inc"
	.include "constants/constants.inc"

	.syntax unified

	.text

	thumb_func_start npc_before_player_of_type
npc_before_player_of_type: @ 8135424
	push {r4,r5,lr}
	adds r5, r0, 0
	lsls r5, 24
	lsrs r5, 24
	ldr r4, =gUnknown_0203AB40
	adds r1, r4, 0x2
	adds r0, r4, 0
	bl GetXYCoordsOneStepInFrontOfPlayer
	bl PlayerGetZCoord
	strb r0, [r4, 0x4]
	ldrh r0, [r4]
	ldrh r1, [r4, 0x2]
	ldrb r2, [r4, 0x4]
	bl GetFieldObjectIdByXYZ
	lsls r0, 24
	lsrs r0, 24
	ldr r2, =gMapObjects
	lsls r1, r0, 3
	adds r1, r0
	lsls r1, 2
	adds r2, r1, r2
	ldrb r0, [r2, 0x5]
	cmp r0, r5
	bne _08135470
	ldr r1, =gScriptLastTalked
	ldrb r0, [r2, 0x8]
	strh r0, [r1]
	movs r0, 0x1
	b _08135472
	.pool
_08135470:
	movs r0, 0
_08135472:
	pop {r4,r5}
	pop {r1}
	bx r1
	thumb_func_end npc_before_player_of_type

	thumb_func_start oei_task_add
oei_task_add: @ 8135478
	push {lr}
	ldr r0, =gUnknown_0203AB40
	adds r1, r0, 0x2
	bl GetXYCoordsOneStepInFrontOfPlayer
	ldr r0, =task08_080C9820
	movs r1, 0x8
	bl CreateTask
	lsls r0, 24
	lsrs r0, 24
	pop {r1}
	bx r1
	.pool
	thumb_func_end oei_task_add

	thumb_func_start task08_080C9820
task08_080C9820: @ 813549C
	push {r4-r6,lr}
	lsls r0, 24
	lsrs r5, r0, 24
	adds r6, r5, 0
	bl ScriptContext2_Enable
	ldr r1, =gPlayerAvatar
	movs r0, 0x1
	strb r0, [r1, 0x6]
	ldrb r1, [r1, 0x5]
	lsls r0, r1, 3
	adds r0, r1
	lsls r0, 2
	ldr r1, =gMapObjects
	adds r4, r0, r1
	adds r0, r4, 0
	bl FieldObjectIsSpecialAnimOrDirectionSequenceAnimActive
	lsls r0, 24
	cmp r0, 0
	beq _081354D2
	adds r0, r4, 0
	bl FieldObjectClearAnimIfSpecialAnimFinished
	lsls r0, 24
	cmp r0, 0
	beq _0813551E
_081354D2:
	ldr r0, =gMapHeader
	ldrb r0, [r0, 0x17]
	cmp r0, 0x5
	bne _08135504
	movs r0, 0x3B
	bl FieldEffectStart
	ldr r0, =gTasks
	lsls r1, r5, 2
	adds r1, r5
	lsls r1, 3
	adds r1, r0
	ldr r0, =sub_8135578
	b _0813551C
	.pool
_08135504:
	bl sub_808C114
	adds r0, r4, 0
	movs r1, 0x39
	bl FieldObjectSetSpecialAnim
	ldr r0, =gTasks
	lsls r1, r6, 2
	adds r1, r6
	lsls r1, 3
	adds r1, r0
	ldr r0, =sub_813552C
_0813551C:
	str r0, [r1]
_0813551E:
	pop {r4-r6}
	pop {r0}
	bx r0
	.pool
	thumb_func_end task08_080C9820

	thumb_func_start sub_813552C
sub_813552C: @ 813552C
	push {r4,lr}
	lsls r0, 24
	lsrs r4, r0, 24
	ldr r0, =gPlayerAvatar
	ldrb r1, [r0, 0x5]
	lsls r0, r1, 3
	adds r0, r1
	lsls r0, 2
	ldr r1, =gMapObjects
	adds r0, r1
	bl FieldObjectCheckIfSpecialAnimFinishedOrInactive
	lsls r0, 24
	lsrs r0, 24
	cmp r0, 0x1
	bne _08135560
	movs r0, 0x3B
	bl FieldEffectStart
	ldr r0, =gTasks
	lsls r1, r4, 2
	adds r1, r4
	lsls r1, 3
	adds r1, r0
	ldr r0, =sub_8135578
	str r0, [r1]
_08135560:
	pop {r4}
	pop {r0}
	bx r0
	.pool
	thumb_func_end sub_813552C

	thumb_func_start sub_8135578
sub_8135578: @ 8135578
	push {r4-r7,lr}
	lsls r0, 24
	lsrs r7, r0, 24
	movs r0, 0x6
	bl FieldEffectActiveListContains
	lsls r0, 24
	lsrs r4, r0, 24
	cmp r4, 0
	bne _081355FC
	bl player_get_direction_lower_nybble
	ldr r6, =gFieldEffectArguments
	lsls r0, 24
	lsrs r0, 24
	str r0, [r6, 0x4]
	cmp r0, 0x1
	bne _0813559E
	str r4, [r6, 0x8]
_0813559E:
	ldr r1, [r6, 0x4]
	cmp r1, 0x2
	bne _081355A8
	movs r0, 0x1
	str r0, [r6, 0x8]
_081355A8:
	cmp r1, 0x3
	bne _081355B0
	movs r0, 0x2
	str r0, [r6, 0x8]
_081355B0:
	cmp r1, 0x4
	bne _081355B8
	movs r0, 0x3
	str r0, [r6, 0x8]
_081355B8:
	ldr r5, =gPlayerAvatar
	ldrb r0, [r5, 0x5]
	lsls r4, r0, 3
	adds r4, r0
	lsls r4, 2
	ldr r0, =gMapObjects
	adds r4, r0
	bl GetPlayerAvatarGraphicsIdByCurrentState
	adds r1, r0, 0
	lsls r1, 24
	lsrs r1, 24
	adds r0, r4, 0
	bl FieldObjectSetGraphicsId
	ldrb r1, [r5, 0x4]
	lsls r0, r1, 4
	adds r0, r1
	lsls r0, 2
	ldr r1, =gSprites
	adds r0, r1
	ldrb r1, [r6, 0x8]
	bl StartSpriteAnim
	movs r0, 0x6
	bl FieldEffectActiveListRemove
	ldr r1, =gTasks
	lsls r0, r7, 2
	adds r0, r7
	lsls r0, 3
	adds r0, r1
	ldr r1, =sub_813561C
	str r1, [r0]
_081355FC:
	pop {r4-r7}
	pop {r0}
	bx r0
	.pool
	thumb_func_end sub_8135578

	thumb_func_start sub_813561C
sub_813561C: @ 813561C
	push {r4,lr}
	adds r4, r0, 0
	lsls r4, 24
	lsrs r4, 24
	ldr r1, =gTasks
	lsls r0, r4, 2
	adds r0, r4
	lsls r0, 3
	adds r0, r1
	ldrh r1, [r0, 0x18]
	lsls r1, 16
	ldrh r0, [r0, 0x1A]
	orrs r1, r0
	bl _call_via_r1
	ldr r1, =gPlayerAvatar
	movs r0, 0
	strb r0, [r1, 0x6]
	adds r0, r4, 0
	bl DestroyTask
	pop {r4}
	pop {r0}
	bx r0
	.pool
	thumb_func_end sub_813561C

	thumb_func_start sub_8135654
sub_8135654: @ 8135654
	push {r4,lr}
	bl ShouldDoBrailleStrengthEffect
	lsls r0, 24
	cmp r0, 0
	beq _0813568C
	ldr r4, =gScriptResult
	bl brm_get_pokemon_selection
	lsls r0, 24
	lsrs r0, 24
	strh r0, [r4]
	ldr r1, =gUnknown_03005DB0
	ldr r0, =hm_add_c3_launch_phase_2
	str r0, [r1]
	ldr r1, =gUnknown_0203CEEC
	ldr r0, =sub_8179834
	b _081356A8
	.pool
_0813568C:
	movs r0, 0x56
	bl npc_before_player_of_type
	lsls r0, 24
	lsrs r0, 24
	cmp r0, 0x1
	beq _0813569E
	movs r0, 0
	b _081356AC
_0813569E:
	ldr r1, =gUnknown_03005DB0
	ldr r0, =hm_add_c3_launch_phase_2
	str r0, [r1]
	ldr r1, =gUnknown_0203CEEC
	ldr r0, =sub_81356C4
_081356A8:
	str r0, [r1]
	movs r0, 0x1
_081356AC:
	pop {r4}
	pop {r1}
	bx r1
	.pool
	thumb_func_end sub_8135654

	thumb_func_start sub_81356C4
sub_81356C4: @ 81356C4
	push {lr}
	bl brm_get_pokemon_selection
	ldr r1, =gFieldEffectArguments
	lsls r0, 24
	lsrs r0, 24
	str r0, [r1]
	ldr r0, =gUnknown_082907F0
	bl ScriptContext1_SetupScript
	pop {r0}
	bx r0
	.pool
	thumb_func_end sub_81356C4

	thumb_func_start oei_rocksmash
oei_rocksmash: @ 81356E4
	push {lr}
	bl oei_task_add
	lsls r0, 24
	lsrs r0, 24
	ldr r2, =gTasks
	lsls r1, r0, 2
	adds r1, r0
	lsls r1, 3
	adds r1, r2
	ldr r2, =sub_8135714
	lsrs r0, r2, 16
	strh r0, [r1, 0x18]
	strh r2, [r1, 0x1A]
	movs r0, 0x13
	bl IncrementGameStat
	movs r0, 0
	pop {r1}
	bx r1
	.pool
	thumb_func_end oei_rocksmash

	thumb_func_start sub_8135714
sub_8135714: @ 8135714
	push {lr}
	movs r0, 0x83
	bl PlaySE
	movs r0, 0x25
	bl FieldEffectActiveListRemove
	bl EnableBothScriptContexts
	pop {r0}
	bx r0
	thumb_func_end sub_8135714

	thumb_func_start sub_813572C
sub_813572C: @ 813572C
	push {lr}
	bl sub_80FE314
	lsls r0, 24
	lsrs r0, 24
	cmp r0, 0x1
	beq _0813573E
	movs r0, 0
	b _0813574C
_0813573E:
	ldr r1, =gUnknown_03005DB0
	ldr r0, =hm_add_c3_launch_phase_2
	str r0, [r1]
	ldr r1, =gUnknown_0203CEEC
	ldr r0, =hm2_dig
	str r0, [r1]
	movs r0, 0x1
_0813574C:
	pop {r1}
	bx r1
	.pool
	thumb_func_end sub_813572C

	thumb_func_start hm2_dig
hm2_dig: @ 8135760
	push {lr}
	bl flagmods_08054D70
	movs r0, 0x26
	bl FieldEffectStart
	bl brm_get_pokemon_selection
	ldr r1, =gFieldEffectArguments
	lsls r0, 24
	lsrs r0, 24
	str r0, [r1]
	pop {r0}
	bx r0
	.pool
	thumb_func_end hm2_dig

	thumb_func_start sub_8135780
sub_8135780: @ 8135780
	push {lr}
	bl oei_task_add
	lsls r0, 24
	lsrs r0, 24
	ldr r2, =gTasks
	lsls r1, r0, 2
	adds r1, r0
	lsls r1, 3
	adds r1, r2
	ldr r2, =sub_81357BC
	lsrs r0, r2, 16
	strh r0, [r1, 0x18]
	strh r2, [r1, 0x1A]
	bl ShouldDoBrailleDigEffect
	lsls r0, 24
	cmp r0, 0
	bne _081357AC
	movs r0, 0x1
	bl SetPlayerAvatarTransitionFlags
_081357AC:
	movs r0, 0
	pop {r1}
	bx r1
	.pool
	thumb_func_end sub_8135780

	thumb_func_start sub_81357BC
sub_81357BC: @ 81357BC
	push {r4,lr}
	movs r0, 0x26
	bl FieldEffectActiveListRemove
	bl ShouldDoBrailleDigEffect
	lsls r0, 24
	lsrs r4, r0, 24
	cmp r4, 0
	beq _081357D6
	bl DoBrailleDigEffect
	b _081357EE
_081357D6:
	ldr r0, =task08_080A1C44
	movs r1, 0x8
	bl CreateTask
	lsls r0, 24
	lsrs r0, 24
	ldr r2, =gTasks
	lsls r1, r0, 2
	adds r1, r0
	lsls r1, 3
	adds r1, r2
	strh r4, [r1, 0x8]
_081357EE:
	pop {r4}
	pop {r0}
	bx r0
	.pool
	thumb_func_end sub_81357BC

	thumb_func_start sub_81357FC
sub_81357FC: @ 81357FC
	push {r4-r6,lr}
	adds r4, r0, 0
	adds r6, r1, 0
	lsls r4, 24
	lsrs r4, 24
	ldr r5, =gUnknown_0203AB50
	ldr r0, =0x00000e88
	bl Alloc
	str r0, [r5]
	ldr r2, =0x00000809
	adds r0, r2
	movs r3, 0
	strb r4, [r0]
	ldr r0, [r5]
	movs r4, 0x80
	lsls r4, 4
	adds r1, r0, r4
	str r3, [r1]
	ldr r1, =0x00000e7c
	adds r0, r1
	movs r1, 0xFF
	strb r1, [r0]
	ldr r0, [r5]
	ldr r4, =0x00000e7d
	adds r0, r4
	strb r3, [r0]
	ldr r0, =gUnknown_0203AB48
	str r6, [r0]
	ldr r5, [r5]
	adds r2, r5, r2
	ldrb r2, [r2]
	cmp r2, 0x2
	beq _08135888
	cmp r2, 0x2
	bgt _08135864
	cmp r2, 0x1
	beq _0813586A
	b _081358C0
	.pool
_08135864:
	cmp r2, 0x3
	beq _081358A4
	b _081358C0
_0813586A:
	ldr r0, =0x00000804
	adds r1, r5, r0
	ldr r0, =gUnknown_085B269B
	str r0, [r1]
	ldr r4, =0x00000808
	adds r1, r5, r4
	movs r0, 0x2
	b _081358D2
	.pool
_08135888:
	ldr r1, =0x00000804
	adds r0, r5, r1
	ldr r1, =gUnknown_085B269D
	str r1, [r0]
	ldr r4, =0x00000808
	adds r0, r5, r4
	strb r2, [r0]
	b _081358D4
	.pool
_081358A4:
	ldr r0, =0x00000804
	adds r1, r5, r0
	ldr r0, =gUnknown_085B269F
	str r0, [r1]
	ldr r4, =0x00000808
	adds r1, r5, r4
	movs r0, 0x2
	b _081358D2
	.pool
_081358C0:
	ldr r0, =gUnknown_0203AB50
	ldr r1, [r0]
	ldr r0, =0x00000804
	adds r2, r1, r0
	ldr r0, =gUnknown_085B2698
	str r0, [r2]
	ldr r4, =0x00000808
	adds r1, r4
	movs r0, 0x3
_081358D2:
	strb r0, [r1]
_081358D4:
	ldr r0, =sub_813594C
	bl SetMainCallback2
	pop {r4-r6}
	pop {r0}
	bx r0
	.pool
	thumb_func_end sub_81357FC

	thumb_func_start sub_81358F4
sub_81358F4: @ 81358F4
	push {lr}
	ldr r1, =sub_8059D50
	movs r0, 0x1
	bl sub_81357FC
	pop {r0}
	bx r0
	.pool
	thumb_func_end sub_81358F4

	thumb_func_start sub_8135908
sub_8135908: @ 8135908
	push {lr}
	ldr r1, =c2_exit_to_overworld_2_switch
	movs r0, 0x2
	bl sub_81357FC
	pop {r0}
	bx r0
	.pool
	thumb_func_end sub_8135908

	thumb_func_start sub_813591C
sub_813591C: @ 813591C
	push {lr}
	bl RunTasks
	bl AnimateSprites
	bl BuildOamBuffer
	bl do_scheduled_bg_tilemap_copies_to_vram
	bl UpdatePaletteFade
	pop {r0}
	bx r0
	thumb_func_end sub_813591C

	thumb_func_start sub_8135938
sub_8135938: @ 8135938
	push {lr}
	bl LoadOam
	bl ProcessSpriteCopyRequests
	bl TransferPlttBuffer
	pop {r0}
	bx r0
	thumb_func_end sub_8135938

	thumb_func_start sub_813594C
sub_813594C: @ 813594C
	push {lr}
_0813594E:
	bl sub_81221EC
	lsls r0, 24
	lsrs r0, 24
	cmp r0, 0x1
	beq _08135972
	bl sub_8135978
	lsls r0, 24
	lsrs r0, 24
	cmp r0, 0x1
	beq _08135972
	bl sub_81221AC
	lsls r0, 24
	lsrs r0, 24
	cmp r0, 0x1
	bne _0813594E
_08135972:
	pop {r0}
	bx r0
	thumb_func_end sub_813594C

	thumb_func_start sub_8135978
sub_8135978: @ 8135978
	push {r4,lr}
	sub sp, 0x4
	ldr r0, =gMain
	movs r1, 0x87
	lsls r1, 3
	adds r0, r1
	ldrb r0, [r0]
	cmp r0, 0x12
	bls _0813598C
	b _08135BB8
_0813598C:
	lsls r0, 2
	ldr r1, =_081359A0
	adds r0, r1
	ldr r0, [r0]
	mov pc, r0
	.pool
	.align 2, 0
_081359A0:
	.4byte _081359EC
	.4byte _081359F6
	.4byte _08135A08
	.4byte _08135A0E
	.4byte _08135A30
	.4byte _08135A36
	.4byte _08135A54
	.4byte _08135A70
	.4byte _08135A8C
	.4byte _08135A9A
	.4byte _08135AC4
	.4byte _08135ADC
	.4byte _08135AFC
	.4byte _08135B02
	.4byte _08135B14
	.4byte _08135B1A
	.4byte _08135B64
	.4byte _08135B6A
	.4byte _08135B84
_081359EC:
	bl SetVBlankHBlankCallbacksToNull
	bl clear_scheduled_bg_copies_to_vram
	b _08135B9E
_081359F6:
	bl remove_some_task
	ldr r1, =gMain
	movs r0, 0x87
	lsls r0, 3
	adds r1, r0
	b _08135BA6
	.pool
_08135A08:
	bl FreeAllSpritePalettes
	b _08135B9E
_08135A0E:
	bl ResetPaletteFade
	ldr r2, =gPaletteFade
	ldrb r0, [r2, 0x8]
	movs r1, 0x80
	orrs r0, r1
	strb r0, [r2, 0x8]
	ldr r1, =gMain
	movs r0, 0x87
	lsls r0, 3
	adds r1, r0
	b _08135BA6
	.pool
_08135A30:
	bl ResetSpriteData
	b _08135B9E
_08135A36:
	ldr r0, =gUnknown_0203AB50
	ldr r0, [r0]
	ldr r1, =0x00000809
	adds r0, r1
	ldrb r0, [r0]
	cmp r0, 0x1
	bne _08135A46
	b _08135B9E
_08135A46:
	bl ResetTasks
	b _08135B9E
	.pool
_08135A54:
	bl sub_8135BDC
	ldr r0, =gUnknown_0203AB50
	ldr r0, [r0]
	ldr r1, =0x00000e7e
	adds r0, r1
	movs r1, 0
	strh r1, [r0]
	b _08135B9E
	.pool
_08135A70:
	bl sub_8135C38
	lsls r0, 24
	cmp r0, 0
	bne _08135A7C
	b _08135BD0
_08135A7C:
	ldr r1, =gMain
	movs r0, 0x87
	lsls r0, 3
	adds r1, r0
	b _08135BA6
	.pool
_08135A8C:
	bl sub_813625C
	bl sub_81362E0
	bl sub_8136344
	b _08135B9E
_08135A9A:
	movs r0, 0x38
	movs r1, 0x40
	movs r2, 0
	bl sub_8136444
	ldr r1, =gUnknown_0203AB50
	ldr r1, [r1]
	ldr r2, =0x00000e74
	adds r1, r2
	strb r0, [r1]
	ldr r1, =gMain
	movs r0, 0x87
	lsls r0, 3
	adds r1, r0
	b _08135BA6
	.pool
_08135AC4:
	ldr r0, =gUnknown_0203AB50
	ldr r0, [r0]
	ldr r1, =0x00000e75
	adds r0, r1
	movs r1, 0x7
	bl sub_8122344
	b _08135B9E
	.pool
_08135ADC:
	ldr r0, =gUnknown_0203AB48
	ldrh r0, [r0, 0x4]
	ldr r1, =0x00001005
	bl sub_8136110
	ldr r1, =gMain
	movs r0, 0x87
	lsls r0, 3
	adds r1, r0
	b _08135BA6
	.pool
_08135AFC:
	bl sub_8135D24
	b _08135B9E
_08135B02:
	bl sub_8135E2C
	ldr r1, =gMain
	movs r0, 0x87
	lsls r0, 3
	adds r1, r0
	b _08135BA6
	.pool
_08135B14:
	bl sub_81363BC
	b _08135B9E
_08135B1A:
	ldr r0, =sub_81365C8
	movs r1, 0
	bl CreateTask
	adds r4, r0, 0
	lsls r4, 24
	lsrs r4, 24
	ldr r0, =gUnknown_03006310
	ldr r2, =gUnknown_0203AB48
	ldrh r1, [r2, 0x6]
	ldrh r2, [r2, 0x4]
	bl ListMenuInit
	ldr r2, =gTasks
	lsls r1, r4, 2
	adds r1, r4
	lsls r1, 3
	adds r1, r2
	lsls r0, 24
	lsrs r0, 24
	strh r0, [r1, 0x8]
	ldr r1, =gMain
	movs r0, 0x87
	lsls r0, 3
	adds r1, r0
	b _08135BA6
	.pool
_08135B64:
	bl sub_8135DAC
	b _08135B9E
_08135B6A:
	movs r0, 0x1
	negs r0, r0
	movs r1, 0x10
	movs r2, 0
	bl BlendPalettes
	ldr r1, =gMain
	movs r0, 0x87
	lsls r0, 3
	adds r1, r0
	b _08135BA6
	.pool
_08135B84:
	movs r0, 0x1
	negs r0, r0
	movs r1, 0
	str r1, [sp]
	movs r2, 0x10
	movs r3, 0
	bl BeginNormalPaletteFade
	ldr r2, =gPaletteFade
	ldrb r1, [r2, 0x8]
	movs r0, 0x7F
	ands r0, r1
	strb r0, [r2, 0x8]
_08135B9E:
	ldr r1, =gMain
	movs r2, 0x87
	lsls r2, 3
	adds r1, r2
_08135BA6:
	ldrb r0, [r1]
	adds r0, 0x1
	strb r0, [r1]
	b _08135BD0
	.pool
_08135BB8:
	ldr r0, =sub_8135938
	bl SetVBlankCallback
	ldr r0, =sub_813591C
	bl SetMainCallback2
	movs r0, 0x1
	b _08135BD2
	.pool
_08135BD0:
	movs r0, 0
_08135BD2:
	add sp, 0x4
	pop {r4}
	pop {r1}
	bx r1
	thumb_func_end sub_8135978

	thumb_func_start sub_8135BDC
sub_8135BDC: @ 8135BDC
	push {lr}
	bl sub_8121DA0
	movs r0, 0
	bl ResetBgsAndClearDma3BusyFlags
	ldr r1, =gUnknown_085B2620
	movs r0, 0
	movs r2, 0x3
	bl InitBgsFromTemplates
	ldr r0, =gUnknown_0203AB50
	ldr r1, [r0]
	movs r0, 0x2
	bl SetBgTilemapBuffer
	bl sub_8121E10
	movs r0, 0x2
	bl schedule_bg_copy_tilemap_to_vram
	movs r1, 0x82
	lsls r1, 5
	movs r0, 0
	bl SetGpuReg
	movs r0, 0
	bl ShowBg
	movs r0, 0x1
	bl ShowBg
	movs r0, 0x2
	bl ShowBg
	movs r0, 0x50
	movs r1, 0
	bl SetGpuReg
	pop {r0}
	bx r0
	.pool
	thumb_func_end sub_8135BDC

	thumb_func_start sub_8135C38
sub_8135C38: @ 8135C38
	push {r4,lr}
	sub sp, 0x4
	ldr r0, =gUnknown_0203AB50
	ldr r0, [r0]
	ldr r1, =0x00000e7e
	adds r0, r1
	movs r1, 0
	ldrsh r0, [r0, r1]
	cmp r0, 0x5
	bhi _08135D18
	lsls r0, 2
	ldr r1, =_08135C64
	adds r0, r1
	ldr r0, [r0]
	mov pc, r0
	.pool
	.align 2, 0
_08135C64:
	.4byte _08135C7C
	.4byte _08135C98
	.4byte _08135CBC
	.4byte _08135CCC
	.4byte _08135CD8
	.4byte _08135CFC
_08135C7C:
	bl reset_temp_tile_data_buffers
	ldr r1, =gUnknown_08D9B2B4
	movs r0, 0
	str r0, [sp]
	movs r0, 0x2
	movs r2, 0
	movs r3, 0
	bl decompress_and_copy_tile_data_to_vram
	b _08135CDE
	.pool
_08135C98:
	bl free_temp_tile_data_buffers_if_possible
	lsls r0, 24
	lsrs r0, 24
	cmp r0, 0x1
	beq _08135D18
	ldr r0, =gUnknown_08D9B7C8
	ldr r4, =gUnknown_0203AB50
	ldr r1, [r4]
	bl LZDecompressWram
	ldr r1, [r4]
	b _08135CE2
	.pool
_08135CBC:
	ldr r0, =gUnknown_08D9B470
	movs r1, 0
	movs r2, 0xC0
	bl LoadCompressedPalette
	b _08135CDE
	.pool
_08135CCC:
	ldr r0, =gUnknown_085B26F4
	bl LoadCompressedObjectPic
	b _08135CDE
	.pool
_08135CD8:
	ldr r0, =gUnknown_085B26FC
	bl LoadCompressedObjectPalette
_08135CDE:
	ldr r0, =gUnknown_0203AB50
	ldr r1, [r0]
_08135CE2:
	ldr r0, =0x00000e7e
	adds r1, r0
	ldrh r0, [r1]
	adds r0, 0x1
	strh r0, [r1]
	b _08135D18
	.pool
_08135CFC:
	bl sub_8122328
	ldr r0, =gUnknown_0203AB50
	ldr r0, [r0]
	ldr r1, =0x00000e7e
	adds r0, r1
	movs r1, 0
	strh r1, [r0]
	movs r0, 0x1
	b _08135D1A
	.pool
_08135D18:
	movs r0, 0
_08135D1A:
	add sp, 0x4
	pop {r4}
	pop {r1}
	bx r1
	thumb_func_end sub_8135C38

	thumb_func_start sub_8135D24
sub_8135D24: @ 8135D24
	push {r4,lr}
	ldr r0, =gUnknown_085B2748
	bl InitWindows
	bl DeactivateAllTextPrinters
	movs r0, 0
	movs r1, 0x1
	movs r2, 0xE0
	bl sub_809882C
	movs r0, 0
	movs r1, 0xA
	movs r2, 0xD0
	bl copy_textbox_border_tile_patterns_to_vram
	ldr r0, =gUnknown_0860F074
	movs r1, 0xF0
	movs r2, 0x20
	bl LoadPalette
	movs r4, 0
_08135D50:
	adds r0, r4, 0
	movs r1, 0
	bl FillWindowPixelBuffer
	adds r0, r4, 0x1
	lsls r0, 24
	lsrs r4, r0, 24
	cmp r4, 0xA
	bls _08135D50
	movs r0, 0
	bl schedule_bg_copy_tilemap_to_vram
	movs r0, 0x1
	bl schedule_bg_copy_tilemap_to_vram
	pop {r4}
	pop {r0}
	bx r0
	.pool
	thumb_func_end sub_8135D24

	thumb_func_start sub_8135D7C
sub_8135D7C: @ 8135D7C
	push {r4,lr}
	sub sp, 0x14
	lsls r0, 24
	lsrs r0, 24
	lsls r2, 24
	lsrs r2, 24
	movs r4, 0
	str r4, [sp]
	str r4, [sp, 0x4]
	ldr r3, =gUnknown_085B271C
	str r3, [sp, 0x8]
	str r4, [sp, 0xC]
	str r1, [sp, 0x10]
	movs r1, 0x1
	movs r3, 0x1
	bl AddTextPrinterParametrized2
	add sp, 0x14
	pop {r4}
	pop {r0}
	bx r0
	.pool
	thumb_func_end sub_8135D7C

	thumb_func_start sub_8135DAC
sub_8135DAC: @ 8135DAC
	push {r4,lr}
	ldr r0, =0x00000111
	bl ItemId_GetItem
	adds r4, r0, 0
	movs r0, 0x1
	adds r1, r4, 0
	movs r2, 0x48
	bl GetStringCenterAlignXOffset
	adds r2, r0, 0
	movs r0, 0
	adds r1, r4, 0
	bl sub_8135D7C
	ldr r1, =gText_Spicy
	movs r0, 0x2
	movs r2, 0
	bl sub_8135D7C
	ldr r1, =gText_Dry
	movs r0, 0x3
	movs r2, 0
	bl sub_8135D7C
	ldr r1, =gText_Sweet
	movs r0, 0x4
	movs r2, 0
	bl sub_8135D7C
	ldr r1, =gText_Bitter
	movs r0, 0x5
	movs r2, 0
	bl sub_8135D7C
	ldr r1, =gText_Sour
	movs r0, 0x6
	movs r2, 0
	bl sub_8135D7C
	movs r4, 0
_08135DFE:
	adds r0, r4, 0
	bl PutWindowTilemap
	adds r0, r4, 0x1
	lsls r0, 24
	lsrs r4, r0, 24
	cmp r4, 0x7
	bls _08135DFE
	pop {r4}
	pop {r0}
	bx r0
	.pool
	thumb_func_end sub_8135DAC

	thumb_func_start sub_8135E2C
sub_8135E2C: @ 8135E2C
	push {r4-r7,lr}
	movs r6, 0
	ldr r1, =gUnknown_0203AB50
	ldr r0, [r1]
	ldr r2, =0x0000080a
	adds r0, r2
	ldrb r0, [r0]
	subs r0, 0x1
	cmp r6, r0
	bge _08135E7C
	adds r5, r1, 0
_08135E42:
	lsls r4, r6, 5
	ldr r3, =0x00000954
	adds r4, r3
	ldr r0, [r5]
	adds r0, r4
	adds r1, r6, 0
	bl sub_8135F04
	ldr r1, [r5]
	lsls r2, r6, 3
	ldr r7, =0x0000080c
	adds r0, r1, r7
	adds r0, r2
	adds r4, r1, r4
	str r4, [r0]
	movs r3, 0x81
	lsls r3, 4
	adds r0, r1, r3
	adds r0, r2
	str r6, [r0]
	adds r0, r6, 0x1
	lsls r0, 16
	lsrs r6, r0, 16
	ldr r4, =0x0000080a
	adds r1, r4
	ldrb r0, [r1]
	subs r0, 0x1
	cmp r6, r0
	blt _08135E42
_08135E7C:
	ldr r5, =gUnknown_0203AB50
	lsls r4, r6, 5
	ldr r7, =0x00000954
	adds r4, r7
	ldr r0, [r5]
	adds r0, r4
	ldr r1, =gText_StowCase
	bl StringCopy
	ldr r1, [r5]
	lsls r2, r6, 3
	ldr r3, =0x0000080c
	adds r0, r1, r3
	adds r0, r2
	adds r4, r1, r4
	str r4, [r0]
	movs r0, 0x81
	lsls r0, 4
	adds r1, r0
	adds r1, r2
	movs r0, 0x2
	negs r0, r0
	str r0, [r1]
	ldr r2, =gUnknown_03006310
	adds r1, r2, 0
	ldr r0, =gUnknown_085B27B0
	ldm r0!, {r4,r6,r7}
	stm r1!, {r4,r6,r7}
	ldm r0!, {r4,r6,r7}
	stm r1!, {r4,r6,r7}
	ldrb r1, [r2, 0x17]
	movs r0, 0x40
	negs r0, r0
	ands r0, r1
	movs r1, 0x7
	orrs r0, r1
	strb r0, [r2, 0x17]
	ldr r1, [r5]
	ldr r4, =0x0000080a
	adds r0, r1, r4
	ldrb r0, [r0]
	strh r0, [r2, 0xC]
	adds r3, r1, r3
	str r3, [r2]
	ldr r6, =0x0000080b
	adds r1, r6
	ldrb r0, [r1]
	strh r0, [r2, 0xE]
	pop {r4-r7}
	pop {r0}
	bx r0
	.pool
	thumb_func_end sub_8135E2C

	thumb_func_start sub_8135F04
sub_8135F04: @ 8135F04
	push {r4-r6,lr}
	lsls r1, 16
	ldr r2, =gSaveBlock1Ptr
	lsrs r1, 13
	ldr r3, =0x00000848
	adds r1, r3
	ldr r5, [r2]
	adds r5, r1
	ldr r2, =gPokeblockNames
	ldrb r1, [r5]
	lsls r1, 2
	adds r1, r2
	ldr r1, [r1]
	bl StringCopy
	adds r4, r0, 0
	movs r0, 0xFC
	strb r0, [r4]
	adds r4, 0x1
	movs r0, 0x12
	strb r0, [r4]
	adds r4, 0x1
	movs r0, 0x57
	strb r0, [r4]
	adds r4, 0x1
	ldr r6, =gStringVar1
	adds r0, r5, 0
	bl sub_8136EA4
	adds r1, r0, 0
	lsls r1, 24
	lsrs r1, 24
	adds r0, r6, 0
	movs r2, 0
	movs r3, 0x3
	bl ConvertIntToDecimalStringN
	ldr r1, =gText_LvVar1
	adds r0, r4, 0
	bl StringExpandPlaceholders
	pop {r4-r6}
	pop {r0}
	bx r0
	.pool
	thumb_func_end sub_8135F04

	thumb_func_start sub_8135F70
sub_8135F70: @ 8135F70
	push {r4,lr}
	adds r4, r0, 0
	lsls r1, 24
	lsrs r1, 24
	cmp r1, 0x1
	beq _08135F9C
	movs r0, 0x5
	bl PlaySE
	ldr r2, =gSprites
	ldr r0, =gUnknown_0203AB50
	ldr r0, [r0]
	ldr r1, =0x00000e74
	adds r0, r1
	ldrb r1, [r0]
	lsls r0, r1, 4
	adds r0, r1
	lsls r0, 2
	adds r2, 0x1C
	adds r0, r2
	ldr r1, =sub_8136470
	str r1, [r0]
_08135F9C:
	ldr r0, =gUnknown_0203AB50
	ldr r0, [r0]
	ldr r1, =0x00000e7d
	adds r0, r1
	ldrb r0, [r0]
	cmp r0, 0
	bne _08135FB0
	adds r0, r4, 0
	bl sub_8135FCC
_08135FB0:
	pop {r4}
	pop {r0}
	bx r0
	.pool
	thumb_func_end sub_8135F70

	thumb_func_start sub_8135FCC
sub_8135FCC: @ 8135FCC
	push {r4-r7,lr}
	mov r7, r8
	push {r7}
	sub sp, 0xC
	adds r4, r0, 0
	movs r0, 0x7
	movs r1, 0
	bl FillWindowPixelBuffer
	movs r0, 0x2
	negs r0, r0
	cmp r4, r0
	beq _081360A0
	ldr r1, =gSaveBlock1Ptr
	lsls r0, r4, 3
	ldr r2, =0x00000848
	adds r0, r2
	ldr r1, [r1]
	adds r1, r0
	mov r8, r1
	add r1, sp, 0x8
	movs r0, 0x17
	strh r0, [r1]
	movs r0, 0x18
	strh r0, [r1, 0x2]
	movs r5, 0
	adds r6, r1, 0
_08136002:
	adds r4, r5, 0x1
	lsls r1, r4, 24
	lsrs r1, 24
	mov r0, r8
	bl sub_8136F9C
	lsls r0, 16
	adds r7, r4, 0
	cmp r0, 0
	ble _0813602C
	lsls r1, r5, 12
	adds r0, r1, 0
	adds r0, 0x17
	strh r0, [r6]
	adds r1, 0x18
	strh r1, [r6, 0x2]
	b _08136032
	.pool
_0813602C:
	movs r0, 0xF
	strh r0, [r6]
	strh r0, [r6, 0x2]
_08136032:
	adds r0, r5, 0
	movs r1, 0x3
	bl __udivsi3
	lsls r0, 24
	lsrs r0, 24
	lsls r4, r0, 1
	adds r4, r0
	lsls r4, 1
	adds r4, 0x1
	lsls r4, 24
	lsrs r4, 24
	adds r0, r5, 0
	movs r1, 0x3
	bl __umodsi3
	adds r3, r0, 0
	lsls r3, 25
	movs r0, 0xD0
	lsls r0, 20
	adds r3, r0
	lsrs r3, 24
	movs r0, 0x1
	str r0, [sp]
	movs r0, 0x2
	str r0, [sp, 0x4]
	add r1, sp, 0x8
	adds r2, r4, 0
	bl CopyToBgTilemapBufferRect
	lsls r0, r7, 24
	lsrs r5, r0, 24
	cmp r5, 0x4
	bls _08136002
	ldr r4, =gStringVar1
	mov r0, r8
	bl sub_8136EDC
	adds r1, r0, 0
	lsls r1, 24
	lsrs r1, 24
	adds r0, r4, 0
	movs r2, 0x1
	movs r3, 0x2
	bl ConvertIntToDecimalStringN
	movs r0, 0x7
	adds r1, r4, 0
	movs r2, 0x4
	bl sub_8135D7C
	b _081360F8
	.pool
_081360A0:
	add r0, sp, 0x8
	movs r1, 0xF
	strh r1, [r0]
	strh r1, [r0, 0x2]
	movs r5, 0
_081360AA:
	adds r0, r5, 0
	movs r1, 0x3
	bl __udivsi3
	lsls r0, 24
	lsrs r0, 24
	lsls r4, r0, 1
	adds r4, r0
	lsls r4, 1
	adds r4, 0x1
	lsls r4, 24
	lsrs r4, 24
	adds r0, r5, 0
	movs r1, 0x3
	bl __umodsi3
	adds r3, r0, 0
	lsls r3, 25
	movs r2, 0xD0
	lsls r2, 20
	adds r3, r2
	lsrs r3, 24
	movs r0, 0x1
	str r0, [sp]
	movs r0, 0x2
	str r0, [sp, 0x4]
	add r1, sp, 0x8
	adds r2, r4, 0
	bl CopyToBgTilemapBufferRect
	adds r0, r5, 0x1
	lsls r0, 24
	lsrs r5, r0, 24
	cmp r5, 0x4
	bls _081360AA
	movs r0, 0x7
	movs r1, 0x2
	bl CopyWindowToVram
_081360F8:
	movs r0, 0
	bl schedule_bg_copy_tilemap_to_vram
	movs r0, 0x2
	bl schedule_bg_copy_tilemap_to_vram
	add sp, 0xC
	pop {r3}
	mov r8, r3
	pop {r4-r7}
	pop {r0}
	bx r0
	thumb_func_end sub_8135FCC

	thumb_func_start sub_8136110
sub_8136110: @ 8136110
	push {lr}
	sub sp, 0x8
	adds r3, r0, 0
	lsls r3, 16
	lsls r1, 16
	lsrs r1, 16
	lsrs r3, 15
	adds r3, 0x1
	lsls r3, 24
	lsrs r3, 24
	movs r0, 0xE
	str r0, [sp]
	movs r0, 0x2
	str r0, [sp, 0x4]
	movs r2, 0xF
	bl FillBgTilemapBufferRect_Palette0
	movs r0, 0x2
	bl schedule_bg_copy_tilemap_to_vram
	add sp, 0x8
	pop {r0}
	bx r0
	thumb_func_end sub_8136110

	thumb_func_start sub_8136140
sub_8136140: @ 8136140
	push {r4-r7,lr}
	mov r7, r9
	mov r6, r8
	push {r6,r7}
	movs r2, 0
_0813614A:
	adds r1, r2, 0x1
	lsls r0, r1, 16
	lsrs r6, r0, 16
	mov r12, r1
	cmp r6, 0x27
	bhi _08136192
	ldr r0, =gSaveBlock1Ptr
	mov r9, r0
	lsls r7, r2, 3
	ldr r1, =0x00000848
	mov r8, r1
_08136160:
	mov r0, r9
	ldr r2, [r0]
	adds r0, r2, r7
	add r0, r8
	ldrb r0, [r0]
	cmp r0, 0
	bne _08136188
	ldr r1, =0x00000848
	adds r2, r1
	adds r3, r2, r7
	ldr r4, [r3]
	ldr r5, [r3, 0x4]
	lsls r0, r6, 3
	adds r2, r0
	ldr r0, [r2]
	ldr r1, [r2, 0x4]
	str r0, [r3]
	str r1, [r3, 0x4]
	str r4, [r2]
	str r5, [r2, 0x4]
_08136188:
	adds r0, r6, 0x1
	lsls r0, 16
	lsrs r6, r0, 16
	cmp r6, 0x27
	bls _08136160
_08136192:
	mov r1, r12
	lsls r0, r1, 16
	lsrs r2, r0, 16
	cmp r2, 0x26
	bls _0813614A
	pop {r3,r4}
	mov r8, r3
	mov r9, r4
	pop {r4-r7}
	pop {r0}
	bx r0
	.pool
	thumb_func_end sub_8136140

	thumb_func_start sub_81361B0
sub_81361B0: @ 81361B0
	push {r4-r7,lr}
	adds r4, r0, 0
	adds r5, r1, 0
	ldr r0, =gSaveBlock1Ptr
	ldr r0, [r0]
	ldr r1, =0x00000848
	adds r6, r0, r1
	cmp r4, r5
	beq _08136246
	movs r0, 0x8
	bl Alloc
	adds r7, r0, 0
	lsls r0, r4, 3
	adds r0, r6
	ldr r1, [r0, 0x4]
	ldr r0, [r0]
	str r0, [r7]
	str r1, [r7, 0x4]
	cmp r5, r4
	bls _0813620C
	subs r5, 0x1
	lsls r3, r4, 16
	lsls r0, r5, 16
	asrs r1, r0, 16
	cmp r3, r0
	bge _08136234
	adds r4, r1, 0
_081361E8:
	asrs r3, 16
	lsls r2, r3, 3
	adds r2, r6
	ldr r0, [r2, 0x8]
	ldr r1, [r2, 0xC]
	str r0, [r2]
	str r1, [r2, 0x4]
	adds r3, 0x1
	lsls r3, 16
	asrs r0, r3, 16
	cmp r0, r4
	blt _081361E8
	b _08136234
	.pool
_0813620C:
	lsls r3, r4, 16
	lsls r0, r5, 16
	asrs r1, r0, 16
	cmp r3, r0
	ble _08136234
	adds r4, r1, 0
_08136218:
	asrs r3, 16
	lsls r2, r3, 3
	adds r2, r6
	adds r0, r2, 0
	subs r0, 0x8
	ldr r1, [r0, 0x4]
	ldr r0, [r0]
	str r0, [r2]
	str r1, [r2, 0x4]
	subs r3, 0x1
	lsls r3, 16
	asrs r0, r3, 16
	cmp r0, r4
	bgt _08136218
_08136234:
	lsls r2, r5, 3
	adds r2, r6
	ldr r0, [r7]
	ldr r1, [r7, 0x4]
	str r0, [r2]
	str r1, [r2, 0x4]
	adds r0, r7, 0
	bl Free
_08136246:
	pop {r4-r7}
	pop {r0}
	bx r0
	thumb_func_end sub_81361B0

	thumb_func_start sub_813624C
sub_813624C: @ 813624C
	ldr r1, =gUnknown_0203AB48
	movs r0, 0
	strh r0, [r1, 0x4]
	strh r0, [r1, 0x6]
	bx lr
	.pool
	thumb_func_end sub_813624C

	thumb_func_start sub_813625C
sub_813625C: @ 813625C
	push {r4,r5,lr}
	bl sub_8136140
	ldr r0, =gUnknown_0203AB50
	ldr r0, [r0]
	ldr r1, =0x0000080a
	adds r0, r1
	movs r1, 0
	strb r1, [r0]
	movs r2, 0
	ldr r5, =gSaveBlock1Ptr
	ldr r4, =0x00000848
_08136274:
	ldr r0, [r5]
	lsls r1, r2, 3
	adds r0, r1
	adds r0, r4
	ldrb r0, [r0]
	ldr r3, =gUnknown_0203AB50
	cmp r0, 0
	beq _08136290
	ldr r1, [r3]
	ldr r0, =0x0000080a
	adds r1, r0
	ldrb r0, [r1]
	adds r0, 0x1
	strb r0, [r1]
_08136290:
	adds r0, r2, 0x1
	lsls r0, 16
	lsrs r2, r0, 16
	cmp r2, 0x27
	bls _08136274
	ldr r0, [r3]
	ldr r2, =0x0000080a
	adds r0, r2
	ldrb r1, [r0]
	adds r1, 0x1
	strb r1, [r0]
	ldr r0, [r3]
	adds r2, r0, r2
	ldrb r2, [r2]
	cmp r2, 0x9
	bls _081362D0
	ldr r2, =0x0000080b
	adds r1, r0, r2
	movs r0, 0x9
	strb r0, [r1]
	b _081362D6
	.pool
_081362D0:
	ldr r1, =0x0000080b
	adds r0, r1
	strb r2, [r0]
_081362D6:
	pop {r4,r5}
	pop {r0}
	bx r0
	.pool
	thumb_func_end sub_813625C

	thumb_func_start sub_81362E0
sub_81362E0: @ 81362E0
	push {r4,r5,lr}
	ldr r0, =gUnknown_0203AB48
	ldrh r1, [r0, 0x6]
	adds r3, r0, 0
	ldr r4, =gUnknown_0203AB50
	cmp r1, 0
	beq _08136308
	ldrh r0, [r3, 0x6]
	ldr r1, [r4]
	ldr r5, =0x0000080b
	adds r2, r1, r5
	ldrb r2, [r2]
	adds r0, r2
	subs r5, 0x1
	adds r1, r5
	ldrb r1, [r1]
	cmp r0, r1
	ble _08136308
	subs r0, r1, r2
	strh r0, [r3, 0x6]
_08136308:
	adds r2, r3, 0
	ldrh r1, [r2, 0x6]
	ldrh r0, [r2, 0x4]
	adds r1, r0
	ldr r0, [r4]
	ldr r4, =0x0000080a
	adds r0, r4
	ldrb r0, [r0]
	cmp r1, r0
	blt _0813633C
	adds r1, r0, 0
	cmp r1, 0
	bne _08136338
	strh r1, [r2, 0x4]
	b _0813633C
	.pool
_08136338:
	subs r0, 0x1
	strh r0, [r3, 0x4]
_0813633C:
	pop {r4,r5}
	pop {r0}
	bx r0
	thumb_func_end sub_81362E0

	thumb_func_start sub_8136344
sub_8136344: @ 8136344
	push {r4-r7,lr}
	ldr r0, =gUnknown_0203AB48
	ldrh r1, [r0, 0x4]
	adds r5, r0, 0
	cmp r1, 0x4
	bls _081363A4
	movs r4, 0
	ldrh r0, [r5, 0x4]
	subs r0, 0x4
	cmp r4, r0
	bge _081363A4
	ldrh r2, [r5, 0x6]
	ldr r6, =gUnknown_0203AB50
	ldr r0, [r6]
	ldr r3, =0x0000080b
	adds r1, r0, r3
	ldrb r1, [r1]
	adds r2, r1
	ldr r7, =0x0000080a
	adds r0, r7
	ldrb r0, [r0]
	cmp r2, r0
	beq _081363A4
	adds r3, r5, 0
_08136374:
	ldrh r0, [r3, 0x4]
	subs r0, 0x1
	strh r0, [r3, 0x4]
	ldrh r0, [r3, 0x6]
	adds r0, 0x1
	strh r0, [r3, 0x6]
	adds r0, r4, 0x1
	lsls r0, 24
	lsrs r4, r0, 24
	ldrh r0, [r3, 0x4]
	subs r0, 0x4
	cmp r4, r0
	bge _081363A4
	ldrh r2, [r5, 0x6]
	ldr r1, [r6]
	ldr r7, =0x0000080b
	adds r0, r1, r7
	ldrb r0, [r0]
	adds r2, r0
	ldr r0, =0x0000080a
	adds r1, r0
	ldrb r1, [r1]
	cmp r2, r1
	bne _08136374
_081363A4:
	pop {r4-r7}
	pop {r0}
	bx r0
	.pool
	thumb_func_end sub_8136344

	thumb_func_start sub_81363BC
sub_81363BC: @ 81363BC
	push {r4,lr}
	sub sp, 0x10
	ldr r4, =gUnknown_0203AB50
	ldr r1, [r4]
	ldr r2, =0x00000e7c
	adds r0, r1, r2
	ldrb r0, [r0]
	cmp r0, 0xFF
	bne _081363FC
	ldr r2, =0x0000080a
	adds r0, r1, r2
	ldrb r0, [r0]
	adds r2, 0x1
	adds r1, r2
	ldrb r1, [r1]
	subs r0, r1
	str r0, [sp]
	ldr r0, =0x00000456
	str r0, [sp, 0x4]
	str r0, [sp, 0x8]
	ldr r0, =gUnknown_0203AB4E
	str r0, [sp, 0xC]
	movs r0, 0x2
	movs r1, 0xB0
	movs r2, 0x8
	movs r3, 0x98
	bl AddScrollIndicatorArrowPairParametrized
	ldr r1, [r4]
	ldr r2, =0x00000e7c
	adds r1, r2
	strb r0, [r1]
_081363FC:
	add sp, 0x10
	pop {r4}
	pop {r0}
	bx r0
	.pool
	thumb_func_end sub_81363BC

	thumb_func_start sub_8136418
sub_8136418: @ 8136418
	push {r4,lr}
	ldr r4, =gUnknown_0203AB50
	ldr r0, [r4]
	ldr r2, =0x00000e7c
	adds r1, r0, r2
	ldrb r0, [r1]
	cmp r0, 0xFF
	beq _08136436
	bl RemoveScrollIndicatorArrowPair
	ldr r0, [r4]
	ldr r1, =0x00000e7c
	adds r0, r1
	movs r1, 0xFF
	strb r1, [r0]
_08136436:
	pop {r4}
	pop {r0}
	bx r0
	.pool
	thumb_func_end sub_8136418

	thumb_func_start sub_8136444
sub_8136444: @ 8136444
	push {r4,r5,lr}
	adds r4, r0, 0
	adds r5, r1, 0
	adds r3, r2, 0
	lsls r3, 24
	lsrs r3, 24
	ldr r0, =gUnknown_085B2704
	lsls r4, 16
	asrs r4, 16
	lsls r5, 16
	asrs r5, 16
	adds r1, r4, 0
	adds r2, r5, 0
	bl CreateSprite
	lsls r0, 24
	lsrs r0, 24
	pop {r4,r5}
	pop {r1}
	bx r1
	.pool
	thumb_func_end sub_8136444

	thumb_func_start sub_8136470
sub_8136470: @ 8136470
	push {r4,r5,lr}
	adds r4, r0, 0
	movs r1, 0x2E
	ldrsh r0, [r4, r1]
	cmp r0, 0x1
	ble _08136480
	movs r0, 0
	strh r0, [r4, 0x2E]
_08136480:
	movs r0, 0x2E
	ldrsh r5, [r4, r0]
	cmp r5, 0
	beq _0813648E
	cmp r5, 0x1
	beq _081364B4
	b _081364E0
_0813648E:
	ldrb r1, [r4, 0x1]
	movs r0, 0x4
	negs r0, r0
	ands r0, r1
	movs r1, 0x1
	orrs r0, r1
	strb r0, [r4, 0x1]
	ldr r0, =gUnknown_085B26F0
	str r0, [r4, 0x10]
	adds r0, r4, 0
	bl InitSpriteAffineAnim
	movs r0, 0x1
	strh r0, [r4, 0x2E]
	strh r5, [r4, 0x30]
	b _081364E0
	.pool
_081364B4:
	ldrh r0, [r4, 0x30]
	adds r0, 0x1
	movs r2, 0
	strh r0, [r4, 0x30]
	lsls r0, 16
	asrs r0, 16
	cmp r0, 0xB
	ble _081364E0
	ldrb r1, [r4, 0x1]
	movs r0, 0x4
	negs r0, r0
	ands r0, r1
	strb r0, [r4, 0x1]
	strh r2, [r4, 0x2E]
	strh r2, [r4, 0x30]
	ldrb r0, [r4, 0x3]
	lsls r0, 26
	lsrs r0, 27
	bl FreeOamMatrix
	ldr r0, =SpriteCallbackDummy
	str r0, [r4, 0x1C]
_081364E0:
	pop {r4,r5}
	pop {r0}
	bx r0
	.pool
	thumb_func_end sub_8136470

	thumb_func_start sub_81364EC
sub_81364EC: @ 81364EC
	push {r4,lr}
	sub sp, 0x4
	adds r4, r0, 0
	lsls r4, 24
	lsrs r4, 24
	movs r0, 0x1
	negs r0, r0
	movs r1, 0
	str r1, [sp]
	movs r2, 0
	movs r3, 0x10
	bl BeginNormalPaletteFade
	ldr r1, =gTasks
	lsls r0, r4, 2
	adds r0, r4
	lsls r0, 3
	adds r0, r1
	ldr r1, =sub_8136524
	str r1, [r0]
	add sp, 0x4
	pop {r4}
	pop {r0}
	bx r0
	.pool
	thumb_func_end sub_81364EC

	thumb_func_start sub_8136524
sub_8136524: @ 8136524
	push {r4-r6,lr}
	lsls r0, 24
	lsrs r5, r0, 24
	lsls r0, r5, 2
	adds r0, r5
	lsls r0, 3
	ldr r1, =gTasks + 0x8
	adds r2, r0, r1
	ldr r0, =gPaletteFade
	ldrb r1, [r0, 0x7]
	movs r0, 0x80
	ands r0, r1
	cmp r0, 0
	bne _081365BE
	ldr r6, =gUnknown_0203AB50
	ldr r0, [r6]
	ldr r1, =0x00000809
	adds r0, r1
	ldrb r0, [r0]
	subs r0, 0x2
	lsls r0, 24
	lsrs r0, 24
	cmp r0, 0x1
	bhi _0813655A
	ldr r1, =gFieldCallback
	ldr r0, =sub_80AF168
	str r0, [r1]
_0813655A:
	ldrb r0, [r2]
	ldr r4, =gUnknown_0203AB4E
	subs r2, r4, 0x2
	adds r1, r4, 0
	bl sub_81AE6C8
	bl sub_8136418
	bl ResetSpriteData
	bl FreeAllSpritePalettes
	ldr r0, [r6]
	movs r1, 0x80
	lsls r1, 4
	adds r0, r1
	ldr r0, [r0]
	cmp r0, 0
	beq _081365A4
	bl SetMainCallback2
	b _081365AC
	.pool
_081365A4:
	subs r0, r4, 0x6
	ldr r0, [r0]
	bl SetMainCallback2
_081365AC:
	bl FreeAllWindowBuffers
	ldr r0, =gUnknown_0203AB50
	ldr r0, [r0]
	bl Free
	adds r0, r5, 0
	bl DestroyTask
_081365BE:
	pop {r4-r6}
	pop {r0}
	bx r0
	.pool
	thumb_func_end sub_8136524

	thumb_func_start sub_81365C8
sub_81365C8: @ 81365C8
	push {r4-r7,lr}
	mov r7, r10
	mov r6, r9
	mov r5, r8
	push {r5-r7}
	lsls r0, 24
	lsrs r7, r0, 24
	lsls r0, r7, 2
	adds r0, r7
	lsls r0, 3
	mov r8, r0
	ldr r0, =gTasks + 0x8
	mov r10, r0
	mov r6, r8
	add r6, r10
	ldr r0, =gPaletteFade
	ldrb r1, [r0, 0x7]
	movs r0, 0x80
	ands r0, r1
	cmp r0, 0
	beq _081365F4
	b _08136708
_081365F4:
	bl sub_81221EC
	lsls r0, 24
	lsrs r0, 24
	cmp r0, 0x1
	bne _08136602
	b _08136708
_08136602:
	ldr r0, =gMain
	ldrh r1, [r0, 0x2E]
	movs r0, 0x4
	ands r0, r1
	lsls r0, 16
	lsrs r0, 16
	mov r9, r0
	cmp r0, 0
	beq _08136688
	ldrb r0, [r6]
	ldr r4, =gUnknown_0203AB4E
	subs r2, r4, 0x2
	adds r1, r4, 0
	bl get_coro_args_x18_x1A
	subs r4, 0x6
	ldrh r1, [r4, 0x6]
	ldrh r0, [r4, 0x4]
	adds r1, r0
	ldr r5, =gUnknown_0203AB50
	ldr r0, [r5]
	ldr r2, =0x0000080a
	adds r0, r2
	ldrb r0, [r0]
	subs r0, 0x1
	cmp r1, r0
	beq _08136708
	movs r0, 0x5
	bl PlaySE
	ldrh r0, [r4, 0x4]
	ldr r1, =0x00002005
	bl sub_8136110
	ldrh r0, [r4, 0x4]
	ldrh r4, [r4, 0x6]
	adds r0, r4
	strh r0, [r6, 0x4]
	ldr r0, [r5]
	ldr r1, =0x00000e7d
	adds r0, r1
	movs r1, 0x1
	strb r1, [r0]
	mov r0, r10
	subs r0, 0x8
	add r0, r8
	ldr r1, =sub_813671C
	str r1, [r0]
	b _08136708
	.pool
_08136688:
	ldr r5, =gUnknown_0203AB48
	ldrh r2, [r5, 0x4]
	mov r8, r2
	ldrb r0, [r6]
	bl ListMenuHandleInput
	adds r4, r0, 0
	ldrb r0, [r6]
	adds r1, r5, 0x6
	adds r2, r5, 0x4
	bl get_coro_args_x18_x1A
	ldrh r0, [r5, 0x4]
	cmp r8, r0
	beq _081366B6
	mov r0, r8
	movs r1, 0x5
	bl sub_8136110
	ldrh r0, [r5, 0x4]
	ldr r1, =0x00001005
	bl sub_8136110
_081366B6:
	movs r0, 0x2
	negs r0, r0
	cmp r4, r0
	beq _081366D0
	adds r0, 0x1
	cmp r4, r0
	bne _081366F8
	b _08136708
	.pool
_081366D0:
	movs r0, 0x5
	bl PlaySE
	ldr r0, =gScriptResult
	ldr r2, =0x0000ffff
	adds r1, r2, 0
	strh r1, [r0]
	ldr r0, =gScriptItemId
	mov r1, r9
	strh r1, [r0]
	adds r0, r7, 0
	bl sub_81364EC
	b _08136708
	.pool
_081366F8:
	movs r0, 0x5
	bl PlaySE
	ldr r0, =gScriptItemId
	strh r4, [r0]
	adds r0, r7, 0
	bl sub_8136938
_08136708:
	pop {r3-r5}
	mov r8, r3
	mov r9, r4
	mov r10, r5
	pop {r4-r7}
	pop {r0}
	bx r0
	.pool
	thumb_func_end sub_81365C8

	thumb_func_start sub_813671C
sub_813671C: @ 813671C
	push {r4-r7,lr}
	mov r7, r9
	mov r6, r8
	push {r6,r7}
	lsls r0, 24
	lsrs r0, 24
	mov r8, r0
	lsls r0, 2
	add r0, r8
	lsls r0, 3
	ldr r1, =gTasks + 0x8
	adds r7, r0, r1
	bl sub_81221EC
	lsls r0, 24
	lsrs r0, 24
	cmp r0, 0x1
	bne _08136742
	b _08136848
_08136742:
	ldr r0, =gMain
	ldrh r1, [r0, 0x2E]
	movs r0, 0x4
	ands r0, r1
	cmp r0, 0
	beq _0813676C
	movs r0, 0x5
	bl PlaySE
	ldrb r0, [r7]
	ldr r1, =gUnknown_0203AB4E
	subs r2, r1, 0x2
	bl get_coro_args_x18_x1A
	b _08136822
	.pool
_0813676C:
	ldr r6, =gUnknown_0203AB48
	ldrh r4, [r6, 0x6]
	ldrh r5, [r6, 0x4]
	ldrb r0, [r7]
	bl ListMenuHandleInput
	mov r9, r0
	ldrb r0, [r7]
	adds r1, r6, 0x6
	adds r2, r6, 0x4
	bl get_coro_args_x18_x1A
	ldrh r0, [r6, 0x6]
	cmp r4, r0
	bne _08136790
	ldrh r6, [r6, 0x4]
	cmp r5, r6
	beq _081367CA
_08136790:
	movs r4, 0
_08136792:
	ldr r0, =gUnknown_0203AB48
	ldrh r0, [r0, 0x6]
	adds r0, r4, r0
	lsls r0, 16
	lsrs r5, r0, 16
	movs r1, 0x4
	ldrsh r0, [r7, r1]
	cmp r5, r0
	bne _081367B8
	adds r0, r4, 0
	ldr r1, =0x00002005
	bl sub_8136110
	b _081367C0
	.pool
_081367B8:
	adds r0, r4, 0
	movs r1, 0x5
	bl sub_8136110
_081367C0:
	adds r0, r4, 0x1
	lsls r0, 16
	lsrs r4, r0, 16
	cmp r4, 0x8
	bls _08136792
_081367CA:
	ldr r5, =gUnknown_0203AB50
	ldr r0, [r5]
	ldr r4, =0x00000e75
	adds r0, r4
	movs r1, 0x7
	movs r2, 0
	bl sub_81223FC
	ldr r0, [r5]
	adds r0, r4
	ldr r1, =gUnknown_0203AB48
	ldrh r3, [r1, 0x4]
	lsls r3, 4
	adds r3, 0x8
	lsls r3, 16
	lsrs r3, 16
	movs r1, 0x7
	movs r2, 0x80
	bl sub_8122448
	movs r0, 0x2
	negs r0, r0
	cmp r9, r0
	beq _08136810
	adds r0, 0x1
	cmp r9, r0
	bne _0813683A
	b _08136848
	.pool
_08136810:
	movs r0, 0x5
	bl PlaySE
	ldr r0, =gMain
	ldrh r1, [r0, 0x2E]
	movs r0, 0x1
	ands r0, r1
	cmp r0, 0
	beq _08136830
_08136822:
	mov r0, r8
	movs r1, 0
	bl sub_8136854
	b _08136848
	.pool
_08136830:
	mov r0, r8
	movs r1, 0x1
	bl sub_8136854
	b _08136848
_0813683A:
	movs r0, 0x5
	bl PlaySE
	mov r0, r8
	movs r1, 0
	bl sub_8136854
_08136848:
	pop {r3,r4}
	mov r8, r3
	mov r9, r4
	pop {r4-r7}
	pop {r0}
	bx r0
	thumb_func_end sub_813671C

	thumb_func_start sub_8136854
sub_8136854: @ 8136854
	push {r4-r7,lr}
	adds r4, r1, 0
	lsls r0, 24
	lsrs r7, r0, 24
	lsls r4, 24
	lsrs r4, 24
	lsls r0, r7, 2
	adds r0, r7
	lsls r0, 3
	ldr r1, =gTasks + 0x8
	adds r6, r0, r1
	ldr r2, =gUnknown_0203AB48
	ldrh r0, [r2, 0x4]
	ldrh r1, [r2, 0x6]
	adds r0, r1
	lsls r0, 16
	lsrs r5, r0, 16
	ldr r0, =gUnknown_0203AB50
	ldr r0, [r0]
	ldr r1, =0x00000e7d
	adds r0, r1
	movs r1, 0
	strb r1, [r0]
	ldrb r0, [r6]
	adds r1, r2, 0x6
	adds r2, 0x4
	bl sub_81AE6C8
	cmp r4, 0
	bne _081368AA
	movs r0, 0x4
	ldrsh r1, [r6, r0]
	cmp r1, r5
	beq _081368BA
	subs r0, r5, 0x1
	cmp r1, r0
	beq _081368AA
	adds r0, r1, 0
	adds r1, r5, 0
	bl sub_81361B0
	bl sub_8135E2C
_081368AA:
	movs r1, 0x4
	ldrsh r0, [r6, r1]
	cmp r0, r5
	bge _081368BA
	ldr r1, =gUnknown_0203AB48
	ldrh r0, [r1, 0x4]
	subs r0, 0x1
	strh r0, [r1, 0x4]
_081368BA:
	ldr r0, =gUnknown_03006310
	ldr r2, =gUnknown_0203AB48
	ldrh r1, [r2, 0x6]
	ldrh r2, [r2, 0x4]
	bl ListMenuInit
	lsls r0, 24
	lsrs r0, 24
	strh r0, [r6]
	movs r0, 0
	bl schedule_bg_copy_tilemap_to_vram
	ldr r0, =gUnknown_0203AB50
	ldr r0, [r0]
	ldr r1, =0x00000e75
	adds r0, r1
	movs r1, 0x7
	movs r2, 0x1
	bl sub_81223FC
	movs r4, 0
	lsls r5, r7, 2
_081368E6:
	adds r0, r4, 0
	movs r1, 0x5
	bl sub_8136110
	adds r0, r4, 0x1
	lsls r0, 24
	lsrs r4, r0, 24
	cmp r4, 0x8
	bls _081368E6
	ldr r0, =gUnknown_0203AB48
	ldrh r0, [r0, 0x4]
	ldr r1, =0x00001005
	bl sub_8136110
	ldr r1, =gTasks
	adds r0, r5, r7
	lsls r0, 3
	adds r0, r1
	ldr r1, =sub_81365C8
	str r1, [r0]
	pop {r4-r7}
	pop {r0}
	bx r0
	.pool
	thumb_func_end sub_8136854

	thumb_func_start sub_8136938
sub_8136938: @ 8136938
	push {r4-r7,lr}
	lsls r0, 24
	lsrs r7, r0, 24
	lsls r0, r7, 2
	adds r0, r7
	lsls r0, 3
	ldr r1, =gTasks + 0x8
	adds r6, r0, r1
	ldr r0, =gUnknown_0203AB50
	ldr r0, [r0]
	ldr r1, =0x00000808
	adds r0, r1
	ldrb r0, [r0]
	cmp r0, 0x3
	bne _08136968
	movs r0, 0x8
	b _0813696A
	.pool
_08136968:
	movs r0, 0x9
_0813696A:
	strh r0, [r6, 0x2]
	bl sub_8136418
	ldrb r0, [r6, 0x2]
	movs r1, 0
	movs r2, 0x1
	movs r3, 0xE
	bl SetWindowBorderStyle
	ldrb r0, [r6, 0x2]
	ldr r5, =gUnknown_0203AB50
	ldr r3, [r5]
	ldr r4, =0x00000808
	adds r1, r3, r4
	ldrb r1, [r1]
	ldr r2, =gUnknown_085B2668
	mov r12, r2
	ldr r2, =0x00000804
	adds r3, r2
	ldr r3, [r3]
	mov r2, r12
	bl sub_81995E4
	ldrb r0, [r6, 0x2]
	ldr r1, [r5]
	adds r1, r4
	ldrb r1, [r1]
	movs r2, 0
	bl InitMenuInUpperLeftCornerPlaySoundWhenAPressed
	ldrb r0, [r6, 0x2]
	bl PutWindowTilemap
	movs r0, 0x1
	bl schedule_bg_copy_tilemap_to_vram
	ldr r1, =gTasks
	lsls r0, r7, 2
	adds r0, r7
	lsls r0, 3
	adds r0, r1
	ldr r1, =sub_81369E0
	str r1, [r0]
	pop {r4-r7}
	pop {r0}
	bx r0
	.pool
	thumb_func_end sub_8136938

	thumb_func_start sub_81369E0
sub_81369E0: @ 81369E0
	push {r4-r6,lr}
	lsls r0, 24
	lsrs r5, r0, 24
	adds r6, r5, 0
	bl sub_81221EC
	lsls r0, 24
	lsrs r0, 24
	cmp r0, 0x1
	beq _08136A3C
	bl ProcessMenuInputNoWrapAround
	lsls r0, 24
	asrs r4, r0, 24
	movs r0, 0x2
	negs r0, r0
	cmp r4, r0
	beq _08136A3C
	adds r0, 0x1
	cmp r4, r0
	bne _08136A18
	movs r0, 0x5
	bl PlaySE
	adds r0, r5, 0
	bl sub_8136DE8
	b _08136A3C
_08136A18:
	movs r0, 0x5
	bl PlaySE
	ldr r1, =gUnknown_085B2668
	ldr r0, =gUnknown_0203AB50
	ldr r0, [r0]
	ldr r2, =0x00000804
	adds r0, r2
	ldr r0, [r0]
	adds r0, r4
	ldrb r0, [r0]
	lsls r0, 3
	adds r1, 0x4
	adds r0, r1
	ldr r1, [r0]
	adds r0, r6, 0
	bl _call_via_r1
_08136A3C:
	pop {r4-r6}
	pop {r0}
	bx r0
	.pool
	thumb_func_end sub_81369E0

	thumb_func_start sub_8136A50
sub_8136A50: @ 8136A50
	push {lr}
	lsls r0, 24
	lsrs r0, 24
	ldr r1, =gUnknown_0203AB50
	ldr r1, [r1]
	movs r2, 0x80
	lsls r2, 4
	adds r1, r2
	ldr r2, =sub_8136A74
	str r2, [r1]
	bl sub_81364EC
	pop {r0}
	bx r0
	.pool
	thumb_func_end sub_8136A50

	thumb_func_start sub_8136A74
sub_8136A74: @ 8136A74
	push {lr}
	ldr r2, =gSaveBlock1Ptr
	ldr r0, =gScriptItemId
	ldrh r1, [r0]
	lsls r1, 3
	ldr r0, =0x00000848
	adds r1, r0
	ldr r0, [r2]
	adds r0, r1
	ldr r1, =sub_8136AA0
	bl sub_8166204
	pop {r0}
	bx r0
	.pool
	thumb_func_end sub_8136A74

	thumb_func_start sub_8136AA0
sub_8136AA0: @ 8136AA0
	push {lr}
	ldr r0, =gUnknown_0203AB48
	ldr r1, [r0]
	movs r0, 0
	bl sub_81357FC
	pop {r0}
	bx r0
	.pool
	thumb_func_end sub_8136AA0

	thumb_func_start sub_8136AB4
sub_8136AB4: @ 8136AB4
	push {r4,r5,lr}
	sub sp, 0x10
	adds r4, r0, 0
	lsls r4, 24
	lsrs r4, 24
	lsls r0, r4, 2
	adds r0, r4
	lsls r0, 3
	ldr r1, =gTasks + 0x8
	adds r0, r1
	ldrb r0, [r0, 0x2]
	movs r1, 0
	bl sub_8198070
	ldr r0, =gStringVar1
	ldr r3, =gPokeblockNames
	ldr r1, =gSaveBlock1Ptr
	ldr r2, [r1]
	ldr r1, =gScriptItemId
	ldrh r1, [r1]
	lsls r1, 3
	adds r2, r1
	ldr r1, =0x00000848
	adds r2, r1
	ldrb r1, [r2]
	lsls r1, 2
	adds r1, r3
	ldr r1, [r1]
	bl StringCopy
	ldr r5, =gStringVar4
	ldr r1, =gText_ThrowAwayVar1
	adds r0, r5, 0
	bl StringExpandPlaceholders
	bl sav2_get_text_speed
	lsls r0, 24
	lsrs r0, 24
	movs r1, 0x1
	str r1, [sp]
	str r0, [sp, 0x4]
	str r5, [sp, 0x8]
	ldr r0, =sub_8136B48
	str r0, [sp, 0xC]
	adds r0, r4, 0
	movs r1, 0xA
	movs r2, 0xA
	movs r3, 0xD
	bl DisplayMessageAndContinueTask
	add sp, 0x10
	pop {r4,r5}
	pop {r0}
	bx r0
	.pool
	thumb_func_end sub_8136AB4

	thumb_func_start sub_8136B48
sub_8136B48: @ 8136B48
	push {lr}
	sub sp, 0x10
	lsls r0, 24
	lsrs r0, 24
	ldr r1, =gUnknown_085B27A8
	movs r2, 0x2
	str r2, [sp]
	movs r2, 0x1
	str r2, [sp, 0x4]
	movs r2, 0xE
	str r2, [sp, 0x8]
	ldr r2, =gUnknown_085B26A4
	str r2, [sp, 0xC]
	movs r2, 0x1
	movs r3, 0
	bl CreateYesNoMenuWithCallbacks
	add sp, 0x10
	pop {r0}
	bx r0
	.pool
	thumb_func_end sub_8136B48

	thumb_func_start sub_8136B78
sub_8136B78: @ 8136B78
	push {r4,r5,lr}
	sub sp, 0x10
	adds r4, r0, 0
	lsls r4, 24
	lsrs r4, 24
	ldr r5, =gStringVar4
	ldr r1, =gText_Var1ThrownAway
	adds r0, r5, 0
	bl StringExpandPlaceholders
	bl sav2_get_text_speed
	lsls r0, 24
	lsrs r0, 24
	movs r1, 0x1
	str r1, [sp]
	str r0, [sp, 0x4]
	str r5, [sp, 0x8]
	ldr r0, =sub_8136BC0
	str r0, [sp, 0xC]
	adds r0, r4, 0
	movs r1, 0xA
	movs r2, 0xA
	movs r3, 0xD
	bl DisplayMessageAndContinueTask
	add sp, 0x10
	pop {r4,r5}
	pop {r0}
	bx r0
	.pool
	thumb_func_end sub_8136B78

	thumb_func_start sub_8136BC0
sub_8136BC0: @ 8136BC0
	push {r4-r7,lr}
	lsls r0, 24
	lsrs r7, r0, 24
	ldr r0, =gMain
	ldrh r1, [r0, 0x2E]
	movs r0, 0x3
	ands r0, r1
	cmp r0, 0
	beq _08136C36
	ldr r0, =gScriptItemId
	ldrb r0, [r0]
	bl sub_8136F68
	movs r0, 0x5
	bl PlaySE
	ldr r5, =gUnknown_0203AB4E
	subs r6, r5, 0x2
	lsls r4, r7, 2
	adds r4, r7
	lsls r4, 3
	ldr r0, =gTasks + 0x8
	adds r4, r0
	ldrb r0, [r4]
	adds r1, r5, 0
	adds r2, r6, 0
	bl sub_81AE6C8
	ldrh r0, [r6]
	movs r1, 0x5
	bl sub_8136110
	bl sub_813625C
	bl sub_81362E0
	bl sub_8135E2C
	ldr r0, =gUnknown_03006310
	ldrh r1, [r5]
	ldrh r2, [r6]
	bl ListMenuInit
	lsls r0, 24
	lsrs r0, 24
	strh r0, [r4]
	ldrh r0, [r6]
	ldr r1, =0x00001005
	bl sub_8136110
	movs r0, 0
	bl schedule_bg_copy_tilemap_to_vram
	movs r0, 0x1
	bl schedule_bg_copy_tilemap_to_vram
	adds r0, r7, 0
	bl sub_8136C54
_08136C36:
	pop {r4-r7}
	pop {r0}
	bx r0
	.pool
	thumb_func_end sub_8136BC0

	thumb_func_start sub_8136C54
sub_8136C54: @ 8136C54
	push {r4,lr}
	adds r4, r0, 0
	lsls r4, 24
	lsrs r4, 24
	movs r0, 0xA
	movs r1, 0
	bl sub_8197DF8
	movs r0, 0x1
	bl schedule_bg_copy_tilemap_to_vram
	bl sub_81363BC
	ldr r1, =gTasks
	lsls r0, r4, 2
	adds r0, r4
	lsls r0, 3
	adds r0, r1
	ldr r1, =sub_81365C8
	str r1, [r0]
	pop {r4}
	pop {r0}
	bx r0
	.pool
	thumb_func_end sub_8136C54

	thumb_func_start sub_8136C8C
sub_8136C8C: @ 8136C8C
	push {r4-r7,lr}
	mov r7, r8
	push {r7}
	lsls r0, 24
	lsrs r0, 24
	mov r8, r0
	ldr r0, =gEnemyParty
	bl GetNature
	lsls r0, 24
	lsrs r0, 24
	ldr r5, =gSaveBlock1Ptr
	ldr r7, =gScriptItemId
	ldrh r2, [r7]
	lsls r2, 3
	ldr r6, =0x00000848
	adds r2, r6
	ldr r1, [r5]
	adds r1, r2
	bl sub_8136FE4
	adds r4, r0, 0
	lsls r4, 16
	lsrs r4, 16
	ldr r0, =gBattleTextBuff1
	ldr r3, =gPokeblockNames
	ldr r2, [r5]
	ldrh r1, [r7]
	lsls r1, 3
	adds r2, r1
	adds r2, r6
	ldrb r1, [r2]
	lsls r1, 2
	adds r1, r3
	ldr r1, [r1]
	bl StringCopy
	ldrb r0, [r7]
	bl sub_8136F68
	ldr r1, [r5]
	ldrh r0, [r7]
	lsls r0, 3
	adds r1, r0
	adds r1, r6
	ldrb r0, [r1]
	lsls r0, 8
	strh r0, [r7]
	lsls r4, 16
	asrs r4, 16
	cmp r4, 0
	bne _08136D10
	adds r0, 0x1
	b _08136D1A
	.pool
_08136D10:
	cmp r4, 0
	ble _08136D18
	adds r0, 0x2
	b _08136D1A
_08136D18:
	adds r0, 0x3
_08136D1A:
	strh r0, [r7]
	mov r0, r8
	bl sub_81364EC
	pop {r3}
	mov r8, r3
	pop {r4-r7}
	pop {r0}
	bx r0
	thumb_func_end sub_8136C8C

	thumb_func_start sub_8136D2C
sub_8136D2C: @ 8136D2C
	push {r4,r5,lr}
	adds r4, r0, 0
	lsls r4, 24
	lsrs r4, 24
	ldr r5, =gScriptItemId
	ldrb r0, [r5]
	bl SafariZoneActivatePokeblockFeeder
	ldr r0, =gStringVar1
	ldr r3, =gPokeblockNames
	ldr r1, =gSaveBlock1Ptr
	ldr r2, [r1]
	ldrh r1, [r5]
	lsls r1, 3
	adds r2, r1
	ldr r1, =0x00000848
	adds r2, r1
	ldrb r1, [r2]
	lsls r1, 2
	adds r1, r3
	ldr r1, [r1]
	bl StringCopy
	ldr r1, =gScriptResult
	ldrh r0, [r5]
	strh r0, [r1]
	lsls r0, 24
	lsrs r0, 24
	bl sub_8136F68
	movs r0, 0
	strh r0, [r5]
	adds r0, r4, 0
	bl sub_81364EC
	pop {r4,r5}
	pop {r0}
	bx r0
	.pool
	thumb_func_end sub_8136D2C

	thumb_func_start sub_8136D90
sub_8136D90: @ 8136D90
	push {r4-r6,lr}
	adds r4, r0, 0
	lsls r4, 24
	lsrs r4, 24
	ldr r6, =gSpecialVar_0x8004
	ldr r0, =gSaveBlock1Ptr
	ldr r5, =gScriptItemId
	ldrh r1, [r5]
	lsls r1, 3
	ldr r2, =0x00000848
	adds r1, r2
	ldr r0, [r0]
	adds r0, r1
	bl sub_818E704
	lsls r0, 24
	lsrs r0, 24
	strh r0, [r6]
	ldr r1, =gScriptResult
	ldrh r0, [r5]
	strh r0, [r1]
	lsls r0, 24
	lsrs r0, 24
	bl sub_8136F68
	movs r0, 0
	strh r0, [r5]
	adds r0, r4, 0
	bl sub_81364EC
	pop {r4-r6}
	pop {r0}
	bx r0
	.pool
	thumb_func_end sub_8136D90

	thumb_func_start sub_8136DE8
sub_8136DE8: @ 8136DE8
	push {r4,r5,lr}
	lsls r0, 24
	lsrs r0, 24
	lsls r4, r0, 2
	adds r4, r0
	lsls r4, 3
	ldr r5, =gTasks + 0x8
	adds r0, r4, r5
	ldrb r0, [r0, 0x2]
	movs r1, 0
	bl sub_8198070
	movs r0, 0x1
	bl schedule_bg_copy_tilemap_to_vram
	bl sub_81363BC
	subs r5, 0x8
	adds r4, r5
	ldr r0, =sub_81365C8
	str r0, [r4]
	pop {r4,r5}
	pop {r0}
	bx r0
	.pool
	thumb_func_end sub_8136DE8

	thumb_func_start sub_8136E20
sub_8136E20: @ 8136E20
	push {r4,lr}
	lsls r0, 24
	ldr r3, =gSaveBlock1Ptr
	ldr r1, [r3]
	lsrs r0, 21
	adds r1, r0
	ldr r2, =0x00000848
	adds r1, r2
	movs r2, 0
	strb r2, [r1]
	ldr r1, [r3]
	adds r1, r0
	ldr r4, =0x00000849
	adds r1, r4
	strb r2, [r1]
	ldr r1, [r3]
	adds r1, r0
	adds r4, 0x1
	adds r1, r4
	strb r2, [r1]
	ldr r1, [r3]
	adds r1, r0
	adds r4, 0x1
	adds r1, r4
	strb r2, [r1]
	ldr r1, [r3]
	adds r1, r0
	adds r4, 0x1
	adds r1, r4
	strb r2, [r1]
	ldr r1, [r3]
	adds r1, r0
	adds r4, 0x1
	adds r1, r4
	strb r2, [r1]
	ldr r1, [r3]
	adds r1, r0
	ldr r0, =0x0000084e
	adds r1, r0
	strb r2, [r1]
	pop {r4}
	pop {r0}
	bx r0
	.pool
	thumb_func_end sub_8136E20

	thumb_func_start ClearPokeblocks
ClearPokeblocks: @ 8136E88
	push {r4,lr}
	movs r4, 0
_08136E8C:
	adds r0, r4, 0
	bl sub_8136E20
	adds r0, r4, 0x1
	lsls r0, 24
	lsrs r4, r0, 24
	cmp r4, 0x27
	bls _08136E8C
	pop {r4}
	pop {r0}
	bx r0
	thumb_func_end ClearPokeblocks

	thumb_func_start sub_8136EA4
sub_8136EA4: @ 8136EA4
	push {r4-r6,lr}
	adds r6, r0, 0
	movs r1, 0x1
	bl sub_8136F9C
	lsls r0, 24
	lsrs r5, r0, 24
	movs r1, 0x1
_08136EB4:
	adds r0, r1, 0x1
	lsls r0, 24
	lsrs r4, r0, 24
	adds r0, r6, 0
	adds r1, r4, 0
	bl sub_8136F9C
	lsls r0, 24
	lsrs r0, 24
	cmp r5, r0
	bcs _08136ECC
	adds r5, r0, 0
_08136ECC:
	adds r1, r4, 0
	cmp r1, 0x4
	bls _08136EB4
	adds r0, r5, 0
	pop {r4-r6}
	pop {r1}
	bx r1
	thumb_func_end sub_8136EA4

	thumb_func_start sub_8136EDC
sub_8136EDC: @ 8136EDC
	push {lr}
	movs r1, 0x6
	bl sub_8136F9C
	lsls r0, 24
	lsrs r0, 24
	cmp r0, 0x63
	bls _08136EEE
	movs r0, 0x63
_08136EEE:
	pop {r1}
	bx r1
	thumb_func_end sub_8136EDC

	thumb_func_start sub_8136EF4
sub_8136EF4: @ 8136EF4
	push {lr}
	movs r1, 0
	ldr r0, =gSaveBlock1Ptr
	ldr r2, [r0]
	ldr r3, =0x00000848
_08136EFE:
	lsls r0, r1, 3
	adds r0, r2, r0
	adds r0, r3
	ldrb r0, [r0]
	cmp r0, 0
	bne _08136F18
	lsls r0, r1, 24
	asrs r0, 24
	b _08136F26
	.pool
_08136F18:
	adds r0, r1, 0x1
	lsls r0, 24
	lsrs r1, r0, 24
	cmp r1, 0x27
	bls _08136EFE
	movs r0, 0x1
	negs r0, r0
_08136F26:
	pop {r1}
	bx r1
	thumb_func_end sub_8136EF4

	thumb_func_start sub_8136F2C
sub_8136F2C: @ 8136F2C
	push {r4,lr}
	adds r4, r0, 0
	bl sub_8136EF4
	lsls r0, 24
	asrs r1, r0, 24
	movs r0, 0x1
	negs r0, r0
	cmp r1, r0
	beq _08136F60
	ldr r0, =gSaveBlock1Ptr
	ldr r2, [r0]
	lsls r0, r1, 3
	ldr r1, =0x00000848
	adds r2, r1
	adds r2, r0
	ldr r0, [r4]
	ldr r1, [r4, 0x4]
	str r0, [r2]
	str r1, [r2, 0x4]
	movs r0, 0x1
	b _08136F62
	.pool
_08136F60:
	movs r0, 0
_08136F62:
	pop {r4}
	pop {r1}
	bx r1
	thumb_func_end sub_8136F2C

	thumb_func_start sub_8136F68
sub_8136F68: @ 8136F68
	push {lr}
	lsls r0, 24
	lsrs r2, r0, 24
	ldr r0, =gSaveBlock1Ptr
	ldr r0, [r0]
	lsls r1, r2, 3
	adds r0, r1
	ldr r1, =0x00000848
	adds r0, r1
	ldrb r0, [r0]
	cmp r0, 0
	beq _08136F94
	adds r0, r2, 0
	bl sub_8136E20
	movs r0, 0x1
	b _08136F96
	.pool
_08136F94:
	movs r0, 0
_08136F96:
	pop {r1}
	bx r1
	thumb_func_end sub_8136F68

	thumb_func_start sub_8136F9C
sub_8136F9C: @ 8136F9C
	push {lr}
	lsls r1, 24
	lsrs r1, 24
	adds r2, r1, 0
	cmp r1, 0
	bne _08136FAC
	ldrb r0, [r0]
	b _08136FDE
_08136FAC:
	cmp r1, 0x1
	bne _08136FB4
	ldrb r0, [r0, 0x1]
	b _08136FDE
_08136FB4:
	cmp r1, 0x2
	bne _08136FBC
	ldrb r0, [r0, 0x2]
	b _08136FDE
_08136FBC:
	cmp r1, 0x3
	bne _08136FC4
	ldrb r0, [r0, 0x3]
	b _08136FDE
_08136FC4:
	cmp r1, 0x4
	bne _08136FCC
	ldrb r0, [r0, 0x4]
	b _08136FDE
_08136FCC:
	cmp r1, 0x5
	bne _08136FD4
	ldrb r0, [r0, 0x5]
	b _08136FDE
_08136FD4:
	cmp r2, 0x6
	beq _08136FDC
	movs r0, 0
	b _08136FDE
_08136FDC:
	ldrb r0, [r0, 0x6]
_08136FDE:
	pop {r1}
	bx r1
	thumb_func_end sub_8136F9C

	thumb_func_start sub_8136FE4
sub_8136FE4: @ 8136FE4
	push {r4-r7,lr}
	mov r7, r9
	mov r6, r8
	push {r6,r7}
	mov r8, r1
	lsls r0, 24
	lsrs r0, 24
	movs r6, 0
	movs r4, 0
	ldr r1, =gPokeblockFlavorCompatibilityTable
	mov r9, r1
	lsls r1, r0, 2
	adds r7, r1, r0
_08136FFE:
	adds r0, r4, 0x1
	lsls r0, 24
	lsrs r5, r0, 24
	mov r0, r8
	adds r1, r5, 0
	bl sub_8136F9C
	lsls r0, 16
	asrs r1, r0, 16
	cmp r1, 0
	ble _0813702A
	adds r0, r7, r4
	add r0, r9
	ldrb r0, [r0]
	lsls r0, 24
	asrs r0, 24
	muls r1, r0
	lsls r0, r6, 16
	asrs r0, 16
	adds r0, r1
	lsls r0, 16
	lsrs r6, r0, 16
_0813702A:
	adds r4, r5, 0
	cmp r4, 0x4
	bls _08136FFE
	lsls r0, r6, 16
	asrs r0, 16
	pop {r3,r4}
	mov r8, r3
	mov r9, r4
	pop {r4-r7}
	pop {r1}
	bx r1
	.pool
	thumb_func_end sub_8136FE4

	thumb_func_start sub_8137044
sub_8137044: @ 8137044
	push {r4,lr}
	adds r4, r1, 0
	movs r1, 0
	bl sub_8136F9C
	lsls r0, 24
	ldr r1, =gPokeblockNames
	lsrs r0, 22
	adds r0, r1
	ldr r1, [r0]
	adds r0, r4, 0
	bl StringCopy
	pop {r4}
	pop {r0}
	bx r0
	.pool
	thumb_func_end sub_8137044

	thumb_func_start sub_8137068
sub_8137068: @ 8137068
	push {r4-r7,lr}
	adds r6, r1, 0
	lsls r0, 24
	lsrs r5, r0, 24
	movs r4, 0
	ldr r7, =gPokeblockNames
_08137074:
	lsls r1, r4, 3
	ldr r0, =gUnknown_085B2720
	adds r1, r0
	adds r0, r5, 0
	bl sub_8136FE4
	lsls r0, 16
	cmp r0, 0
	ble _081370A0
	adds r0, r4, 0x1
	lsls r0, 2
	adds r0, r7
	ldr r1, [r0]
	adds r0, r6, 0
	bl StringCopy
	movs r0, 0x1
	b _081370AC
	.pool
_081370A0:
	adds r0, r4, 0x1
	lsls r0, 24
	lsrs r4, r0, 24
	cmp r4, 0x4
	bls _08137074
	movs r0, 0
_081370AC:
	pop {r4-r7}
	pop {r1}
	bx r1
	thumb_func_end sub_8137068

	thumb_func_start sub_81370B4
sub_81370B4: @ 81370B4
	push {r4-r7,lr}
	adds r5, r0, 0
	movs r7, 0
	movs r6, 0
_081370BC:
	adds r1, r7, 0x1
	lsls r1, 24
	lsrs r1, 24
	adds r0, r5, 0
	bl sub_8136F9C
	adds r4, r0, 0
	adds r1, r6, 0x1
	lsls r1, 24
	lsrs r1, 24
	adds r0, r5, 0
	bl sub_8136F9C
	lsls r4, 16
	lsls r0, 16
	lsls r1, r6, 16
	cmp r4, r0
	bge _081370E2
	lsrs r7, r1, 16
_081370E2:
	movs r2, 0x80
	lsls r2, 9
	adds r0, r1, r2
	lsrs r6, r0, 16
	asrs r0, 16
	cmp r0, 0x4
	ble _081370BC
	lsls r0, r7, 24
	lsrs r0, 24
	pop {r4-r7}
	pop {r1}
	bx r1
	thumb_func_end sub_81370B4

	thumb_func_start sub_81370FC
sub_81370FC: @ 81370FC
	push {r4,lr}
	bl ShouldDoBrailleFlyEffect
	lsls r0, 24
	cmp r0, 0
	beq _08137134
	ldr r4, =gScriptResult
	bl brm_get_pokemon_selection
	lsls r0, 24
	lsrs r0, 24
	strh r0, [r4]
	ldr r1, =gUnknown_03005DB0
	ldr r0, =hm_add_c3_launch_phase_2
	str r0, [r1]
	ldr r1, =gUnknown_0203CEEC
	ldr r0, =sub_8179918
	b _08137152
	.pool
_08137134:
	ldr r0, =gMapHeader
	ldrb r0, [r0, 0x15]
	cmp r0, 0x1
	bne _08137170
	ldr r0, =0x00000888
	bl FlagGet
	lsls r0, 24
	cmp r0, 0
	bne _08137170
	ldr r1, =gUnknown_03005DB0
	ldr r0, =hm_add_c3_launch_phase_2
	str r0, [r1]
	ldr r1, =gUnknown_0203CEEC
	ldr r0, =hm2_flash
_08137152:
	str r0, [r1]
	movs r0, 0x1
	b _08137172
	.pool
_08137170:
	movs r0, 0
_08137172:
	pop {r4}
	pop {r1}
	bx r1
	thumb_func_end sub_81370FC

	thumb_func_start hm2_flash
hm2_flash: @ 8137178
	push {r4,lr}
	bl oei_task_add
	adds r4, r0, 0
	lsls r4, 24
	lsrs r4, 24
	bl brm_get_pokemon_selection
	ldr r1, =gFieldEffectArguments
	lsls r0, 24
	lsrs r0, 24
	str r0, [r1]
	ldr r1, =gTasks
	lsls r0, r4, 2
	adds r0, r4
	lsls r0, 3
	adds r0, r1
	ldr r2, =sub_81371B4
	lsrs r1, r2, 16
	strh r1, [r0, 0x18]
	strh r2, [r0, 0x1A]
	pop {r4}
	pop {r0}
	bx r0
	.pool
	thumb_func_end hm2_flash

	thumb_func_start sub_81371B4
sub_81371B4: @ 81371B4
	push {lr}
	movs r0, 0xCF
	bl PlaySE
	ldr r0, =0x00000888
	bl FlagSet
	ldr r0, =gUnknown_082926F8
	bl ScriptContext1_SetupScript
	pop {r0}
	bx r0
	.pool
	thumb_func_end sub_81371B4

	thumb_func_start sub_81371D4
sub_81371D4: @ 81371D4
	push {lr}
	bl RunTasks
	bl AnimateSprites
	bl BuildOamBuffer
	bl UpdatePaletteFade
	pop {r0}
	bx r0
	thumb_func_end sub_81371D4

	thumb_func_start sub_81371EC
sub_81371EC: @ 81371EC
	push {lr}
	bl LoadOam
	bl ProcessSpriteCopyRequests
	bl TransferPlttBuffer
	pop {r0}
	bx r0
	thumb_func_end sub_81371EC

	thumb_func_start c2_change_map
c2_change_map: @ 8137200
	push {r4,lr}
	sub sp, 0x8
	movs r0, 0
	bl SetVBlankCallback
	movs r0, 0
	movs r1, 0
	bl SetGpuReg
	movs r0, 0xC
	movs r1, 0
	bl SetGpuReg
	movs r0, 0xA
	movs r1, 0
	bl SetGpuReg
	movs r0, 0x8
	movs r1, 0
	bl SetGpuReg
	movs r0, 0x18
	movs r1, 0
	bl SetGpuReg
	movs r0, 0x1A
	movs r1, 0
	bl SetGpuReg
	movs r0, 0x14
	movs r1, 0
	bl SetGpuReg
	movs r0, 0x16
	movs r1, 0
	bl SetGpuReg
	movs r0, 0x10
	movs r1, 0
	bl SetGpuReg
	movs r0, 0x12
	movs r1, 0
	bl SetGpuReg
	mov r1, sp
	movs r0, 0
	strh r0, [r1]
	ldr r1, =0x040000d4
	mov r0, sp
	str r0, [r1]
	movs r0, 0xC0
	lsls r0, 19
	str r0, [r1, 0x4]
	ldr r0, =0x8100c000
	str r0, [r1, 0x8]
	ldr r0, [r1, 0x8]
	movs r4, 0
	str r4, [sp, 0x4]
	add r0, sp, 0x4
	str r0, [r1]
	movs r0, 0xE0
	lsls r0, 19
	str r0, [r1, 0x4]
	ldr r0, =0x85000100
	str r0, [r1, 0x8]
	ldr r0, [r1, 0x8]
	mov r0, sp
	strh r4, [r0]
	str r0, [r1]
	ldr r0, =0x05000002
	str r0, [r1, 0x4]
	ldr r0, =0x810001ff
	str r0, [r1, 0x8]
	ldr r0, [r1, 0x8]
	bl ResetPaletteFade
	bl ResetTasks
	bl ResetSpriteData
	ldr r3, =0x04000208
	ldrh r2, [r3]
	strh r4, [r3]
	ldr r4, =0x04000200
	ldrh r0, [r4]
	movs r1, 0x1
	orrs r0, r1
	strh r0, [r4]
	strh r2, [r3]
	ldr r0, =sub_81371EC
	bl SetVBlankCallback
	ldr r0, =sub_81371D4
	bl SetMainCallback2
	bl sub_8137304
	lsls r0, 24
	cmp r0, 0
	bne _081372D2
	ldr r0, =gMain
	ldr r0, [r0, 0x8]
	bl SetMainCallback2
_081372D2:
	add sp, 0x8
	pop {r4}
	pop {r0}
	bx r0
	.pool
	thumb_func_end c2_change_map

	thumb_func_start sub_8137304
sub_8137304: @ 8137304
	push {r4-r7,lr}
	bl get_map_light_from_warp0
	lsls r0, 24
	lsrs r6, r0, 24
	bl sav1_map_get_light_level
	lsls r0, 24
	lsrs r5, r0, 24
	movs r3, 0
	ldr r4, =gUnknown_085B27C8
	ldrb r0, [r4]
	cmp r0, 0
	beq _08137358
	adds r7, r4, 0
	adds r0, r4, 0x4
	mov r12, r0
_08137326:
	lsls r2, r3, 3
	adds r1, r2, r7
	ldrb r0, [r1]
	cmp r0, r6
	bne _08137348
	ldrb r0, [r1, 0x1]
	cmp r0, r5
	bne _08137348
	mov r1, r12
	adds r0, r2, r1
	ldr r0, [r0]
	bl _call_via_r0
	movs r0, 0x1
	b _0813735A
	.pool
_08137348:
	adds r0, r3, 0x1
	lsls r0, 24
	lsrs r3, r0, 24
	lsls r0, r3, 3
	adds r0, r4
	ldrb r0, [r0]
	cmp r0, 0
	bne _08137326
_08137358:
	movs r0, 0
_0813735A:
	pop {r4-r7}
	pop {r1}
	bx r1
	thumb_func_end sub_8137304

	thumb_func_start sub_8137360
sub_8137360: @ 8137360
	push {r4-r6,lr}
	lsls r0, 24
	lsls r1, 24
	lsrs r5, r0, 24
	lsrs r4, r1, 24
	movs r3, 0
	ldr r1, =gUnknown_085B27C8
	ldrb r0, [r1]
	cmp r0, 0
	beq _081373A0
	adds r6, r1, 0
_08137376:
	lsls r0, r3, 3
	adds r2, r0, r6
	ldrb r0, [r2]
	cmp r0, r5
	bne _08137390
	ldrb r0, [r2, 0x1]
	cmp r0, r4
	bne _08137390
	ldrb r0, [r2, 0x2]
	b _081373A2
	.pool
_08137390:
	adds r0, r3, 0x1
	lsls r0, 24
	lsrs r3, r0, 24
	lsls r0, r3, 3
	adds r0, r1
	ldrb r0, [r0]
	cmp r0, 0
	bne _08137376
_081373A0:
	movs r0, 0
_081373A2:
	pop {r4-r6}
	pop {r1}
	bx r1
	thumb_func_end sub_8137360

	thumb_func_start fade_type_for_given_maplight_pair
fade_type_for_given_maplight_pair: @ 81373A8
	push {r4-r6,lr}
	lsls r0, 24
	lsls r1, 24
	lsrs r5, r0, 24
	lsrs r4, r1, 24
	movs r3, 0
	ldr r1, =gUnknown_085B27C8
	ldrb r0, [r1]
	cmp r0, 0
	beq _081373E8
	adds r6, r1, 0
_081373BE:
	lsls r0, r3, 3
	adds r2, r0, r6
	ldrb r0, [r2]
	cmp r0, r5
	bne _081373D8
	ldrb r0, [r2, 0x1]
	cmp r0, r4
	bne _081373D8
	ldrb r0, [r2, 0x3]
	b _081373EA
	.pool
_081373D8:
	adds r0, r3, 0x1
	lsls r0, 24
	lsrs r3, r0, 24
	lsls r0, r3, 3
	adds r0, r1
	ldrb r0, [r0]
	cmp r0, 0
	bne _081373BE
_081373E8:
	movs r0, 0
_081373EA:
	pop {r4-r6}
	pop {r1}
	bx r1
	thumb_func_end fade_type_for_given_maplight_pair

	thumb_func_start sub_81373F0
sub_81373F0: @ 81373F0
	push {lr}
	ldr r0, =sub_8137404
	movs r1, 0
	bl CreateTask
	pop {r0}
	bx r0
	.pool
	thumb_func_end sub_81373F0

	thumb_func_start sub_8137404
sub_8137404: @ 8137404
	lsls r0, 24
	lsrs r0, 24
	ldr r2, =gTasks
	lsls r1, r0, 2
	adds r1, r0
	lsls r1, 3
	adds r1, r2
	ldr r0, =sub_8137420
	str r0, [r1]
	bx lr
	.pool
	thumb_func_end sub_8137404

	thumb_func_start sub_8137420
sub_8137420: @ 8137420
	push {r4,lr}
	adds r4, r0, 0
	lsls r4, 24
	lsrs r4, 24
	movs r0, 0
	movs r1, 0
	bl SetGpuReg
	ldr r0, =gUnknown_085B2A90
	ldr r1, =0x0600c000
	bl LZ77UnCompVram
	ldr r0, =gUnknown_085B28B0
	ldr r1, =0x0600f800
	bl LZ77UnCompVram
	ldr r0, =gUnknown_085B2850
	movs r1, 0xE0
	movs r2, 0x20
	bl LoadPalette
	ldr r0, =gUnknown_085B28A0
	movs r1, 0xE0
	movs r2, 0x10
	bl LoadPalette
	ldr r1, =0x00003e41
	movs r0, 0x50
	bl SetGpuReg
	movs r0, 0x52
	movs r1, 0
	bl SetGpuReg
	movs r0, 0x54
	movs r1, 0
	bl SetGpuReg
	ldr r1, =0x00001f0c
	movs r0, 0x8
	bl SetGpuReg
	movs r1, 0x8A
	lsls r1, 5
	movs r0, 0
	bl SetGpuReg
	ldr r1, =gTasks
	lsls r0, r4, 2
	adds r0, r4
	lsls r0, 3
	adds r0, r1
	ldr r1, =sub_81374C4
	str r1, [r0]
	movs r2, 0
	movs r1, 0x10
	strh r1, [r0, 0x8]
	strh r2, [r0, 0xA]
	pop {r4}
	pop {r0}
	bx r0
	.pool
	thumb_func_end sub_8137420

	thumb_func_start sub_81374C4
sub_81374C4: @ 81374C4
	push {r4,r5,lr}
	lsls r0, 24
	lsrs r0, 24
	ldr r2, =gTasks
	lsls r1, r0, 2
	adds r1, r0
	lsls r1, 3
	adds r5, r1, r2
	ldrh r4, [r5, 0xA]
	movs r0, 0x80
	lsls r0, 5
	adds r1, r4, r0
	lsls r1, 16
	lsrs r1, 16
	movs r0, 0x52
	bl SetGpuReg
	cmp r4, 0x10
	bhi _081374F8
	ldrh r0, [r5, 0xA]
	adds r0, 0x1
	strh r0, [r5, 0xA]
	b _08137500
	.pool
_081374F8:
	movs r0, 0
	strh r0, [r5, 0xC]
	ldr r0, =sub_813750C
	str r0, [r5]
_08137500:
	pop {r4,r5}
	pop {r0}
	bx r0
	.pool
	thumb_func_end sub_81374C4

	thumb_func_start sub_813750C
sub_813750C: @ 813750C
	push {r4,lr}
	adds r4, r0, 0
	lsls r4, 24
	lsrs r4, 24
	ldr r1, =0x00001010
	movs r0, 0x52
	bl SetGpuReg
	ldr r1, =gTasks
	lsls r0, r4, 2
	adds r0, r4
	lsls r0, 3
	adds r4, r0, r1
	ldrh r1, [r4, 0xC]
	cmp r1, 0x7
	bhi _08137554
	adds r0, r1, 0x1
	strh r0, [r4, 0xC]
	lsls r1, 1
	ldr r0, =gUnknown_085B28A0
	adds r0, r1, r0
	movs r2, 0x10
	subs r2, r1
	lsls r2, 16
	lsrs r2, 16
	movs r1, 0xE0
	bl LoadPalette
	b _08137566
	.pool
_08137554:
	ldr r0, =gUnknown_085B2850
	movs r1, 0
	movs r2, 0x20
	bl LoadPalette
	ldr r0, =sub_8137574
	str r0, [r4]
	movs r0, 0x8
	strh r0, [r4, 0xC]
_08137566:
	pop {r4}
	pop {r0}
	bx r0
	.pool
	thumb_func_end sub_813750C

	thumb_func_start sub_8137574
sub_8137574: @ 8137574
	push {lr}
	lsls r0, 24
	lsrs r0, 24
	ldr r2, =gTasks
	lsls r1, r0, 2
	adds r1, r0
	lsls r1, 3
	adds r1, r2
	ldrh r2, [r1, 0xC]
	movs r3, 0xC
	ldrsh r0, [r1, r3]
	cmp r0, 0
	beq _08137598
	subs r0, r2, 0x1
	strh r0, [r1, 0xC]
	b _081375A0
	.pool
_08137598:
	ldr r0, =gMain
	ldr r0, [r0, 0x8]
	bl SetMainCallback2
_081375A0:
	pop {r0}
	bx r0
	.pool
	thumb_func_end sub_8137574

	thumb_func_start sub_81375A8
sub_81375A8: @ 81375A8
	push {lr}
	ldr r0, =sub_81375BC
	movs r1, 0
	bl CreateTask
	pop {r0}
	bx r0
	.pool
	thumb_func_end sub_81375A8

	thumb_func_start sub_81375BC
sub_81375BC: @ 81375BC
	lsls r0, 24
	lsrs r0, 24
	ldr r2, =gTasks
	lsls r1, r0, 2
	adds r1, r0
	lsls r1, 3
	adds r1, r2
	ldr r0, =sub_81375D8
	str r0, [r1]
	bx lr
	.pool
	thumb_func_end sub_81375BC

	thumb_func_start sub_81375D8
sub_81375D8: @ 81375D8
	push {r4,lr}
	adds r4, r0, 0
	lsls r4, 24
	lsrs r4, 24
	movs r0, 0
	movs r1, 0
	bl SetGpuReg
	ldr r0, =gUnknown_085B2A90
	ldr r1, =0x0600c000
	bl LZ77UnCompVram
	ldr r0, =gUnknown_085B28B0
	ldr r1, =0x0600f800
	bl LZ77UnCompVram
	movs r0, 0x50
	movs r1, 0
	bl SetGpuReg
	movs r0, 0x52
	movs r1, 0
	bl SetGpuReg
	movs r0, 0x54
	movs r1, 0
	bl SetGpuReg
	ldr r1, =0x00001f0c
	movs r0, 0x8
	bl SetGpuReg
	movs r1, 0x8A
	lsls r1, 5
	movs r0, 0
	bl SetGpuReg
	ldr r0, =gUnknown_085B2850
	movs r1, 0xE0
	movs r2, 0x20
	bl LoadPalette
	ldr r0, =gUnknown_085B2870
	movs r1, 0
	movs r2, 0x20
	bl LoadPalette
	ldr r1, =gTasks
	lsls r0, r4, 2
	adds r0, r4
	lsls r0, 3
	adds r0, r1
	ldr r1, =sub_8137678
	str r1, [r0]
	movs r2, 0
	movs r1, 0x10
	strh r1, [r0, 0x8]
	strh r2, [r0, 0xA]
	strh r2, [r0, 0xC]
	pop {r4}
	pop {r0}
	bx r0
	.pool
	thumb_func_end sub_81375D8

	thumb_func_start sub_8137678
sub_8137678: @ 8137678
	push {r4,lr}
	lsls r0, 24
	lsrs r0, 24
	ldr r2, =gTasks
	lsls r1, r0, 2
	adds r1, r0
	lsls r1, 3
	adds r4, r1, r2
	ldrh r1, [r4, 0xC]
	cmp r1, 0xF
	bhi _081376B4
	adds r2, r1, 0x1
	adds r0, r2, 0x1
	strh r0, [r4, 0xC]
	movs r0, 0xF
	subs r0, r1
	lsls r0, 1
	ldr r1, =gUnknown_085B2890
	adds r0, r1
	lsls r2, 17
	lsrs r2, 16
	movs r1, 0xE0
	bl LoadPalette
	b _081376C8
	.pool
_081376B4:
	ldr r1, =0x00001010
	movs r0, 0x52
	bl SetGpuReg
	ldr r1, =0x00003e41
	movs r0, 0x50
	bl SetGpuReg
	ldr r0, =sub_81376DC
	str r0, [r4]
_081376C8:
	pop {r4}
	pop {r0}
	bx r0
	.pool
	thumb_func_end sub_8137678

	thumb_func_start sub_81376DC
sub_81376DC: @ 81376DC
	push {r4,r5,lr}
	lsls r0, 24
	lsrs r0, 24
	ldr r2, =gTasks
	lsls r1, r0, 2
	adds r1, r0
	lsls r1, 3
	adds r5, r1, r2
	ldrh r0, [r5, 0xA]
	movs r1, 0x10
	subs r1, r0
	lsls r1, 16
	lsrs r4, r1, 16
	movs r0, 0x80
	lsls r0, 21
	adds r1, r0
	lsrs r1, 16
	movs r0, 0x52
	bl SetGpuReg
	cmp r4, 0
	beq _08137714
	ldrh r0, [r5, 0xA]
	adds r0, 0x1
	strh r0, [r5, 0xA]
	b _08137726
	.pool
_08137714:
	ldr r0, =gUnknown_085B2870
	movs r1, 0
	movs r2, 0x20
	bl LoadPalette
	ldr r0, =gMain
	ldr r0, [r0, 0x8]
	bl SetMainCallback2
_08137726:
	pop {r4,r5}
	pop {r0}
	bx r0
	.pool
	thumb_func_end sub_81376DC

	thumb_func_start sub_8137734
sub_8137734: @ 8137734
	push {r4-r7,lr}
	mov r7, r8
	push {r7}
	sub sp, 0x1C
	bl sp000_heal_pokemon
	ldr r4, =0x00000864
	adds r0, r4, 0
	bl FlagGet
	lsls r0, 24
	lsrs r1, r0, 24
	cmp r1, 0x1
	bne _08137760
	ldr r0, =gUnknown_0203BCE4
	strb r1, [r0]
	b _0813776C
	.pool
_08137760:
	ldr r1, =gUnknown_0203BCE4
	movs r0, 0
	strb r0, [r1]
	adds r0, r4, 0
	bl FlagSet
_0813776C:
	movs r0, 0x1
	bl GetGameStat
	cmp r0, 0
	bne _0813778E
	ldr r0, =gSaveBlock2Ptr
	ldr r2, [r0]
	ldrh r1, [r2, 0xE]
	lsls r1, 16
	ldrb r0, [r2, 0x10]
	lsls r0, 8
	orrs r1, r0
	ldrb r0, [r2, 0x11]
	orrs r1, r0
	movs r0, 0x1
	bl sav12_xor_set
_0813778E:
	bl sub_8076D48
	ldr r0, =gSaveBlock2Ptr
	ldr r0, [r0]
	ldrb r0, [r0, 0x8]
	cmp r0, 0
	bne _081377AC
	movs r0, 0x1
	bl sub_8084F6C
	b _081377B2
	.pool
_081377AC:
	movs r0, 0x2
	bl sub_8084F6C
_081377B2:
	movs r7, 0
	movs r6, 0
	add r0, sp, 0x18
	mov r8, r0
	mov r5, sp
_081377BC:
	movs r0, 0x64
	adds r1, r6, 0
	muls r1, r0
	ldr r0, =gPlayerParty
	adds r4, r1, r0
	movs r0, 0
	strb r6, [r5]
	strb r0, [r5, 0x1]
	adds r0, r4, 0
	movs r1, 0x5
	bl GetMonData
	cmp r0, 0
	beq _0813780A
	adds r0, r4, 0
	movs r1, 0x6
	bl GetMonData
	cmp r0, 0
	bne _0813780A
	adds r0, r4, 0
	movs r1, 0x43
	bl GetMonData
	cmp r0, 0
	bne _0813780A
	movs r0, 0x1
	mov r1, r8
	strb r0, [r1]
	adds r0, r4, 0
	movs r1, 0x43
	add r2, sp, 0x18
	bl SetMonData
	adds r0, r4, 0
	bl GetRibbonCount
	strb r0, [r5, 0x1]
	movs r7, 0x1
_0813780A:
	adds r5, 0x4
	adds r6, 0x1
	cmp r6, 0x5
	ble _081377BC
	cmp r7, 0x1
	bne _0813785A
	movs r0, 0x2A
	bl IncrementGameStat
	ldr r0, =0x0000089b
	bl FlagSet
	mov r3, sp
	add r2, sp, 0x4
	movs r6, 0x4
_08137828:
	ldrb r1, [r3, 0x1]
	ldrb r0, [r2, 0x1]
	cmp r0, r1
	bls _08137838
	ldr r1, [sp]
	ldr r0, [r2]
	str r0, [sp]
	str r1, [r2]
_08137838:
	adds r2, 0x4
	subs r6, 0x1
	cmp r6, 0
	bge _08137828
	mov r0, sp
	ldrb r0, [r0, 0x1]
	cmp r0, 0x4
	bls _0813785A
	mov r0, sp
	ldrb r1, [r0]
	movs r0, 0x64
	muls r0, r1
	ldr r1, =gPlayerParty
	adds r0, r1
	movs r1, 0x43
	bl sub_80EE4DC
_0813785A:
	ldr r0, =sub_8173694
	bl SetMainCallback2
	movs r0, 0
	add sp, 0x1C
	pop {r3}
	mov r8, r3
	pop {r4-r7}
	pop {r1}
	bx r1
	.pool
	thumb_func_end sub_8137734

	thumb_func_start sp0C8_whiteout_maybe
sp0C8_whiteout_maybe: @ 813787C
	push {lr}
	ldr r0, =c2_whiteout
	bl SetMainCallback2
	movs r0, 0
	pop {r1}
	bx r1
	.pool
	thumb_func_end sp0C8_whiteout_maybe

	thumb_func_start sub_8137890
sub_8137890: @ 8137890
	push {r4,lr}
	ldr r0, =0x00004024
	bl VarGet
	adds r4, r0, 0
	lsls r4, 16
	lsrs r4, 16
	ldr r0, =0x00004025
	bl VarGet
	lsls r0, 16
	lsrs r0, 16
	lsls r4, 16
	orrs r4, r0
	adds r0, r4, 0
	pop {r4}
	pop {r1}
	bx r1
	.pool
	thumb_func_end sub_8137890

	thumb_func_start sub_81378BC
sub_81378BC: @ 81378BC
	push {r4,lr}
	adds r4, r0, 0
	ldr r0, =0x00004024
	lsrs r1, r4, 16
	bl VarSet
	ldr r0, =0x00004025
	lsls r4, 16
	lsrs r4, 16
	adds r1, r4, 0
	bl VarSet
	pop {r4}
	pop {r0}
	bx r0
	.pool
	thumb_func_end sub_81378BC

	thumb_func_start sub_81378E4
sub_81378E4: @ 81378E4
	push {r4,lr}
	bl Random
	adds r4, r0, 0
	bl Random
	lsls r4, 16
	lsls r0, 16
	lsrs r0, 16
	orrs r4, r0
	adds r0, r4, 0
	bl sub_81378BC
	pop {r4}
	pop {r0}
	bx r0
	thumb_func_end sub_81378E4

	thumb_func_start sub_8137904
sub_8137904: @ 8137904
	push {r4,lr}
	lsls r0, 16
	lsrs r4, r0, 16
	bl sub_8137890
	adds r1, r0, 0
	cmp r4, 0
	beq _08137928
	ldr r3, =0x41c64e6d
	ldr r2, =0x00003039
_08137918:
	adds r0, r1, 0
	muls r0, r3
	adds r1, r0, r2
	subs r0, r4, 0x1
	lsls r0, 16
	lsrs r4, r0, 16
	cmp r4, 0
	bne _08137918
_08137928:
	adds r0, r1, 0
	bl sub_81378BC
	pop {r4}
	pop {r0}
	bx r0
	.pool
	thumb_func_end sub_8137904

	thumb_func_start sub_813793C
sub_813793C: @ 813793C
	push {r4-r6,lr}
	bl sub_8137890
	lsrs r6, r0, 16
	movs r5, 0
_08137946:
	movs r0, 0x64
	adds r1, r5, 0
	muls r1, r0
	ldr r0, =gPlayerParty
	adds r4, r1, r0
	adds r0, r4, 0
	movs r1, 0xB
	bl GetMonData
	cmp r0, 0
	beq _08137978
	adds r0, r4, 0
	movs r1, 0
	bl GetMonData
	ldr r1, =0x0000ffff
	ands r1, r0
	cmp r1, r6
	bne _08137978
	movs r0, 0x1
	b _08137980
	.pool
_08137978:
	adds r5, 0x1
	cmp r5, 0x5
	ble _08137946
	movs r0, 0
_08137980:
	pop {r4-r6}
	pop {r1}
	bx r1
	thumb_func_end sub_813793C

	thumb_func_start sub_8137988
sub_8137988: @ 8137988
	push {lr}
	bl get_map_light_from_warp0
	lsls r0, 24
	lsrs r0, 24
	bl is_light_level_1_2_3_5_or_6
	lsls r0, 24
	cmp r0, 0
	beq _081379CE
	bl RtcCalcLocalTime
	ldr r1, =gUnknown_085B2B44
	ldr r0, =gLocalTime
	ldrb r0, [r0, 0x2]
	lsls r0, 24
	asrs r0, 24
	adds r0, r1
	ldrb r0, [r0]
	cmp r0, 0
	beq _081379C8
	ldr r0, =0x0000089a
	bl FlagSet
	b _081379CE
	.pool
_081379C8:
	ldr r0, =0x0000089a
	bl FlagClear
_081379CE:
	pop {r0}
	bx r0
	.pool
	thumb_func_end sub_8137988

	thumb_func_start sub_81379D8
sub_81379D8: @ 81379D8
	push {r4,lr}
	lsls r0, 24
	lsrs r4, r0, 24
	bl sub_80AC3BC
	lsls r0, 24
	cmp r0, 0
	beq _081379F2
	bl EnableBothScriptContexts
	adds r0, r4, 0
	bl DestroyTask
_081379F2:
	pop {r4}
	pop {r0}
	bx r0
	thumb_func_end sub_81379D8

	thumb_func_start sub_81379F8
sub_81379F8: @ 81379F8
	push {lr}
	ldr r0, =sub_81379D8
	movs r1, 0x50
	bl CreateTask
	pop {r0}
	bx r0
	.pool
	thumb_func_end sub_81379F8

	thumb_func_start sub_8137A0C
sub_8137A0C: @ 8137A0C
	push {lr}
	ldr r0, =0x00004049
	bl GetVarPointer
	movs r1, 0
	strh r1, [r0]
	pop {r0}
	bx r0
	.pool
	thumb_func_end sub_8137A0C

	thumb_func_start sub_8137A20
sub_8137A20: @ 8137A20
	push {r4,r5,lr}
	adds r4, r0, 0
	lsls r4, 16
	lsrs r4, 16
	ldr r0, =0x00004049
	bl GetVarPointer
	adds r5, r0, 0
	ldrh r0, [r5]
	adds r4, r0
	strh r4, [r5]
	ldrh r0, [r5]
	movs r1, 0x7
	bl __umodsi3
	strh r0, [r5]
	pop {r4,r5}
	pop {r0}
	bx r0
	.pool
	thumb_func_end sub_8137A20

	thumb_func_start sub_8137A4C
sub_8137A4C: @ 8137A4C
	push {lr}
	ldr r0, =gSpecialVar_0x8004
	ldrh r0, [r0]
	cmp r0, 0
	bne _08137A70
	movs r0, 0
	bl sub_80C0844
	ldr r1, =gSpecialVar_0x8005
	strh r0, [r1]
	movs r0, 0x1
	bl sub_80C0844
	b _08137A80
	.pool
_08137A70:
	movs r0, 0
	bl pokedex_count
	ldr r1, =gSpecialVar_0x8005
	strh r0, [r1]
	movs r0, 0x1
	bl pokedex_count
_08137A80:
	ldr r1, =gSpecialVar_0x8006
	strh r0, [r1]
	bl IsNationalPokedexEnabled
	lsls r0, 16
	lsrs r0, 16
	pop {r1}
	bx r1
	.pool
	thumb_func_end sub_8137A4C

	thumb_func_start sub_8137A98
sub_8137A98: @ 8137A98
	push {lr}
	lsls r0, 16
	lsrs r0, 16
	cmp r0, 0x9
	bhi _08137AA4
	b _08137BFC
_08137AA4:
	cmp r0, 0x13
	bhi _08137AB0
	ldr r0, =gUnknown_082A5DAB
	b _08137C06
	.pool
_08137AB0:
	cmp r0, 0x1D
	bhi _08137ABC
	ldr r0, =gUnknown_082A5DF1
	b _08137C06
	.pool
_08137ABC:
	cmp r0, 0x27
	bhi _08137AC8
	ldr r0, =gUnknown_082A5E34
	b _08137C06
	.pool
_08137AC8:
	cmp r0, 0x31
	bhi _08137AD4
	ldr r0, =gUnknown_082A5E83
	b _08137C06
	.pool
_08137AD4:
	cmp r0, 0x3B
	bhi _08137AE0
	ldr r0, =gUnknown_082A5EB9
	b _08137C06
	.pool
_08137AE0:
	cmp r0, 0x45
	bhi _08137AEC
	ldr r0, =gUnknown_082A5EF4
	b _08137C06
	.pool
_08137AEC:
	cmp r0, 0x4F
	bhi _08137AF8
	ldr r0, =gUnknown_082A5F39
	b _08137C06
	.pool
_08137AF8:
	cmp r0, 0x59
	bhi _08137B04
	ldr r0, =gUnknown_082A5F82
	b _08137C06
	.pool
_08137B04:
	cmp r0, 0x63
	bhi _08137B10
	ldr r0, =gUnknown_082A5FB9
	b _08137C06
	.pool
_08137B10:
	cmp r0, 0x6D
	bhi _08137B1C
	ldr r0, =gUnknown_082A6018
	b _08137C06
	.pool
_08137B1C:
	cmp r0, 0x77
	bhi _08137B28
	ldr r0, =gUnknown_082A6061
	b _08137C06
	.pool
_08137B28:
	cmp r0, 0x81
	bhi _08137B34
	ldr r0, =gUnknown_082A609C
	b _08137C06
	.pool
_08137B34:
	cmp r0, 0x8B
	bhi _08137B40
	ldr r0, =gUnknown_082A60D5
	b _08137C06
	.pool
_08137B40:
	cmp r0, 0x95
	bhi _08137B4C
	ldr r0, =gUnknown_082A6124
	b _08137C06
	.pool
_08137B4C:
	cmp r0, 0x9F
	bhi _08137B58
	ldr r0, =gUnknown_082A616F
	b _08137C06
	.pool
_08137B58:
	cmp r0, 0xA9
	bhi _08137B64
	ldr r0, =gUnknown_082A61D6
	b _08137C06
	.pool
_08137B64:
	cmp r0, 0xB3
	bhi _08137B70
	ldr r0, =gUnknown_082A623A
	b _08137C06
	.pool
_08137B70:
	cmp r0, 0xBD
	bhi _08137B7C
	ldr r0, =gUnknown_082A6287
	b _08137C06
	.pool
_08137B7C:
	cmp r0, 0xC7
	bls _08137BEA
	cmp r0, 0xC8
	bne _08137BB8
	ldr r0, =0x00000199
	bl SpeciesToNationalPokedexNum
	lsls r0, 16
	lsrs r0, 16
	movs r1, 0x1
	bl GetSetPokedexFlag
	lsls r0, 24
	cmp r0, 0
	bne _08137BEA
	movs r0, 0xCD
	lsls r0, 1
	bl SpeciesToNationalPokedexNum
	lsls r0, 16
	lsrs r0, 16
	movs r1, 0x1
	bl GetSetPokedexFlag
	lsls r0, 24
	cmp r0, 0
	bne _08137BEA
	b _08137C04
	.pool
_08137BB8:
	cmp r0, 0xC9
	bne _08137BF8
	ldr r0, =0x00000199
	bl SpeciesToNationalPokedexNum
	lsls r0, 16
	lsrs r0, 16
	movs r1, 0x1
	bl GetSetPokedexFlag
	lsls r0, 24
	cmp r0, 0
	beq _08137C04
	movs r0, 0xCD
	lsls r0, 1
	bl SpeciesToNationalPokedexNum
	lsls r0, 16
	lsrs r0, 16
	movs r1, 0x1
	bl GetSetPokedexFlag
	lsls r0, 24
	cmp r0, 0
	beq _08137C04
_08137BEA:
	ldr r0, =gUnknown_082A62C9
	b _08137C06
	.pool
_08137BF8:
	cmp r0, 0xCA
	beq _08137C04
_08137BFC:
	ldr r0, =gUnknown_082A5D6C
	b _08137C06
	.pool
_08137C04:
	ldr r0, =gUnknown_082A6312
_08137C06:
	pop {r1}
	bx r1
	.pool
	thumb_func_end sub_8137A98

	thumb_func_start sub_8137C10
sub_8137C10: @ 8137C10
	push {lr}
	ldr r0, =gSpecialVar_0x8004
	ldrh r0, [r0]
	bl sub_8137A98
	bl ShowFieldMessage
	pop {r0}
	bx r0
	.pool
	thumb_func_end sub_8137C10

	thumb_func_start sub_8137C28
sub_8137C28: @ 8137C28
	push {lr}
	ldr r0, =sub_8174194
	bl SetMainCallback2
	bl ScriptContext2_Enable
	pop {r0}
	bx r0
	.pool
	thumb_func_end sub_8137C28

	thumb_func_start sub_8137C3C
sub_8137C3C: @ 8137C3C
	push {lr}
	ldr r0, =c2_exit_to_overworld_2_switch
	bl SetMainCallback2
	ldr r1, =gFieldCallback
	ldr r0, =mapldr_080CA5C0
	str r0, [r1]
	pop {r0}
	bx r0
	.pool
	thumb_func_end sub_8137C3C

	thumb_func_start mapldr_080CA5C0
mapldr_080CA5C0: @ 8137C5C
	push {lr}
	sub sp, 0x4
	bl ScriptContext2_Enable
	bl sub_8085784
	bl sp109_CreatePCMenu
	bl sub_80E2514
	movs r0, 0x1
	negs r0, r0
	movs r1, 0
	str r1, [sp]
	movs r2, 0x10
	movs r3, 0
	bl BeginNormalPaletteFade
	ldr r0, =sub_8137C94
	movs r1, 0xA
	bl CreateTask
	add sp, 0x4
	pop {r0}
	bx r0
	.pool
	thumb_func_end mapldr_080CA5C0

	thumb_func_start sub_8137C94
sub_8137C94: @ 8137C94
	push {lr}
	lsls r0, 24
	lsrs r2, r0, 24
	ldr r0, =gPaletteFade
	ldrb r1, [r0, 0x7]
	movs r0, 0x80
	ands r0, r1
	cmp r0, 0
	bne _08137CAC
	adds r0, r2, 0
	bl DestroyTask
_08137CAC:
	pop {r0}
	bx r0
	.pool
	thumb_func_end sub_8137C94

	thumb_func_start sub_8137CB4
sub_8137CB4: @ 8137CB4
	push {lr}
	ldr r0, =CB2_ShowDiploma
	bl SetMainCallback2
	bl ScriptContext2_Enable
	pop {r0}
	bx r0
	.pool
	thumb_func_end sub_8137CB4

	thumb_func_start Special_ViewWallClock
Special_ViewWallClock: @ 8137CC8
	push {lr}
	ldr r0, =gMain
	ldr r1, =c2_exit_to_overworld_2_switch
	str r1, [r0, 0x8]
	ldr r0, =Cb2_ViewWallClock
	bl SetMainCallback2
	bl ScriptContext2_Enable
	pop {r0}
	bx r0
	.pool
	thumb_func_end Special_ViewWallClock

	thumb_func_start wild_pokemon_reroll
wild_pokemon_reroll: @ 8137CEC
	ldr r0, =gUnknown_0203AB54
	movs r1, 0
	strb r1, [r0]
	ldr r0, =gUnknown_0203AB55
	strb r1, [r0]
	ldr r1, =gUnknown_0203AB58
	movs r0, 0
	str r0, [r1]
	bx lr
	.pool
	thumb_func_end wild_pokemon_reroll

	thumb_func_start sub_8137D0C
sub_8137D0C: @ 8137D0C
	ldr r1, =gUnknown_0203AB54
	movs r0, 0x1
	strb r0, [r1]
	ldr r1, =gUnknown_0203AB55
	movs r0, 0
	strb r0, [r1]
	ldr r1, =gUnknown_0203AB58
	ldr r0, =gMain
	ldr r0, [r0, 0x20]
	str r0, [r1]
	bx lr
	.pool
	thumb_func_end sub_8137D0C

	thumb_func_start sp0E3_walkrun_bitfield_interpretation
sp0E3_walkrun_bitfield_interpretation: @ 8137D34
	push {lr}
	movs r0, 0x4
	bl TestPlayerAvatarFlags
	lsls r0, 24
	cmp r0, 0
	beq _08137D46
	movs r0, 0x1
	b _08137D58
_08137D46:
	movs r0, 0x2
	bl TestPlayerAvatarFlags
	lsls r0, 24
	cmp r0, 0
	bne _08137D56
	movs r0, 0
	b _08137D58
_08137D56:
	movs r0, 0x2
_08137D58:
	pop {r1}
	bx r1
	thumb_func_end sp0E3_walkrun_bitfield_interpretation

	thumb_func_start sub_8137D5C
sub_8137D5C: @ 8137D5C
	push {r4-r7,lr}
	adds r7, r0, 0
	lsls r1, 24
	lsrs r6, r1, 24
	cmp r6, 0x63
	bhi _08137D88
	ldr r4, =gStringVar1
	adds r0, r4, 0
	adds r1, r6, 0
	movs r2, 0
	movs r3, 0x2
	bl ConvertIntToDecimalStringN
	ldr r1, =gText_SpaceTimes
	adds r0, r4, 0
	bl StringAppend
	b _08137D90
	.pool
_08137D88:
	ldr r0, =gStringVar1
	ldr r1, =gText_99TimesPlus
	bl StringCopy
_08137D90:
	ldr r0, =0x00000e0f
	cmp r7, r0
	bhi _08137DF0
	ldr r4, =gStringVar2
	adds r0, r7, 0
	movs r1, 0x3C
	bl __udivsi3
	adds r1, r0, 0
	adds r0, r4, 0
	movs r2, 0x1
	movs r3, 0x2
	bl ConvertIntToDecimalStringN
	movs r0, 0xAD
	strb r0, [r4, 0x2]
	adds r5, r4, 0x3
	adds r0, r7, 0
	movs r1, 0x3C
	bl __umodsi3
	movs r1, 0x64
	muls r0, r1
	movs r1, 0x3C
	bl __udivsi3
	adds r1, r0, 0
	adds r0, r5, 0
	movs r2, 0x2
	movs r3, 0x2
	bl ConvertIntToDecimalStringN
	ldr r1, =gText_SpaceSeconds
	adds r0, r4, 0
	bl StringAppend
	b _08137DF8
	.pool
_08137DF0:
	ldr r0, =gStringVar2
	ldr r1, =gText_1MinutePlus
	bl StringCopy
_08137DF8:
	movs r4, 0
	cmp r6, 0
	bne _08137E0C
	movs r4, 0x5
	b _08137E2A
	.pool
_08137E0C:
	cmp r6, 0x3
	bhi _08137E14
	movs r4, 0x4
	b _08137E2A
_08137E14:
	cmp r6, 0x9
	bhi _08137E1C
	movs r4, 0x3
	b _08137E2A
_08137E1C:
	cmp r6, 0x13
	bhi _08137E24
	movs r4, 0x2
	b _08137E2A
_08137E24:
	cmp r6, 0x63
	bhi _08137E2A
	movs r4, 0x1
_08137E2A:
	adds r0, r7, 0
	movs r1, 0x3C
	bl __udivsi3
	cmp r0, 0xA
	bhi _08137E3A
	adds r0, r4, 0x5
	b _08137E58
_08137E3A:
	cmp r0, 0xF
	bhi _08137E42
	adds r0, r4, 0x4
	b _08137E58
_08137E42:
	cmp r0, 0x14
	bhi _08137E4A
	adds r0, r4, 0x3
	b _08137E58
_08137E4A:
	cmp r0, 0x28
	bhi _08137E52
	adds r0, r4, 0x2
	b _08137E58
_08137E52:
	cmp r0, 0x3B
	bhi _08137E5C
	adds r0, r4, 0x1
_08137E58:
	lsls r0, 24
	lsrs r4, r0, 24
_08137E5C:
	ldr r0, =gScriptResult
	strh r4, [r0]
	pop {r4-r7}
	pop {r0}
	bx r0
	.pool
	thumb_func_end sub_8137D5C

	thumb_func_start sub_8137E6C
sub_8137E6C: @ 8137E6C
	push {r4,r5,lr}
	ldr r0, =gMain
	ldr r1, =gUnknown_0203AB58
	ldr r4, [r0, 0x20]
	ldr r0, [r1]
	subs r4, r0
	ldr r5, =gUnknown_0203AB55
	ldrb r1, [r5]
	adds r0, r4, 0
	bl sub_8137D5C
	ldrb r1, [r5]
	adds r0, r4, 0
	bl sub_8137E9C
	pop {r4,r5}
	pop {r0}
	bx r0
	.pool
	thumb_func_end sub_8137E6C

	thumb_func_start sub_8137E9C
sub_8137E9C: @ 8137E9C
	push {r4-r7,lr}
	mov r7, r8
	push {r7}
	adds r5, r0, 0
	lsls r1, 24
	lsrs r1, 24
	mov r8, r1
	ldr r6, =0x00004028
	adds r0, r6, 0
	bl VarGet
	adds r4, r0, 0
	lsls r4, 16
	lsrs r4, 16
	ldr r7, =0x00004029
	adds r0, r7, 0
	bl VarGet
	lsls r0, 16
	adds r4, r0
	cmp r4, r5
	bhi _08137ECC
	cmp r4, 0
	bne _08137EE6
_08137ECC:
	lsls r1, r5, 16
	lsrs r1, 16
	adds r0, r6, 0
	bl VarSet
	lsrs r1, r5, 16
	adds r0, r7, 0
	bl VarSet
	ldr r0, =0x00004027
	mov r1, r8
	bl VarSet
_08137EE6:
	pop {r3}
	mov r8, r3
	pop {r4-r7}
	pop {r0}
	bx r0
	.pool
	thumb_func_end sub_8137E9C

	thumb_func_start sub_8137EFC
sub_8137EFC: @ 8137EFC
	push {r4,lr}
	ldr r0, =0x00004028
	bl VarGet
	adds r4, r0, 0
	lsls r4, 16
	lsrs r4, 16
	ldr r0, =0x00004029
	bl VarGet
	lsls r0, 16
	adds r4, r0
	cmp r4, 0
	beq _08137F3C
	ldr r0, =0x00004027
	bl VarGet
	adds r1, r0, 0
	lsls r1, 24
	lsrs r1, 24
	adds r0, r4, 0
	bl sub_8137D5C
	movs r0, 0x1
	b _08137F3E
	.pool
_08137F3C:
	movs r0, 0
_08137F3E:
	pop {r4}
	pop {r1}
	bx r1
	thumb_func_end sub_8137EFC

	thumb_func_start sub_8137F44
sub_8137F44: @ 8137F44
	push {r4,lr}
	ldr r0, =gUnknown_020322DC
	ldrh r1, [r0]
	ldr r0, =0x00000c1d
	cmp r1, r0
	beq _08137F7C
	ldr r4, =0x000040a9
	adds r0, r4, 0
	bl VarGet
	lsls r0, 16
	lsrs r0, 16
	cmp r0, 0x2
	beq _08137F6E
	adds r0, r4, 0
	bl VarGet
	lsls r0, 16
	lsrs r0, 16
	cmp r0, 0x3
	bne _08137F7C
_08137F6E:
	adds r0, r4, 0
	movs r1, 0
	bl VarSet
	movs r0, 0
	bl Overworld_SetSavedMusic
_08137F7C:
	pop {r4}
	pop {r0}
	bx r0
	.pool
	thumb_func_end sub_8137F44

	thumb_func_start sub_8137F90
sub_8137F90: @ 8137F90
	push {lr}
	ldr r0, =0x0000088d
	bl FlagSet
	ldr r0, =0x0000404a
	bl GetVarPointer
	movs r1, 0
	strh r1, [r0]
	pop {r0}
	bx r0
	.pool
	thumb_func_end sub_8137F90

	thumb_func_start sub_8137FB0
sub_8137FB0: @ 8137FB0
	push {lr}
	ldr r0, =0x0000088d
	bl FlagClear
	pop {r0}
	bx r0
	.pool
	thumb_func_end sub_8137FB0

	thumb_func_start CountSSTidalStep
CountSSTidalStep: @ 8137FC0
	push {r4,lr}
	lsls r0, 16
	lsrs r4, r0, 16
	ldr r0, =0x0000088d
	bl FlagGet
	lsls r0, 24
	cmp r0, 0
	beq _08137FE6
	ldr r0, =0x0000404a
	bl GetVarPointer
	ldrh r1, [r0]
	adds r1, r4, r1
	strh r1, [r0]
	lsls r1, 16
	lsrs r1, 16
	cmp r1, 0xCC
	bhi _08137FF4
_08137FE6:
	movs r0, 0
	b _08137FF6
	.pool
_08137FF4:
	movs r0, 0x1
_08137FF6:
	pop {r4}
	pop {r1}
	bx r1
	thumb_func_end CountSSTidalStep

	thumb_func_start GetSSTidalLocation
GetSSTidalLocation: @ 8137FFC
	push {r4-r7,lr}
	mov r7, r8
	push {r7}
	mov r8, r0
	adds r5, r1, 0
	adds r6, r2, 0
	adds r7, r3, 0
	ldr r0, =0x0000404a
	bl GetVarPointer
	adds r4, r0, 0
	ldr r0, =0x000040b4
	bl GetVarPointer
	ldrh r0, [r0]
	subs r0, 0x1
	cmp r0, 0x9
	bhi _081380C2
	lsls r0, 2
	ldr r1, =_08138038
	adds r0, r1
	ldr r0, [r0]
	mov pc, r0
	.pool
	.align 2, 0
_08138038:
	.4byte _08138060
	.4byte _08138070
	.4byte _08138064
	.4byte _08138068
	.4byte _08138068
	.4byte _0813806C
	.4byte _08138098
	.4byte _08138060
	.4byte _08138064
	.4byte _0813806C
_08138060:
	movs r0, 0x1
	b _081380CE
_08138064:
	movs r0, 0x4
	b _081380CE
_08138068:
	movs r0, 0x2
	b _081380CE
_0813806C:
	movs r0, 0x3
	b _081380CE
_08138070:
	ldrh r0, [r4]
	cmp r0, 0x3B
	bhi _08138080
	movs r0, 0x31
	strb r0, [r5]
	ldrh r0, [r4]
	adds r0, 0x13
	b _081380C0
_08138080:
	cmp r0, 0x8B
	bhi _0813808E
	movs r0, 0x30
	strb r0, [r5]
	ldrh r0, [r4]
	subs r0, 0x3C
	b _081380C0
_0813808E:
	movs r0, 0x2F
	strb r0, [r5]
	ldrh r0, [r4]
	subs r0, 0x8C
	b _081380C0
_08138098:
	ldrh r0, [r4]
	cmp r0, 0x41
	bhi _081380A8
	movs r0, 0x2F
	strb r0, [r5]
	ldrh r1, [r4]
	movs r0, 0x41
	b _081380BE
_081380A8:
	cmp r0, 0x91
	bhi _081380B6
	movs r0, 0x30
	strb r0, [r5]
	ldrh r1, [r4]
	movs r0, 0x91
	b _081380BE
_081380B6:
	movs r0, 0x31
	strb r0, [r5]
	ldrh r1, [r4]
	movs r0, 0xE0
_081380BE:
	subs r0, r1
_081380C0:
	strh r0, [r6]
_081380C2:
	movs r0, 0
	mov r1, r8
	strb r0, [r1]
	movs r0, 0x14
	strh r0, [r7]
	movs r0, 0
_081380CE:
	pop {r3}
	mov r8, r3
	pop {r4-r7}
	pop {r1}
	bx r1
	thumb_func_end GetSSTidalLocation

	thumb_func_start is_tile_that_overrides_player_control
is_tile_that_overrides_player_control: @ 81380D8
	push {lr}
	movs r0, 0x88
	bl FlagGet
	lsls r0, 24
	cmp r0, 0
	beq _0813810A
	ldr r0, =gMapHeader
	ldrb r0, [r0, 0x17]
	cmp r0, 0x1
	blt _0813810A
	cmp r0, 0x3
	ble _081380F6
	cmp r0, 0x6
	bne _0813810A
_081380F6:
	ldr r0, =0x000040f2
	bl GetVarPointer
	ldrh r1, [r0]
	adds r1, 0x1
	strh r1, [r0]
	lsls r1, 16
	lsrs r1, 16
	cmp r1, 0xF9
	bhi _08138118
_0813810A:
	movs r0, 0
	b _0813811A
	.pool
_08138118:
	movs r0, 0x1
_0813811A:
	pop {r1}
	bx r1
	thumb_func_end is_tile_that_overrides_player_control

	thumb_func_start sub_8138120
sub_8138120: @ 8138120
	push {lr}
	movs r0, 0x8A
	bl FlagGet
	lsls r0, 24
	cmp r0, 0
	beq _08138152
	ldr r0, =gMapHeader
	ldrb r0, [r0, 0x17]
	cmp r0, 0x1
	blt _08138152
	cmp r0, 0x3
	ble _0813813E
	cmp r0, 0x6
	bne _08138152
_0813813E:
	ldr r0, =0x000040f3
	bl GetVarPointer
	ldrh r1, [r0]
	adds r1, 0x1
	strh r1, [r0]
	lsls r1, 16
	lsrs r1, 16
	cmp r1, 0x9
	bhi _08138160
_08138152:
	movs r0, 0
	b _08138162
	.pool
_08138160:
	movs r0, 0x1
_08138162:
	pop {r1}
	bx r1
	thumb_func_end sub_8138120

	thumb_func_start sub_8138168
sub_8138168: @ 8138168
	push {lr}
	movs r0, 0x72
	bl FlagGet
	lsls r0, 24
	cmp r0, 0
	beq _0813819A
	ldr r0, =gMapHeader
	ldrb r0, [r0, 0x17]
	cmp r0, 0x1
	blt _0813819A
	cmp r0, 0x3
	ble _08138186
	cmp r0, 0x6
	bne _0813819A
_08138186:
	ldr r0, =0x000040f5
	bl GetVarPointer
	ldrh r1, [r0]
	adds r1, 0x1
	strh r1, [r0]
	lsls r1, 16
	lsrs r1, 16
	cmp r1, 0x9
	bhi _081381A8
_0813819A:
	movs r0, 0
	b _081381AA
	.pool
_081381A8:
	movs r0, 0x1
_081381AA:
	pop {r1}
	bx r1
	thumb_func_end sub_8138168

	thumb_func_start sub_81381B0
sub_81381B0: @ 81381B0
	push {lr}
	movs r0, 0x80
	bl FlagGet
	lsls r0, 24
	cmp r0, 0
	beq _081381E2
	ldr r0, =gMapHeader
	ldrb r0, [r0, 0x17]
	cmp r0, 0x1
	blt _081381E2
	cmp r0, 0x3
	ble _081381CE
	cmp r0, 0x6
	bne _081381E2
_081381CE:
	ldr r0, =0x000040f4
	bl GetVarPointer
	ldrh r1, [r0]
	adds r1, 0x1
	strh r1, [r0]
	lsls r1, 16
	lsrs r1, 16
	cmp r1, 0xF9
	bhi _081381F0
_081381E2:
	movs r0, 0
	b _081381F2
	.pool
_081381F0:
	movs r0, 0x1
_081381F2:
	pop {r1}
	bx r1
	thumb_func_end sub_81381B0

	thumb_func_start sub_81381F8
sub_81381F8: @ 81381F8
	push {lr}
	movs r0, 0x75
	bl FlagGet
	lsls r0, 24
	cmp r0, 0
	beq _0813822A
	ldr r0, =gMapHeader
	ldrb r0, [r0, 0x17]
	cmp r0, 0x1
	blt _0813822A
	cmp r0, 0x3
	ble _08138216
	cmp r0, 0x6
	bne _0813822A
_08138216:
	ldr r0, =0x000040f6
	bl GetVarPointer
	ldrh r1, [r0]
	adds r1, 0x1
	strh r1, [r0]
	lsls r1, 16
	lsrs r1, 16
	cmp r1, 0xF9
	bhi _08138238
_0813822A:
	movs r0, 0
	b _0813823A
	.pool
_08138238:
	movs r0, 0x1
_0813823A:
	pop {r1}
	bx r1
	thumb_func_end sub_81381F8

	thumb_func_start sub_8138240
sub_8138240: @ 8138240
	push {r4-r7,lr}
	mov r7, r8
	push {r7}
	movs r6, 0
	bl GetMultiplayerId
	lsls r0, 24
	lsrs r7, r0, 24
	bl GetLinkPlayerCount
	lsls r0, 24
	lsrs r5, r0, 24
	movs r4, 0
	cmp r4, r5
	bcs _0813828A
	ldr r0, =gTVStringVarPtrs
	mov r8, r0
_08138262:
	cmp r7, r4
	beq _08138280
	lsls r0, r6, 2
	add r0, r8
	ldr r0, [r0]
	lsls r1, r4, 3
	subs r1, r4
	lsls r1, 2
	ldr r2, =gLinkPlayers + 8
	adds r1, r2
	bl StringCopy
	adds r0, r6, 0x1
	lsls r0, 24
	lsrs r6, r0, 24
_08138280:
	adds r0, r4, 0x1
	lsls r0, 24
	lsrs r4, r0, 24
	cmp r4, r5
	bcc _08138262
_0813828A:
	adds r0, r5, 0
	pop {r3}
	mov r8, r3
	pop {r4-r7}
	pop {r1}
	bx r1
	.pool
	thumb_func_end sub_8138240

	thumb_func_start SpawnLinkPartnerFieldObject
SpawnLinkPartnerFieldObject: @ 81382A0
	push {r4-r7,lr}
	mov r7, r10
	mov r6, r9
	mov r5, r8
	push {r5-r7}
	sub sp, 0x14
	movs r7, 0
	movs r0, 0
	mov r9, r0
	mov r8, r0
	ldr r1, =gUnknown_085B2B5C
	add r0, sp, 0x8
	movs r2, 0x4
	bl memcpy
	add r4, sp, 0xC
	ldr r1, =gUnknown_085B2B60
	adds r0, r4, 0
	movs r2, 0x8
	bl memcpy
	bl GetMultiplayerId
	lsls r0, 24
	lsrs r0, 24
	mov r10, r0
	bl player_get_direction_lower_nybble
	lsls r0, 24
	lsrs r0, 24
	adds r1, r0, 0
	cmp r0, 0x2
	beq _08138310
	cmp r0, 0x2
	bgt _081382F4
	cmp r0, 0x1
	beq _0813833C
	b _08138350
	.pool
_081382F4:
	cmp r1, 0x3
	beq _081382FE
	cmp r1, 0x4
	beq _08138324
	b _08138350
_081382FE:
	movs r7, 0x2
	ldr r0, =gSaveBlock1Ptr
	ldr r1, [r0]
	ldrh r0, [r1]
	subs r0, 0x1
	b _0813832C
	.pool
_08138310:
	movs r7, 0x1
	ldr r0, =gSaveBlock1Ptr
	ldr r0, [r0]
	ldrh r1, [r0]
	mov r9, r1
	ldrh r0, [r0, 0x2]
	subs r0, 0x1
	b _0813834A
	.pool
_08138324:
	ldr r0, =gSaveBlock1Ptr
	ldr r1, [r0]
	ldrh r0, [r1]
	adds r0, 0x1
_0813832C:
	lsls r0, 16
	lsrs r0, 16
	mov r9, r0
	ldrh r1, [r1, 0x2]
	mov r8, r1
	b _08138350
	.pool
_0813833C:
	movs r7, 0x3
	ldr r0, =gSaveBlock1Ptr
	ldr r0, [r0]
	ldrh r3, [r0]
	mov r9, r3
	ldrh r0, [r0, 0x2]
	adds r0, 0x1
_0813834A:
	lsls r0, 16
	lsrs r0, 16
	mov r8, r0
_08138350:
	movs r6, 0
	b _08138410
	.pool
_08138358:
	cmp r10, r6
	beq _0813840A
	ldr r0, =gLinkPlayers
	lsls r2, r6, 3
	subs r1, r2, r6
	lsls r1, 2
	adds r1, r0
	ldrb r3, [r1]
	adds r4, r0, 0
	cmp r3, 0x1
	blt _0813838C
	cmp r3, 0x2
	ble _0813837C
	cmp r3, 0x3
	beq _08138388
	b _0813838C
	.pool
_0813837C:
	ldrb r0, [r1, 0x13]
	movs r5, 0xEC
	cmp r0, 0
	bne _0813839C
	movs r5, 0xEB
	b _0813839C
_08138388:
	ldrb r0, [r1, 0x13]
	b _08138394
_0813838C:
	subs r0, r2, r6
	lsls r0, 2
	adds r0, r4
	ldrb r0, [r0, 0x13]
_08138394:
	movs r5, 0x69
	cmp r0, 0
	bne _0813839C
	movs r5, 0x64
_0813839C:
	mov r0, sp
	adds r0, r7
	adds r0, 0x8
	ldrb r1, [r0]
	movs r4, 0xF0
	subs r4, r6
	lsls r4, 24
	lsrs r4, 24
	lsls r2, r7, 1
	mov r0, sp
	adds r0, r2
	adds r0, 0xC
	ldrb r0, [r0]
	lsls r0, 24
	asrs r0, 24
	mov r3, r9
	lsls r3, 16
	asrs r3, 16
	mov r12, r3
	add r0, r12
	adds r3, r0, 0x7
	lsls r3, 16
	asrs r3, 16
	mov r12, r3
	mov r0, sp
	adds r0, 0xD
	adds r0, r2
	movs r2, 0
	ldrsb r2, [r0, r2]
	mov r3, r8
	lsls r0, r3, 16
	asrs r0, 16
	adds r0, r2
	adds r0, 0x7
	lsls r0, 16
	asrs r0, 16
	str r0, [sp]
	movs r0, 0
	str r0, [sp, 0x4]
	adds r0, r5, 0
	adds r2, r4, 0
	mov r3, r12
	bl SpawnSpecialFieldObjectParametrized
	adds r0, r5, 0
	adds r1, r4, 0
	adds r2, r6, 0
	bl sub_813842C
	adds r0, r7, 0x1
	lsls r0, 24
	lsrs r7, r0, 24
	cmp r7, 0x4
	bne _0813840A
	movs r7, 0
_0813840A:
	adds r0, r6, 0x1
	lsls r0, 24
	lsrs r6, r0, 24
_08138410:
	ldr r0, =gSpecialVar_0x8004
	ldrh r0, [r0]
	cmp r6, r0
	bcc _08138358
	add sp, 0x14
	pop {r3-r5}
	mov r8, r3
	mov r9, r4
	mov r10, r5
	pop {r4-r7}
	pop {r0}
	bx r0
	.pool
	thumb_func_end SpawnLinkPartnerFieldObject

	thumb_func_start sub_813842C
sub_813842C: @ 813842C
	push {r4,r5,lr}
	lsls r0, 24
	lsls r1, 24
	lsrs r3, r1, 24
	lsls r2, 24
	movs r1, 0xC0
	lsls r1, 19
	adds r2, r1
	lsrs r5, r2, 24
	lsrs r4, r0, 24
	movs r2, 0xA8
	lsls r2, 21
	adds r0, r2
	lsrs r0, 24
	cmp r0, 0x1
	bls _08138454
	cmp r4, 0x64
	beq _08138454
	cmp r4, 0x69
	bne _081384E6
_08138454:
	ldr r0, =gSaveBlock1Ptr
	ldr r0, [r0]
	ldrb r1, [r0, 0x5]
	ldrb r2, [r0, 0x4]
	adds r0, r3, 0
	bl GetFieldObjectIdByLocalIdAndMap
	lsls r0, 24
	lsrs r2, r0, 24
	cmp r2, 0x10
	beq _081384E6
	ldr r1, =gMapObjects
	lsls r0, r2, 3
	adds r0, r2
	lsls r0, 2
	adds r0, r1
	ldrb r0, [r0, 0x4]
	lsls r1, r0, 4
	adds r1, r0
	lsls r1, 2
	ldr r0, =gSprites
	adds r1, r0
	lsls r3, r5, 4
	ldrb r2, [r1, 0x5]
	movs r0, 0xF
	ands r0, r2
	orrs r0, r3
	strb r0, [r1, 0x5]
	cmp r4, 0x69
	beq _081384D8
	cmp r4, 0x69
	bgt _081384A8
	cmp r4, 0x64
	beq _081384C4
	b _081384E6
	.pool
_081384A8:
	cmp r4, 0xEB
	beq _081384B2
	cmp r4, 0xEC
	beq _081384BC
	b _081384E6
_081384B2:
	ldr r0, =gFieldObjectPalette33
	b _081384C6
	.pool
_081384BC:
	ldr r0, =gFieldObjectPalette34
	b _081384C6
	.pool
_081384C4:
	ldr r0, =gFieldObjectPalette8
_081384C6:
	movs r2, 0x80
	lsls r2, 1
	adds r1, r3, r2
	movs r2, 0x20
	bl LoadPalette
	b _081384E6
	.pool
_081384D8:
	ldr r0, =gFieldObjectPalette17
	movs r2, 0x80
	lsls r2, 1
	adds r1, r3, r2
	movs r2, 0x20
	bl LoadPalette
_081384E6:
	pop {r4,r5}
	pop {r0}
	bx r0
	.pool
	thumb_func_end sub_813842C

	thumb_func_start sub_81384F0
sub_81384F0: @ 81384F0
	push {r4,r5,lr}
	movs r4, 0
	ldr r5, =gUnknown_085B2B68
_081384F6:
	ldr r0, =gSpecialVar_0x8004
	ldrh r0, [r0]
	cmp r4, r0
	bne _0813851C
	lsls r1, r4, 2
	adds r1, r5
	ldrb r0, [r1]
	ldrb r1, [r1, 0x1]
	ldr r2, =0x00000206
	bl MapGridSetMetatileIdAt
	b _0813852A
	.pool
_0813851C:
	lsls r1, r4, 2
	adds r1, r5
	ldrb r0, [r1]
	ldrb r1, [r1, 0x1]
	ldr r2, =0x00000205
	bl MapGridSetMetatileIdAt
_0813852A:
	adds r0, r4, 0x1
	lsls r0, 24
	lsrs r4, r0, 24
	cmp r4, 0x3
	bls _081384F6
	pop {r4,r5}
	pop {r0}
	bx r0
	.pool
	thumb_func_end sub_81384F0

	thumb_func_start sub_8138540
sub_8138540: @ 8138540
	push {r4-r6,lr}
	movs r5, 0xC
_08138544:
	movs r4, 0x7
	adds r6, r5, 0x1
_08138548:
	adds r0, r4, 0
	adds r1, r5, 0
	bl MapGridGetMetatileIdAt
	ldr r1, =0xfffffde6
	adds r0, r1
	cmp r0, 0x37
	bls _0813855A
	b _08138734
_0813855A:
	lsls r0, 2
	ldr r1, =_0813856C
	adds r0, r1
	ldr r0, [r0]
	mov pc, r0
	.pool
	.align 2, 0
_0813856C:
	.4byte _081386F2
	.4byte _08138734
	.4byte _08138734
	.4byte _08138734
	.4byte _08138734
	.4byte _08138734
	.4byte _0813864C
	.4byte _08138652
	.4byte _0813868C
	.4byte _08138694
	.4byte _08138734
	.4byte _08138734
	.4byte _08138734
	.4byte _08138734
	.4byte _0813865C
	.4byte _08138662
	.4byte _0813869C
	.4byte _081386A4
	.4byte _08138734
	.4byte _08138734
	.4byte _08138734
	.4byte _08138734
	.4byte _0813866C
	.4byte _08138672
	.4byte _081386AC
	.4byte _081386B4
	.4byte _08138734
	.4byte _08138734
	.4byte _08138734
	.4byte _08138734
	.4byte _0813867C
	.4byte _08138684
	.4byte _081386BC
	.4byte _081386C4
	.4byte _08138734
	.4byte _08138734
	.4byte _08138734
	.4byte _08138734
	.4byte _081386CC
	.4byte _081386DC
	.4byte _081386EC
	.4byte _08138714
	.4byte _08138734
	.4byte _08138734
	.4byte _08138734
	.4byte _08138734
	.4byte _081386D4
	.4byte _081386E4
	.4byte _08138734
	.4byte _08138734
	.4byte _08138734
	.4byte _08138734
	.4byte _08138734
	.4byte _08138734
	.4byte _0813872A
	.4byte _0813871C
_0813864C:
	movs r2, 0x8C
	lsls r2, 2
	b _08138720
_08138652:
	ldr r2, =0x00000231
	b _08138720
	.pool
_0813865C:
	movs r2, 0x8E
	lsls r2, 2
	b _08138720
_08138662:
	ldr r2, =0x00000239
	b _08138720
	.pool
_0813866C:
	movs r2, 0x88
	lsls r2, 2
	b _08138720
_08138672:
	ldr r2, =0x00000221
	b _08138720
	.pool
_0813867C:
	ldr r2, =0x00000e28
	b _08138720
	.pool
_08138684:
	ldr r2, =0x00000e29
	b _08138720
	.pool
_0813868C:
	ldr r2, =0x00000232
	b _08138720
	.pool
_08138694:
	ldr r2, =0x00000233
	b _08138720
	.pool
_0813869C:
	ldr r2, =0x0000023a
	b _08138720
	.pool
_081386A4:
	ldr r2, =0x0000023b
	b _08138720
	.pool
_081386AC:
	ldr r2, =0x00000222
	b _08138720
	.pool
_081386B4:
	ldr r2, =0x00000223
	b _08138720
	.pool
_081386BC:
	ldr r2, =0x00000e2a
	b _08138720
	.pool
_081386C4:
	ldr r2, =0x00000e2b
	b _08138720
	.pool
_081386CC:
	ldr r2, =0x00000e42
	b _08138720
	.pool
_081386D4:
	ldr r2, =0x0000021a
	b _08138720
	.pool
_081386DC:
	ldr r2, =0x00000e43
	b _08138720
	.pool
_081386E4:
	ldr r2, =0x0000021a
	b _08138720
	.pool
_081386EC:
	movs r2, 0xE4
	lsls r2, 4
	b _08138720
_081386F2:
	subs r1, r5, 0x1
	adds r0, r4, 0
	bl MapGridGetMetatileIdAt
	movs r1, 0x90
	lsls r1, 2
	cmp r0, r1
	bne _0813870C
	ldr r2, =0x00000e48
	b _08138720
	.pool
_0813870C:
	ldr r2, =0x00000e49
	b _08138720
	.pool
_08138714:
	ldr r2, =0x00000e41
	b _08138720
	.pool
_0813871C:
	movs r2, 0xE5
	lsls r2, 4
_08138720:
	adds r0, r4, 0
	adds r1, r5, 0
	bl MapGridSetMetatileIdAt
	b _08138734
_0813872A:
	ldr r2, =0x00000251
	adds r0, r4, 0
	adds r1, r5, 0
	bl MapGridSetMetatileIdAt
_08138734:
	adds r4, 0x1
	cmp r4, 0xF
	bgt _0813873C
	b _08138548
_0813873C:
	adds r5, r6, 0
	cmp r5, 0x17
	bgt _08138744
	b _08138544
_08138744:
	pop {r4-r6}
	pop {r0}
	bx r0
	.pool
	thumb_func_end sub_8138540

	thumb_func_start sub_8138750
sub_8138750: @ 8138750
	push {r4-r6,lr}
	ldr r4, =gUnknown_085B2B68
	movs r5, 0x3
_08138756:
	ldrb r0, [r4]
	ldrb r1, [r4, 0x1]
	ldr r2, =0x00000206
	bl MapGridSetMetatileIdAt
	adds r4, 0x4
	subs r5, 0x1
	cmp r5, 0
	bge _08138756
	movs r5, 0xC
_0813876A:
	movs r4, 0x7
	adds r6, r5, 0x1
_0813876E:
	adds r0, r4, 0
	adds r1, r5, 0
	bl MapGridGetMetatileIdAt
	ldr r1, =0xfffffde0
	adds r0, r1
	cmp r0, 0x30
	bls _08138780
	b _081388CA
_08138780:
	lsls r0, 2
	ldr r1, =_0813879C
	adds r0, r1
	ldr r0, [r0]
	mov pc, r0
	.pool
	.align 2, 0
_0813879C:
	.4byte _08138860
	.4byte _08138866
	.4byte _08138880
	.4byte _08138888
	.4byte _081388CA
	.4byte _081388CA
	.4byte _081388CA
	.4byte _081388CA
	.4byte _08138870
	.4byte _08138876
	.4byte _08138890
	.4byte _08138898
	.4byte _081388CA
	.4byte _081388CA
	.4byte _081388CA
	.4byte _081388CA
	.4byte _081388CA
	.4byte _081388CA
	.4byte _081388CA
	.4byte _081388CA
	.4byte _081388CA
	.4byte _081388CA
	.4byte _081388CA
	.4byte _081388CA
	.4byte _081388CA
	.4byte _081388CA
	.4byte _081388CA
	.4byte _081388CA
	.4byte _081388CA
	.4byte _081388CA
	.4byte _081388CA
	.4byte _081388CA
	.4byte _081388A0
	.4byte _081388A8
	.4byte _081388CA
	.4byte _081388CA
	.4byte _081388CA
	.4byte _081388CA
	.4byte _081388CA
	.4byte _081388CA
	.4byte _081388B0
	.4byte _081388B0
	.4byte _081388CA
	.4byte _081388CA
	.4byte _081388CA
	.4byte _081388CA
	.4byte _081388CA
	.4byte _081388CA
	.4byte _081388C0
_08138860:
	movs r2, 0x8C
	lsls r2, 2
	b _081388B2
_08138866:
	ldr r2, =0x00000231
	b _081388B2
	.pool
_08138870:
	movs r2, 0x8E
	lsls r2, 2
	b _081388B2
_08138876:
	ldr r2, =0x00000239
	b _081388B2
	.pool
_08138880:
	ldr r2, =0x00000232
	b _081388B2
	.pool
_08138888:
	ldr r2, =0x00000233
	b _081388B2
	.pool
_08138890:
	ldr r2, =0x0000023a
	b _081388B2
	.pool
_08138898:
	ldr r2, =0x0000023b
	b _081388B2
	.pool
_081388A0:
	ldr r2, =0x00000e42
	b _081388B2
	.pool
_081388A8:
	ldr r2, =0x00000e43
	b _081388B2
	.pool
_081388B0:
	ldr r2, =0x0000021a
_081388B2:
	adds r0, r4, 0
	adds r1, r5, 0
	bl MapGridSetMetatileIdAt
	b _081388CA
	.pool
_081388C0:
	ldr r2, =0x00000251
	adds r0, r4, 0
	adds r1, r5, 0
	bl MapGridSetMetatileIdAt
_081388CA:
	adds r4, 0x1
	cmp r4, 0xF
	bgt _081388D2
	b _0813876E
_081388D2:
	adds r5, r6, 0
	cmp r5, 0x17
	bgt _081388DA
	b _0813876A
_081388DA:
	pop {r4-r6}
	pop {r0}
	bx r0
	.pool
	thumb_func_end sub_8138750

	thumb_func_start sub_81388E4
sub_81388E4: @ 81388E4
	push {lr}
	ldr r0, =gUnknown_0203AB5C
	movs r1, 0
	strb r1, [r0]
	ldr r0, =gUnknown_0203AB5D
	strb r1, [r0]
	movs r0, 0x2C
	bl PlaySE
	ldr r0, =sub_8138910
	movs r1, 0x8
	bl CreateTask
	pop {r0}
	bx r0
	.pool
	thumb_func_end sub_81388E4

	thumb_func_start sub_8138910
sub_8138910: @ 8138910
	push {r4-r6,lr}
	lsls r0, 24
	lsrs r6, r0, 24
	ldr r0, =gUnknown_085B2B78
	ldr r5, =gUnknown_0203AB5D
	ldrb r1, [r5]
	adds r0, r1, r0
	ldr r4, =gUnknown_0203AB5C
	ldrb r2, [r4]
	ldrb r0, [r0]
	cmp r0, r2
	bne _0813896C
	ldr r0, =gSpecialVar_0x8004
	ldrb r0, [r0]
	ldr r2, =gUnknown_085B2B7E
	lsls r1, 1
	adds r1, r2
	ldrh r1, [r1]
	bl sub_8138978
	movs r0, 0
	strb r0, [r4]
	ldrb r0, [r5]
	adds r0, 0x1
	strb r0, [r5]
	lsls r0, 24
	lsrs r0, 24
	cmp r0, 0x5
	bne _08138970
	adds r0, r6, 0
	bl DestroyTask
	bl EnableBothScriptContexts
	b _08138970
	.pool
_0813896C:
	adds r0, r2, 0x1
	strb r0, [r4]
_08138970:
	pop {r4-r6}
	pop {r0}
	bx r0
	thumb_func_end sub_8138910

	thumb_func_start sub_8138978
sub_8138978: @ 8138978
	push {r4-r7,lr}
	mov r7, r9
	mov r6, r8
	push {r6,r7}
	sub sp, 0x10
	lsls r0, 24
	lsrs r0, 24
	lsls r1, 16
	lsrs r2, r1, 16
	movs r7, 0
	subs r0, 0x1
	cmp r0, 0x7
	bhi _08138A40
	lsls r0, 2
	ldr r1, =_081389A0
	adds r0, r1
	ldr r0, [r0]
	mov pc, r0
	.pool
	.align 2, 0
_081389A0:
	.4byte _081389C0
	.4byte _081389D2
	.4byte _081389E4
	.4byte _081389F6
	.4byte _08138A04
	.4byte _08138A1A
	.4byte _08138A26
	.4byte _08138A34
_081389C0:
	movs r7, 0x2
	mov r1, sp
	movs r0, 0x1
	strh r0, [r1]
	movs r0, 0x7
	strh r0, [r1, 0x2]
	add r1, sp, 0x8
	movs r0, 0x68
	b _08138A14
_081389D2:
	movs r7, 0x2
	mov r1, sp
	movs r0, 0x1
	strh r0, [r1]
	movs r0, 0x7
	strh r0, [r1, 0x2]
	add r1, sp, 0x8
	movs r0, 0x4E
	b _08138A14
_081389E4:
	movs r7, 0x2
	mov r1, sp
	movs r0, 0x1
	strh r0, [r1]
	movs r0, 0x7
	strh r0, [r1, 0x2]
	add r1, sp, 0x8
	movs r0, 0x5B
	b _08138A14
_081389F6:
	movs r7, 0x1
	mov r1, sp
	movs r0, 0x7
	strh r0, [r1]
	add r1, sp, 0x8
	movs r0, 0x27
	b _08138A3E
_08138A04:
	movs r7, 0x2
	mov r1, sp
	movs r0, 0x1
	strh r0, [r1]
	movs r0, 0x7
	strh r0, [r1, 0x2]
	add r1, sp, 0x8
	movs r0, 0x34
_08138A14:
	strh r0, [r1]
	strh r0, [r1, 0x2]
	b _08138A40
_08138A1A:
	movs r7, 0x1
	mov r0, sp
	strh r7, [r0]
	add r1, sp, 0x8
	movs r0, 0x41
	b _08138A3E
_08138A26:
	movs r7, 0x1
	mov r1, sp
	movs r0, 0x7
	strh r0, [r1]
	add r1, sp, 0x8
	movs r0, 0xD
	b _08138A3E
_08138A34:
	movs r7, 0x1
	mov r0, sp
	strh r7, [r0]
	add r1, sp, 0x8
	movs r0, 0x1A
_08138A3E:
	strh r0, [r1]
_08138A40:
	movs r6, 0
	cmp r6, r7
	bcs _08138A92
	movs r1, 0xC0
	lsls r1, 4
	adds r0, r1, 0
	adds r1, r2, 0
	orrs r1, r0
	lsls r1, 16
	mov r9, r1
	adds r1, r2, 0
	adds r1, 0x8
	orrs r1, r0
	lsls r1, 16
	mov r8, r1
_08138A5E:
	lsls r1, r6, 1
	mov r3, sp
	adds r5, r3, r1
	ldrh r0, [r5]
	adds r0, 0x7
	add r4, sp, 0x8
	adds r4, r1
	ldrh r1, [r4]
	adds r1, 0x7
	mov r3, r9
	lsrs r2, r3, 16
	bl MapGridSetMetatileIdAt
	ldrh r0, [r5]
	adds r0, 0x7
	ldrh r1, [r4]
	adds r1, 0x8
	mov r3, r8
	lsrs r2, r3, 16
	bl MapGridSetMetatileIdAt
	adds r0, r6, 0x1
	lsls r0, 24
	lsrs r6, r0, 24
	cmp r6, r7
	bcc _08138A5E
_08138A92:
	bl DrawWholeMapView
	add sp, 0x10
	pop {r3,r4}
	mov r8, r3
	mov r9, r4
	pop {r4-r7}
	pop {r0}
	bx r0
	thumb_func_end sub_8138978

	thumb_func_start sub_8138AA4
sub_8138AA4: @ 8138AA4
	push {lr}
	ldr r0, =gSpecialVar_0x8004
	ldrb r0, [r0]
	ldr r1, =gUnknown_085B2B7E
	ldrh r1, [r1, 0x8]
	bl sub_8138978
	pop {r0}
	bx r0
	.pool
	thumb_func_end sub_8138AA4

	thumb_func_start sub_8138AC0
sub_8138AC0: @ 8138AC0
	push {lr}
	ldr r0, =gStringVar4
	bl ShowFieldMessage
	pop {r0}
	bx r0
	.pool
	thumb_func_end sub_8138AC0

	thumb_func_start sub_8138AD0
sub_8138AD0: @ 8138AD0
	ldr r1, =gSpecialVar_0x8004
	ldr r0, =gSaveBlock1Ptr
	ldr r2, [r0]
	ldrh r0, [r2]
	strh r0, [r1]
	ldr r1, =gSpecialVar_0x8005
	ldrh r0, [r2, 0x2]
	strh r0, [r1]
	bx lr
	.pool
	thumb_func_end sub_8138AD0

	thumb_func_start sub_8138AF0
sub_8138AF0: @ 8138AF0
	push {lr}
	ldr r0, =gSaveBlock2Ptr
	ldr r0, [r0]
	ldrb r1, [r0, 0xB]
	lsls r1, 8
	ldrb r0, [r0, 0xA]
	orrs r0, r1
	movs r1, 0xA
	bl __umodsi3
	lsls r0, 24
	lsrs r0, 24
	pop {r1}
	bx r1
	.pool
	thumb_func_end sub_8138AF0

	thumb_func_start sub_8138B10
sub_8138B10: @ 8138B10
	push {lr}
	ldr r0, =gSaveBlock2Ptr
	ldr r0, [r0]
	ldrb r0, [r0, 0x8]
	cmp r0, 0
	bne _08138B34
	ldr r0, =gStringVar1
	ldr r1, =gText_BigGuy
	bl StringCopy
	b _08138B3C
	.pool
_08138B34:
	ldr r0, =gStringVar1
	ldr r1, =gText_BigGirl
	bl StringCopy
_08138B3C:
	pop {r0}
	bx r0
	.pool
	thumb_func_end sub_8138B10

	thumb_func_start sub_8138B48
sub_8138B48: @ 8138B48
	push {lr}
	ldr r0, =gSaveBlock2Ptr
	ldr r0, [r0]
	ldrb r0, [r0, 0x8]
	cmp r0, 0
	bne _08138B6C
	ldr r0, =gStringVar1
	ldr r1, =gText_Daughter
	bl StringCopy
	b _08138B74
	.pool
_08138B6C:
	ldr r0, =gStringVar1
	ldr r1, =gText_Son
	bl StringCopy
_08138B74:
	pop {r0}
	bx r0
	.pool
	thumb_func_end sub_8138B48

	thumb_func_start sub_8138B80
sub_8138B80: @ 8138B80
	ldr r0, =gBattleOutcome
	ldrb r0, [r0]
	bx lr
	.pool
	thumb_func_end sub_8138B80

	thumb_func_start sub_8138B8C
sub_8138B8C: @ 8138B8C
	push {lr}
	sub sp, 0x4
	ldr r0, =gSpecialVar_0x8004
	ldrh r0, [r0]
	cmp r0, 0
	beq _08138BB0
	movs r2, 0x1
	negs r2, r2
	movs r0, 0x4
	str r0, [sp]
	movs r0, 0x13
	movs r1, 0
	movs r3, 0x6
	bl Overworld_SetWarpDestination
	b _08138BC2
	.pool
_08138BB0:
	movs r2, 0x1
	negs r2, r2
	movs r0, 0x4
	str r0, [sp]
	movs r0, 0x13
	movs r1, 0x1
	movs r3, 0x6
	bl Overworld_SetWarpDestination
_08138BC2:
	add sp, 0x4
	pop {r0}
	bx r0
	thumb_func_end sub_8138B8C

	thumb_func_start sub_8138BC8
sub_8138BC8: @ 8138BC8
	push {lr}
	ldr r0, =gSpecialVar_0x8004
	ldrh r0, [r0]
	bl FlagSet
	pop {r0}
	bx r0
	.pool
	thumb_func_end sub_8138BC8

	thumb_func_start sub_8138BDC
sub_8138BDC: @ 8138BDC
	push {lr}
	ldr r0, =gLocalTime
	movs r1, 0
	ldrsh r0, [r0, r1]
	movs r1, 0x7
	bl __divsi3
	lsls r0, 16
	lsrs r0, 16
	ldr r1, =0x0000270f
	cmp r0, r1
	bls _08138BF6
	adds r0, r1, 0
_08138BF6:
	pop {r1}
	bx r1
	.pool
	thumb_func_end sub_8138BDC

	thumb_func_start sub_8138C04
sub_8138C04: @ 8138C04
	push {r4,lr}
<<<<<<< HEAD
	bl GetLeadMonIndex
=======
	bl GetIdxOfFirstPartyMemberThatIsNotAnEgg
>>>>>>> f6af9e70
	lsls r0, 24
	lsrs r0, 24
	movs r1, 0x64
	muls r1, r0
	ldr r0, =gPlayerParty
	adds r4, r1, r0
	adds r0, r4, 0
	movs r1, 0x20
	bl GetMonData
	cmp r0, 0xFF
	bne _08138C2C
	movs r0, 0x6
	b _08138C7E
	.pool
_08138C2C:
	adds r0, r4, 0
	movs r1, 0x20
	bl GetMonData
	cmp r0, 0xC7
	bls _08138C3C
	movs r0, 0x5
	b _08138C7E
_08138C3C:
	adds r0, r4, 0
	movs r1, 0x20
	bl GetMonData
	cmp r0, 0x95
	bls _08138C4C
	movs r0, 0x4
	b _08138C7E
_08138C4C:
	adds r0, r4, 0
	movs r1, 0x20
	bl GetMonData
	cmp r0, 0x63
	bls _08138C5C
	movs r0, 0x3
	b _08138C7E
_08138C5C:
	adds r0, r4, 0
	movs r1, 0x20
	bl GetMonData
	cmp r0, 0x31
	bls _08138C6C
	movs r0, 0x2
	b _08138C7E
_08138C6C:
	adds r0, r4, 0
	movs r1, 0x20
	bl GetMonData
	cmp r0, 0
	bne _08138C7C
	movs r0, 0
	b _08138C7E
_08138C7C:
	movs r0, 0x1
_08138C7E:
	pop {r4}
	pop {r1}
	bx r1
	thumb_func_end sub_8138C04

	thumb_func_start sub_8138C84
sub_8138C84: @ 8138C84
	push {lr}
	ldr r0, =c2_exit_to_overworld_1_continue_scripts_restart_music
	bl sub_817018C
	pop {r0}
	bx r0
	.pool
	thumb_func_end sub_8138C84

	thumb_func_start sub_8138C94
sub_8138C94: @ 8138C94
	push {lr}
	ldr r0, =sub_8138C84
	bl SetMainCallback2
	pop {r0}
	bx r0
	.pool
	thumb_func_end sub_8138C94

	thumb_func_start sp0D9_ComputerRelated
sp0D9_ComputerRelated: @ 8138CA4
	push {r4,lr}
	ldr r4, =sub_8138CE8
	adds r0, r4, 0
	bl FuncIsActiveTask
	lsls r0, 24
	lsrs r0, 24
	cmp r0, 0x1
	beq _08138CD8
	adds r0, r4, 0
	movs r1, 0x8
	bl CreateTask
	lsls r0, 24
	lsrs r0, 24
	ldr r2, =gTasks
	lsls r1, r0, 2
	adds r1, r0
	lsls r1, 3
	adds r1, r2
	movs r2, 0
	strh r2, [r1, 0x8]
	strh r0, [r1, 0xA]
	strh r2, [r1, 0xC]
	strh r2, [r1, 0xE]
	strh r2, [r1, 0x10]
_08138CD8:
	pop {r4}
	pop {r0}
	bx r0
	.pool
	thumb_func_end sp0D9_ComputerRelated

	thumb_func_start sub_8138CE8
sub_8138CE8: @ 8138CE8
	push {lr}
	lsls r0, 24
	lsrs r0, 24
	lsls r1, r0, 2
	adds r1, r0
	lsls r1, 3
	ldr r0, =gTasks
	adds r1, r0
	movs r2, 0x8
	ldrsh r0, [r1, r2]
	cmp r0, 0
	bne _08138D06
	adds r0, r1, 0
	bl sub_8138D10
_08138D06:
	pop {r0}
	bx r0
	.pool
	thumb_func_end sub_8138CE8

	thumb_func_start sub_8138D10
sub_8138D10: @ 8138D10
	push {r4-r6,lr}
	adds r4, r0, 0
	movs r6, 0
	movs r5, 0
	movs r1, 0xE
	ldrsh r0, [r4, r1]
	cmp r0, 0x6
	bne _08138D7C
	strh r5, [r4, 0xE]
	bl player_get_direction_lower_nybble
	lsls r0, 24
	lsrs r0, 24
	adds r1, r0, 0
	cmp r0, 0x3
	beq _08138D44
	cmp r0, 0x3
	bgt _08138D3A
	cmp r0, 0x2
	beq _08138D40
	b _08138D4C
_08138D3A:
	cmp r1, 0x4
	beq _08138D48
	b _08138D4C
_08138D40:
	movs r6, 0
	b _08138D4A
_08138D44:
	movs r6, 0xFF
	b _08138D4A
_08138D48:
	movs r6, 0x1
_08138D4A:
	movs r5, 0xFF
_08138D4C:
	movs r1, 0x10
	ldrsh r0, [r4, r1]
	lsls r1, r6, 24
	asrs r1, 24
	lsls r2, r5, 24
	asrs r2, 24
	bl sub_8138D88
	bl DrawWholeMapView
	ldrh r0, [r4, 0x10]
	movs r1, 0x1
	eors r0, r1
	strh r0, [r4, 0x10]
	ldrh r0, [r4, 0xC]
	adds r0, 0x1
	strh r0, [r4, 0xC]
	lsls r0, 16
	asrs r0, 16
	cmp r0, 0x5
	bne _08138D7C
	ldrb r0, [r4, 0xA]
	bl DestroyTask
_08138D7C:
	ldrh r0, [r4, 0xE]
	adds r0, 0x1
	strh r0, [r4, 0xE]
	pop {r4-r6}
	pop {r0}
	bx r0
	thumb_func_end sub_8138D10

	thumb_func_start sub_8138D88
sub_8138D88: @ 8138D88
	push {r4,r5,lr}
	lsls r1, 24
	lsrs r1, 24
	lsls r2, 24
	lsrs r4, r2, 24
	movs r3, 0
	lsls r0, 16
	cmp r0, 0
	beq _08138DC4
	ldr r0, =gSpecialVar_0x8004
	ldrh r0, [r0]
	cmp r0, 0
	bne _08138DAC
	movs r3, 0x4
	b _08138DE6
	.pool
_08138DAC:
	cmp r0, 0x1
	bne _08138DB8
	ldr r3, =0x0000025a
	b _08138DE6
	.pool
_08138DB8:
	cmp r0, 0x2
	bne _08138DE6
	ldr r3, =0x00000259
	b _08138DE6
	.pool
_08138DC4:
	ldr r0, =gSpecialVar_0x8004
	ldrh r0, [r0]
	cmp r0, 0
	bne _08138DD4
	movs r3, 0x5
	b _08138DE6
	.pool
_08138DD4:
	cmp r0, 0x1
	bne _08138DE0
	ldr r3, =0x0000027f
	b _08138DE6
	.pool
_08138DE0:
	cmp r0, 0x2
	bne _08138DE6
	ldr r3, =0x0000027e
_08138DE6:
	ldr r0, =gSaveBlock1Ptr
	ldr r2, [r0]
	movs r5, 0
	ldrsh r0, [r2, r5]
	lsls r1, 24
	asrs r1, 24
	adds r0, r1
	adds r0, 0x7
	movs r5, 0x2
	ldrsh r1, [r2, r5]
	lsls r2, r4, 24
	asrs r2, 24
	adds r1, r2
	adds r1, 0x7
	movs r4, 0xC0
	lsls r4, 4
	adds r2, r4, 0
	orrs r3, r2
	adds r2, r3, 0
	bl MapGridSetMetatileIdAt
	pop {r4,r5}
	pop {r0}
	bx r0
	.pool
	thumb_func_end sub_8138D88

	thumb_func_start sub_8138E20
sub_8138E20: @ 8138E20
	push {lr}
	bl sub_8138E2C
	pop {r0}
	bx r0
	thumb_func_end sub_8138E20

	thumb_func_start sub_8138E2C
sub_8138E2C: @ 8138E2C
	push {r4-r6,lr}
	movs r6, 0
	movs r5, 0
	movs r4, 0
	bl player_get_direction_lower_nybble
	lsls r0, 24
	lsrs r0, 24
	adds r1, r0, 0
	cmp r0, 0x3
	beq _08138E56
	cmp r0, 0x3
	bgt _08138E4C
	cmp r0, 0x2
	beq _08138E52
	b _08138E5E
_08138E4C:
	cmp r1, 0x4
	beq _08138E5A
	b _08138E5E
_08138E52:
	movs r6, 0
	b _08138E5C
_08138E56:
	movs r6, 0xFF
	b _08138E5C
_08138E5A:
	movs r6, 0x1
_08138E5C:
	movs r5, 0xFF
_08138E5E:
	ldr r0, =gSpecialVar_0x8004
	ldrh r0, [r0]
	cmp r0, 0
	bne _08138E70
	movs r4, 0x4
	b _08138E82
	.pool
_08138E70:
	cmp r0, 0x1
	bne _08138E7C
	ldr r4, =0x0000025a
	b _08138E82
	.pool
_08138E7C:
	cmp r0, 0x2
	bne _08138E82
	ldr r4, =0x00000259
_08138E82:
	ldr r0, =gSaveBlock1Ptr
	ldr r2, [r0]
	movs r1, 0
	ldrsh r0, [r2, r1]
	lsls r1, r6, 24
	asrs r1, 24
	adds r0, r1
	adds r0, 0x7
	movs r3, 0x2
	ldrsh r1, [r2, r3]
	lsls r2, r5, 24
	asrs r2, 24
	adds r1, r2
	adds r1, 0x7
	movs r3, 0xC0
	lsls r3, 4
	adds r2, r3, 0
	orrs r4, r2
	adds r2, r4, 0
	bl MapGridSetMetatileIdAt
	bl DrawWholeMapView
	pop {r4-r6}
	pop {r0}
	bx r0
	.pool
	thumb_func_end sub_8138E2C

	thumb_func_start sub_8138EC0
sub_8138EC0: @ 8138EC0
	push {r4,lr}
	ldr r4, =sub_8138F04
	adds r0, r4, 0
	bl FuncIsActiveTask
	lsls r0, 24
	lsrs r0, 24
	cmp r0, 0x1
	beq _08138EF4
	adds r0, r4, 0
	movs r1, 0x8
	bl CreateTask
	lsls r0, 24
	lsrs r0, 24
	ldr r2, =gTasks
	lsls r1, r0, 2
	adds r1, r0
	lsls r1, 3
	adds r1, r2
	movs r2, 0
	strh r2, [r1, 0x8]
	strh r0, [r1, 0xA]
	strh r2, [r1, 0xC]
	strh r2, [r1, 0xE]
	strh r2, [r1, 0x10]
_08138EF4:
	pop {r4}
	pop {r0}
	bx r0
	.pool
	thumb_func_end sub_8138EC0

	thumb_func_start sub_8138F04
sub_8138F04: @ 8138F04
	push {lr}
	lsls r0, 24
	lsrs r0, 24
	lsls r1, r0, 2
	adds r1, r0
	lsls r1, 3
	ldr r0, =gTasks
	adds r1, r0
	movs r2, 0x8
	ldrsh r0, [r1, r2]
	cmp r0, 0
	bne _08138F22
	adds r0, r1, 0
	bl sub_8138F2C
_08138F22:
	pop {r0}
	bx r0
	.pool
	thumb_func_end sub_8138F04

	thumb_func_start sub_8138F2C
sub_8138F2C: @ 8138F2C
	push {r4,lr}
	adds r4, r0, 0
	movs r1, 0xE
	ldrsh r0, [r4, r1]
	cmp r0, 0x6
	bne _08138F9A
	movs r0, 0
	strh r0, [r4, 0xE]
	movs r1, 0x10
	ldrsh r0, [r4, r1]
	cmp r0, 0
	beq _08138F64
	ldr r2, =0x00000e9d
	movs r0, 0x12
	movs r1, 0x8
	bl MapGridSetMetatileIdAt
	ldr r2, =0x00000ea5
	movs r0, 0x12
	movs r1, 0x9
	bl MapGridSetMetatileIdAt
	b _08138F7A
	.pool
_08138F64:
	ldr r2, =0x00000e58
	movs r0, 0x12
	movs r1, 0x8
	bl MapGridSetMetatileIdAt
	movs r2, 0xE6
	lsls r2, 4
	movs r0, 0x12
	movs r1, 0x9
	bl MapGridSetMetatileIdAt
_08138F7A:
	bl DrawWholeMapView
	ldrh r0, [r4, 0x10]
	movs r1, 0x1
	eors r0, r1
	strh r0, [r4, 0x10]
	ldrh r0, [r4, 0xC]
	adds r0, 0x1
	strh r0, [r4, 0xC]
	lsls r0, 16
	asrs r0, 16
	cmp r0, 0x5
	bne _08138F9A
	ldrb r0, [r4, 0xA]
	bl DestroyTask
_08138F9A:
	ldrh r0, [r4, 0xE]
	adds r0, 0x1
	strh r0, [r4, 0xE]
	pop {r4}
	pop {r0}
	bx r0
	.pool
	thumb_func_end sub_8138F2C

	thumb_func_start sub_8138FAC
sub_8138FAC: @ 8138FAC
	push {lr}
	ldr r2, =0x00000e9d
	movs r0, 0x12
	movs r1, 0x8
	bl MapGridSetMetatileIdAt
	ldr r2, =0x00000ea5
	movs r0, 0x12
	movs r1, 0x9
	bl MapGridSetMetatileIdAt
	bl DrawWholeMapView
	pop {r0}
	bx r0
	.pool
	thumb_func_end sub_8138FAC

	thumb_func_start sub_8138FD4
sub_8138FD4: @ 8138FD4
	push {lr}
	ldr r1, =gSpecialVar_0x8004
	ldr r0, =0x000001f5
	strh r0, [r1]
	bl FlagSet
	pop {r0}
	bx r0
	.pool
	thumb_func_end sub_8138FD4

	thumb_func_start sub_8138FEC
sub_8138FEC: @ 8138FEC
	push {lr}
	ldr r1, =gSpecialVar_0x8004
	ldr r0, =0x000001f5
	strh r0, [r1]
	bl FlagClear
	pop {r0}
	bx r0
	.pool
	thumb_func_end sub_8138FEC

	thumb_func_start sub_8139004
sub_8139004: @ 8139004
	push {lr}
<<<<<<< HEAD
	bl GetLeadMonIndex
=======
	bl GetIdxOfFirstPartyMemberThatIsNotAnEgg
>>>>>>> f6af9e70
	lsls r0, 24
	lsrs r0, 24
	movs r1, 0x64
	muls r0, r1
	ldr r1, =gPlayerParty
	adds r0, r1
	movs r1, 0x16
	bl GetMonData
	cmp r0, 0xC7
	bls _08139028
	movs r0, 0x1
	b _0813902A
	.pool
_08139028:
	movs r0, 0
_0813902A:
	pop {r1}
	bx r1
	thumb_func_end sub_8139004

	thumb_func_start sub_8139030
sub_8139030: @ 8139030
	push {lr}
<<<<<<< HEAD
	bl GetLeadMonIndex
=======
	bl GetIdxOfFirstPartyMemberThatIsNotAnEgg
>>>>>>> f6af9e70
	lsls r0, 24
	lsrs r0, 24
	movs r1, 0x64
	muls r0, r1
	ldr r1, =gPlayerParty
	adds r0, r1
	movs r1, 0x17
	bl GetMonData
	cmp r0, 0xC7
	bls _08139054
	movs r0, 0x1
	b _08139056
	.pool
_08139054:
	movs r0, 0
_08139056:
	pop {r1}
	bx r1
	thumb_func_end sub_8139030

	thumb_func_start sub_813905C
sub_813905C: @ 813905C
	push {lr}
<<<<<<< HEAD
	bl GetLeadMonIndex
=======
	bl GetIdxOfFirstPartyMemberThatIsNotAnEgg
>>>>>>> f6af9e70
	lsls r0, 24
	lsrs r0, 24
	movs r1, 0x64
	muls r0, r1
	ldr r1, =gPlayerParty
	adds r0, r1
	movs r1, 0x18
	bl GetMonData
	cmp r0, 0xC7
	bls _08139080
	movs r0, 0x1
	b _08139082
	.pool
_08139080:
	movs r0, 0
_08139082:
	pop {r1}
	bx r1
	thumb_func_end sub_813905C

	thumb_func_start sub_8139088
sub_8139088: @ 8139088
	push {lr}
<<<<<<< HEAD
	bl GetLeadMonIndex
=======
	bl GetIdxOfFirstPartyMemberThatIsNotAnEgg
>>>>>>> f6af9e70
	lsls r0, 24
	lsrs r0, 24
	movs r1, 0x64
	muls r0, r1
	ldr r1, =gPlayerParty
	adds r0, r1
	movs r1, 0x21
	bl GetMonData
	cmp r0, 0xC7
	bls _081390AC
	movs r0, 0x1
	b _081390AE
	.pool
_081390AC:
	movs r0, 0
_081390AE:
	pop {r1}
	bx r1
	thumb_func_end sub_8139088

	thumb_func_start sub_81390B4
sub_81390B4: @ 81390B4
	push {lr}
<<<<<<< HEAD
	bl GetLeadMonIndex
=======
	bl GetIdxOfFirstPartyMemberThatIsNotAnEgg
>>>>>>> f6af9e70
	lsls r0, 24
	lsrs r0, 24
	movs r1, 0x64
	muls r0, r1
	ldr r1, =gPlayerParty
	adds r0, r1
	movs r1, 0x2F
	bl GetMonData
	cmp r0, 0xC7
	bls _081390D8
	movs r0, 0x1
	b _081390DA
	.pool
_081390D8:
	movs r0, 0
_081390DA:
	pop {r1}
	bx r1
	thumb_func_end sub_81390B4

	thumb_func_start sub_81390E0
sub_81390E0: @ 81390E0
	push {r4-r6,lr}
	movs r5, 0
	ldr r6, =gBaseStats
_081390E6:
	movs r0, 0x64
	adds r1, r5, 0
	muls r1, r0
	ldr r0, =gPlayerParty
	adds r4, r1, r0
	adds r0, r4, 0
	movs r1, 0x5
	bl GetMonData
	cmp r0, 0
	beq _0813913C
	adds r0, r4, 0
	movs r1, 0x2D
	bl GetMonData
	cmp r0, 0
	bne _0813913C
	adds r0, r4, 0
	movs r1, 0xB
	bl GetMonData
	lsls r0, 16
	lsrs r0, 16
	lsls r1, r0, 3
	subs r1, r0
	lsls r1, 2
	adds r1, r6
	ldrb r0, [r1, 0x6]
	cmp r0, 0xC
	beq _08139128
	ldrb r0, [r1, 0x7]
	cmp r0, 0xC
	bne _0813913C
_08139128:
	ldr r1, =gScriptResult
	movs r0, 0x1
	b _0813914A
	.pool
_0813913C:
	adds r0, r5, 0x1
	lsls r0, 24
	lsrs r5, r0, 24
	cmp r5, 0x5
	bls _081390E6
	ldr r1, =gScriptResult
	movs r0, 0
_0813914A:
	strh r0, [r1]
	pop {r4-r6}
	pop {r0}
	bx r0
	.pool
	thumb_func_end sub_81390E0

	thumb_func_start SpawnScriptFieldObject
SpawnScriptFieldObject: @ 8139158
	push {lr}
	sub sp, 0x8
	ldr r0, =gSaveBlock1Ptr
	ldr r0, [r0]
	ldrh r3, [r0]
	adds r3, 0x7
	lsls r3, 16
	asrs r3, 16
	ldrh r0, [r0, 0x2]
	adds r0, 0x7
	lsls r0, 16
	asrs r0, 16
	str r0, [sp]
	movs r0, 0x3
	str r0, [sp, 0x4]
	movs r0, 0x7
	movs r1, 0x8
	movs r2, 0x7F
	bl SpawnSpecialFieldObjectParametrized
	lsls r0, 24
	lsrs r0, 24
	ldr r2, =gMapObjects
	lsls r1, r0, 3
	adds r1, r0
	lsls r1, 2
	adds r1, r2
	ldrb r0, [r1, 0x1]
	movs r2, 0x20
	orrs r0, r2
	strb r0, [r1, 0x1]
	ldrb r0, [r1, 0x4]
	bl CameraObjectSetFollowedObjectId
	add sp, 0x8
	pop {r0}
	bx r0
	.pool
	thumb_func_end SpawnScriptFieldObject

	thumb_func_start RemoveScriptFieldObject
RemoveScriptFieldObject: @ 81391AC
	push {lr}
	bl GetPlayerAvatarObjectId
	lsls r0, 24
	lsrs r0, 24
	bl CameraObjectSetFollowedObjectId
	ldr r0, =gSaveBlock1Ptr
	ldr r0, [r0]
	ldrb r1, [r0, 0x5]
	ldrb r2, [r0, 0x4]
	movs r0, 0x7F
	bl RemoveFieldObjectByLocalIdAndMap
	pop {r0}
	bx r0
	.pool
	thumb_func_end RemoveScriptFieldObject

	thumb_func_start sub_81391D0
sub_81391D0: @ 81391D0
	push {lr}
<<<<<<< HEAD
	bl GetLeadMonIndex
=======
	bl GetIdxOfFirstPartyMemberThatIsNotAnEgg
>>>>>>> f6af9e70
	lsls r0, 24
	lsrs r0, 24
	movs r1, 0x64
	muls r0, r1
	ldr r1, =gPlayerParty
	adds r0, r1
	bl GetNature
	lsls r0, 24
	lsrs r0, 24
	ldr r1, =gStringVar1
	bl sub_8137068
	lsls r0, 24
	lsrs r0, 24
	pop {r1}
	bx r1
	.pool
	thumb_func_end sub_81391D0

	thumb_func_start sub_8139200
sub_8139200: @ 8139200
	push {r4,lr}
	ldr r4, =gStringVar1
	ldr r0, =0x00004026
	bl VarGet
	adds r1, r0, 0
	lsls r1, 16
	lsrs r1, 16
	adds r0, r4, 0
	movs r2, 0
	bl GetMapName
	pop {r4}
	pop {r0}
	bx r0
	.pool
	thumb_func_end sub_8139200

	thumb_func_start sub_8139228
sub_8139228: @ 8139228
	push {lr}
	movs r0, 0x20
	bl GetGameStat
	lsls r0, 16
	lsrs r0, 16
	pop {r1}
	bx r1
	thumb_func_end sub_8139228

	thumb_func_start sub_8139238
sub_8139238: @ 8139238
	push {lr}
	ldr r0, =gStringVar1
	bl GetEreaderTrainerName
	pop {r0}
	bx r0
	.pool
	thumb_func_end sub_8139238

	thumb_func_start sub_8139248
sub_8139248: @ 8139248
	push {r4,r5,lr}
	ldr r0, =gSaveBlock1Ptr
	ldr r2, [r0]
	ldr r1, =0x00002e68
	adds r0, r2, r1
	ldrb r1, [r0]
	lsls r1, 25
	ldr r0, =0x00002e6a
	adds r2, r0
	lsrs r1, 25
	ldrh r2, [r2]
	adds r1, r2
	ldr r2, =gUnknown_085B2B88
	ldr r0, =gSpecialVar_0x8004
	ldrh r0, [r0]
	adds r0, r2
	ldrb r0, [r0]
	adds r5, r1, r0
	movs r0, 0x2
	bl GetPriceReduction
	lsls r0, 24
	cmp r0, 0
	bne _08139294
	ldr r4, =gUnknown_085B2B94
	b _08139296
	.pool
_08139294:
	ldr r4, =gUnknown_085B2BA0
_08139296:
	adds r0, r5, 0
	movs r1, 0xC
	bl __umodsi3
	adds r0, r4
	ldrb r0, [r0]
	pop {r4,r5}
	pop {r1}
	bx r1
	.pool
	thumb_func_end sub_8139248

	thumb_func_start sub_81392AC
sub_81392AC: @ 81392AC
	push {lr}
	ldr r1, =gSpecialVar_0x8004
	ldr r0, =0x00000213
	strh r0, [r1]
	bl FlagGet
	lsls r0, 24
	cmp r0, 0
	beq _081392CC
	movs r0, 0x1
	b _081392CE
	.pool
_081392CC:
	movs r0, 0
_081392CE:
	pop {r1}
	bx r1
	thumb_func_end sub_81392AC

	thumb_func_start sub_81392D4
sub_81392D4: @ 81392D4
	push {lr}
	ldr r1, =gSpecialVar_0x8004
	movs r0, 0x85
	lsls r0, 2
	strh r0, [r1]
	bl FlagGet
	lsls r0, 24
	cmp r0, 0
	beq _081392F0
	movs r0, 0x1
	b _081392F2
	.pool
_081392F0:
	movs r0, 0
_081392F2:
	pop {r1}
	bx r1
	thumb_func_end sub_81392D4

	thumb_func_start sub_81392F8
sub_81392F8: @ 81392F8
	push {lr}
	ldr r1, =gSpecialVar_0x8004
	ldr r0, =0x00000215
	strh r0, [r1]
	bl FlagGet
	lsls r0, 24
	cmp r0, 0
	beq _08139318
	movs r0, 0x1
	b _0813931A
	.pool
_08139318:
	movs r0, 0
_0813931A:
	pop {r1}
	bx r1
	thumb_func_end sub_81392F8

	thumb_func_start sub_8139320
sub_8139320: @ 8139320
	push {lr}
	ldr r1, =gSpecialVar_0x8004
	ldr r0, =0x00000216
	strh r0, [r1]
	bl FlagGet
	lsls r0, 24
	cmp r0, 0
	beq _08139340
	movs r0, 0x1
	b _08139342
	.pool
_08139340:
	movs r0, 0
_08139342:
	pop {r1}
	bx r1
	thumb_func_end sub_8139320

	thumb_func_start sub_8139348
sub_8139348: @ 8139348
	push {lr}
<<<<<<< HEAD
	bl GetLeadMonIndex
=======
	bl GetIdxOfFirstPartyMemberThatIsNotAnEgg
>>>>>>> f6af9e70
	lsls r0, 24
	lsrs r0, 24
	movs r1, 0x64
	muls r0, r1
	ldr r1, =gPlayerParty
	adds r0, r1
	movs r1, 0x47
	movs r2, 0
	bl GetMonData
	lsls r0, 24
	lsrs r0, 24
	pop {r1}
	bx r1
	.pool
	thumb_func_end sub_8139348

	thumb_func_start sub_8139370
sub_8139370: @ 8139370
	push {r4,lr}
	sub sp, 0x4
	movs r0, 0x2A
	bl IncrementGameStat
	ldr r0, =0x0000089b
	bl FlagSet
	movs r1, 0x1
	mov r0, sp
	strb r1, [r0]
<<<<<<< HEAD
	bl GetLeadMonIndex
=======
	bl GetIdxOfFirstPartyMemberThatIsNotAnEgg
>>>>>>> f6af9e70
	lsls r0, 24
	lsrs r0, 24
	movs r1, 0x64
	muls r1, r0
	ldr r0, =gPlayerParty
	adds r4, r1, r0
	adds r0, r4, 0
	movs r1, 0x47
	mov r2, sp
	bl SetMonData
	adds r0, r4, 0
	bl GetRibbonCount
	lsls r0, 24
	lsrs r0, 24
	cmp r0, 0x4
	bls _081393B6
	adds r0, r4, 0
	movs r1, 0x47
	bl sub_80EE4DC
_081393B6:
	add sp, 0x4
	pop {r4}
	pop {r0}
	bx r0
	.pool
	thumb_func_end sub_8139370

	thumb_func_start sub_81393C8
sub_81393C8: @ 81393C8
	push {lr}
<<<<<<< HEAD
	bl GetLeadMonIndex
=======
	bl GetIdxOfFirstPartyMemberThatIsNotAnEgg
>>>>>>> f6af9e70
	lsls r0, 24
	lsrs r0, 24
	movs r1, 0x64
	muls r0, r1
	ldr r1, =gPlayerParty
	adds r0, r1
	bl GetMonEVCount
	lsls r0, 16
	ldr r1, =0x01fd0000
	cmp r0, r1
	bhi _081393F4
	movs r0, 0
	b _081393F6
	.pool
_081393F4:
	movs r0, 0x1
_081393F6:
	pop {r1}
	bx r1
	thumb_func_end sub_81393C8

	thumb_func_start sub_81393FC
sub_81393FC: @ 81393FC
	push {lr}
	movs r0, 0xC7
	bl FlagGet
	lsls r0, 24
	cmp r0, 0
	bne _08139454
	ldr r0, =gSaveBlock1Ptr
	ldr r0, [r0]
	ldrh r1, [r0, 0x4]
	movs r0, 0x83
	lsls r0, 3
	cmp r1, r0
	bne _08139454
	subs r0, 0x75
	bl FlagGet
	lsls r0, 24
	cmp r0, 0
	beq _08139434
	ldr r0, =0x0000409a
	movs r1, 0x4
	b _08139446
	.pool
_08139434:
	movs r0, 0xE9
	lsls r0, 2
	bl FlagGet
	lsls r0, 24
	cmp r0, 0
	beq _08139454
	ldr r0, =0x0000409a
	movs r1, 0x5
_08139446:
	bl VarSet
	movs r0, 0x1
	b _08139456
	.pool
_08139454:
	movs r0, 0
_08139456:
	pop {r1}
	bx r1
	thumb_func_end sub_81393FC

	thumb_func_start sub_813945C
sub_813945C: @ 813945C
	push {lr}
	ldr r0, =0x000008bf
	bl FlagSet
	pop {r0}
	bx r0
	.pool
	thumb_func_end sub_813945C

	thumb_func_start sub_813946C
sub_813946C: @ 813946C
	push {r4,r5,lr}
	sub sp, 0x14
	ldr r5, =gPlayerParty
	movs r1, 0x90
	lsls r1, 1
	movs r4, 0
	str r4, [sp]
	str r4, [sp, 0x4]
	str r4, [sp, 0x8]
	str r4, [sp, 0xC]
	adds r0, r5, 0
	movs r2, 0x7
	movs r3, 0x20
	bl CreateMon
	movs r1, 0x1
	add r0, sp, 0x10
	strh r1, [r0]
	adds r0, r5, 0
	movs r1, 0x2E
	add r2, sp, 0x10
	bl SetMonData
	add r1, sp, 0x10
	movs r0, 0x21
	strh r0, [r1]
	adds r0, r5, 0
	movs r1, 0xD
	add r2, sp, 0x10
	bl SetMonData
	add r0, sp, 0x10
	strh r4, [r0]
	adds r0, r5, 0
	movs r1, 0xE
	add r2, sp, 0x10
	bl SetMonData
	adds r0, r5, 0
	movs r1, 0xF
	add r2, sp, 0x10
	bl SetMonData
	adds r0, r5, 0
	movs r1, 0x10
	add r2, sp, 0x10
	bl SetMonData
	add sp, 0x14
	pop {r4,r5}
	pop {r0}
	bx r0
	.pool
	thumb_func_end sub_813946C

	thumb_func_start sub_81394D8
sub_81394D8: @ 81394D8
	push {r4-r6,lr}
	ldr r0, =0x00004023
	bl VarGet
	lsls r0, 16
	lsrs r0, 16
	bl sub_8133EDC
	lsls r0, 16
	lsrs r6, r0, 16
	bl CalculatePlayerPartyCount
	lsls r0, 24
	lsrs r5, r0, 24
	movs r4, 0
	cmp r4, r5
	bcs _08139526
_081394FA:
	movs r0, 0x64
	muls r0, r4
	ldr r1, =gPlayerParty
	adds r0, r1
	movs r1, 0x41
	movs r2, 0
	bl GetMonData
	cmp r0, r6
	bne _0813951C
	movs r0, 0x1
	b _08139528
	.pool
_0813951C:
	adds r0, r4, 0x1
	lsls r0, 24
	lsrs r4, r0, 24
	cmp r4, r5
	bcc _081394FA
_08139526:
	movs r0, 0
_08139528:
	pop {r4-r6}
	pop {r1}
	bx r1
	thumb_func_end sub_81394D8

	thumb_func_start sub_8139530
sub_8139530: @ 8139530
	push {lr}
	bl sub_80D2218
	lsls r0, 24
	lsrs r0, 24
	pop {r1}
	bx r1
	thumb_func_end sub_8139530

	thumb_func_start sub_8139540
sub_8139540: @ 8139540
	push {lr}
	ldr r0, =gPlayerParty
	movs r1, 0x3F
	bl CheckPartyPokerus
	lsls r0, 24
	cmp r0, 0
	beq _08139558
	movs r0, 0x1
	b _0813955A
	.pool
_08139558:
	movs r0, 0
_0813955A:
	pop {r1}
	bx r1
	thumb_func_end sub_8139540

	thumb_func_start sub_8139560
sub_8139560: @ 8139560
	push {lr}
	ldr r0, =sub_81395BC
	movs r1, 0x9
	bl CreateTask
	lsls r0, 24
	lsrs r0, 24
	ldr r2, =gTasks
	lsls r1, r0, 2
	adds r1, r0
	lsls r1, 3
	adds r1, r2
	ldr r0, =gSpecialVar_0x8005
	ldrh r0, [r0]
	movs r2, 0
	strh r0, [r1, 0x8]
	strh r2, [r1, 0xA]
	ldr r0, =gSpecialVar_0x8006
	ldrh r0, [r0]
	strh r0, [r1, 0xC]
	ldr r0, =gSpecialVar_0x8007
	ldrh r0, [r0]
	strh r0, [r1, 0xE]
	ldr r0, =gSpecialVar_0x8004
	ldrh r0, [r0]
	strh r0, [r1, 0x10]
	movs r0, 0
	bl SetCameraPanningCallback
	movs r0, 0xD6
	bl PlaySE
	pop {r0}
	bx r0
	.pool
	thumb_func_end sub_8139560

	thumb_func_start sub_81395BC
sub_81395BC: @ 81395BC
	push {r4,r5,lr}
	lsls r0, 24
	lsrs r5, r0, 24
	lsls r0, r5, 2
	adds r0, r5
	lsls r0, 3
	ldr r1, =gTasks + 0x8
	adds r4, r0, r1
	ldrh r0, [r4, 0x2]
	adds r0, 0x1
	strh r0, [r4, 0x2]
	movs r1, 0x2
	ldrsh r0, [r4, r1]
	movs r2, 0x6
	ldrsh r1, [r4, r2]
	bl __modsi3
	cmp r0, 0
	bne _08139614
	strh r0, [r4, 0x2]
	ldrh r0, [r4, 0x4]
	subs r0, 0x1
	strh r0, [r4, 0x4]
	ldrh r0, [r4]
	negs r0, r0
	strh r0, [r4]
	ldrh r0, [r4, 0x8]
	negs r0, r0
	strh r0, [r4, 0x8]
	movs r1, 0
	ldrsh r0, [r4, r1]
	movs r2, 0x8
	ldrsh r1, [r4, r2]
	bl SetCameraPanning
	movs r1, 0x4
	ldrsh r0, [r4, r1]
	cmp r0, 0
	bne _08139614
	adds r0, r5, 0
	bl sub_8139620
	bl InstallCameraPanAheadCallback
_08139614:
	pop {r4,r5}
	pop {r0}
	bx r0
	.pool
	thumb_func_end sub_81395BC

	thumb_func_start sub_8139620
sub_8139620: @ 8139620
	push {lr}
	lsls r0, 24
	lsrs r0, 24
	bl DestroyTask
	bl EnableBothScriptContexts
	pop {r0}
	bx r0
	thumb_func_end sub_8139620

	thumb_func_start sub_8139634
sub_8139634: @ 8139634
	push {lr}
	movs r0, 0x95
	lsls r0, 2
	bl FlagGet
	lsls r0, 24
	lsrs r0, 24
	pop {r1}
	bx r1
	thumb_func_end sub_8139634

	thumb_func_start sub_8139648
sub_8139648: @ 8139648
	push {lr}
	bl get_map_light_from_warp0
	lsls r0, 24
	lsrs r0, 24
	bl is_light_level_1_2_3_5_or_6
	lsls r0, 24
	lsrs r0, 24
	cmp r0, 0x1
	beq _08139664
	movs r0, 0x14
	bl SetSav1Weather
_08139664:
	pop {r0}
	bx r0
	thumb_func_end sub_8139648

	thumb_func_start sub_8139668
sub_8139668: @ 8139668
	push {lr}
	bl get_map_light_from_warp0
	lsls r0, 24
	lsrs r0, 24
	bl is_light_level_1_2_3_5_or_6
	lsls r0, 24
	lsrs r0, 24
	cmp r0, 0x1
	beq _08139684
	movs r0, 0x15
	bl SetSav1Weather
_08139684:
	pop {r0}
	bx r0
	thumb_func_end sub_8139668

<<<<<<< HEAD
	thumb_func_start GetLeadMonIndex
GetLeadMonIndex: @ 8139688
=======
	thumb_func_start GetIdxOfFirstPartyMemberThatIsNotAnEgg
GetIdxOfFirstPartyMemberThatIsNotAnEgg: @ 8139688
>>>>>>> f6af9e70
	push {r4-r6,lr}
	bl CalculatePlayerPartyCount
	lsls r0, 24
	lsrs r6, r0, 24
	movs r5, 0
	cmp r5, r6
	bcs _081396D6
_08139698:
	movs r0, 0x64
	adds r1, r5, 0
	muls r1, r0
	ldr r0, =gPlayerParty
	adds r4, r1, r0
	adds r0, r4, 0
	movs r1, 0x41
	movs r2, 0
	bl GetMonData
	movs r1, 0xCE
	lsls r1, 1
	cmp r0, r1
	beq _081396CC
	adds r0, r4, 0
	movs r1, 0x41
	movs r2, 0
	bl GetMonData
	cmp r0, 0
	beq _081396CC
	adds r0, r5, 0
	b _081396D8
	.pool
_081396CC:
	adds r0, r5, 0x1
	lsls r0, 24
	lsrs r5, r0, 24
	cmp r5, r6
	bcc _08139698
_081396D6:
	movs r0, 0
_081396D8:
	pop {r4-r6}
	pop {r1}
	bx r1
<<<<<<< HEAD
	thumb_func_end GetLeadMonIndex
=======
	thumb_func_end GetIdxOfFirstPartyMemberThatIsNotAnEgg
>>>>>>> f6af9e70

	thumb_func_start sub_81396E0
sub_81396E0: @ 81396E0
	push {lr}
	ldr r0, =gSpecialVar_0x8004
	ldrh r1, [r0]
	movs r0, 0x64
	muls r0, r1
	ldr r1, =gPlayerParty
	adds r0, r1
	movs r1, 0x41
	movs r2, 0
	bl GetMonData
	lsls r0, 16
	lsrs r0, 16
	pop {r1}
	bx r1
	.pool
	thumb_func_end sub_81396E0

	thumb_func_start nullsub_54
nullsub_54: @ 8139708
	bx lr
	thumb_func_end nullsub_54

	thumb_func_start sub_813970C
sub_813970C: @ 813970C
	push {r4,lr}
	ldr r0, =0x000040c2
	bl VarGet
	lsls r0, 16
	lsrs r0, 16
	adds r3, r0, 0
	ldr r2, =gLocalTime
	movs r1, 0
	ldrsh r0, [r2, r1]
	subs r0, r3
	cmp r0, 0x6
	ble _08139734
	movs r0, 0
	b _0813974C
	.pool
_08139734:
	ldrh r1, [r2]
	movs r4, 0
	ldrsh r0, [r2, r4]
	cmp r0, 0
	blt _0813974A
	subs r1, r3
	movs r0, 0x7
	subs r0, r1
	lsls r0, 16
	lsrs r0, 16
	b _0813974C
_0813974A:
	movs r0, 0x8
_0813974C:
	pop {r4}
	pop {r1}
	bx r1
	thumb_func_end sub_813970C

	thumb_func_start sub_8139754
sub_8139754: @ 8139754
	push {r4,lr}
	ldr r0, =0x000040c2
	ldr r4, =gLocalTime
	ldrh r1, [r4]
	bl VarSet
	ldrh r0, [r4]
	pop {r4}
	pop {r1}
	bx r1
	.pool
	thumb_func_end sub_8139754

	thumb_func_start sub_8139770
sub_8139770: @ 8139770
	push {r4-r6,lr}
	ldr r6, =gSpecialVar_0x8004
	ldrh r0, [r6]
	movs r5, 0x64
	muls r0, r5
	ldr r4, =gPlayerParty
	adds r0, r4
	movs r1, 0x3
	bl GetMonData
	cmp r0, 0x2
	bne _081397A6
	ldrh r0, [r6]
	muls r0, r5
	adds r0, r4
	ldr r4, =gStringVar1
	movs r1, 0x7
	adds r2, r4, 0
	bl GetMonData
	ldr r0, =gSaveBlock2Ptr
	ldr r0, [r0]
	adds r1, r4, 0
	bl StringCompare
	cmp r0, 0
	beq _081397BC
_081397A6:
	movs r0, 0x1
	b _081397BE
	.pool
_081397BC:
	movs r0, 0
_081397BE:
	pop {r4-r6}
	pop {r1}
	bx r1
	thumb_func_end sub_8139770

	thumb_func_start sub_81397C4
sub_81397C4: @ 81397C4
	push {r4,r5,lr}
	ldr r2, =gScriptResult
	ldrh r1, [r2]
	ldr r0, =0x0000270f
	cmp r1, r0
	bls _081397E0
	movs r0, 0
	bl TV_PrintIntToStringVar
	b _08139862
	.pool
_081397E0:
	ldr r0, =0x000003e7
	cmp r1, r0
	bls _081397F8
	ldr r4, =gStringVar1
	movs r0, 0xA1
	strb r0, [r4]
	adds r4, 0x1
	b _0813981C
	.pool
_081397F8:
	cmp r1, 0x63
	bls _0813980C
	ldr r4, =gStringVar1
	movs r0, 0xA1
	strb r0, [r4]
	strb r0, [r4, 0x1]
	adds r4, 0x2
	b _0813981C
	.pool
_0813980C:
	cmp r1, 0x9
	bls _0813983C
	ldr r4, =gStringVar1
	movs r0, 0xA1
	strb r0, [r4]
	strb r0, [r4, 0x1]
	strb r0, [r4, 0x2]
	adds r4, 0x3
_0813981C:
	ldrh r5, [r2]
	adds r0, r5, 0
	bl sub_80EF370
	adds r3, r0, 0
	lsls r3, 24
	lsrs r3, 24
	adds r0, r4, 0
	adds r1, r5, 0
	movs r2, 0
	bl ConvertIntToDecimalStringN
	b _08139862
	.pool
_0813983C:
	ldr r4, =gStringVar1
	movs r0, 0xA1
	strb r0, [r4]
	strb r0, [r4, 0x1]
	strb r0, [r4, 0x2]
	strb r0, [r4, 0x3]
	adds r4, 0x4
	ldrh r5, [r2]
	adds r0, r5, 0
	bl sub_80EF370
	adds r3, r0, 0
	lsls r3, 24
	lsrs r3, 24
	adds r0, r4, 0
	adds r1, r5, 0
	movs r2, 0
	bl ConvertIntToDecimalStringN
_08139862:
	pop {r4,r5}
	pop {r0}
	bx r0
	.pool
	thumb_func_end sub_81397C4

	thumb_func_start sub_813986C
sub_813986C: @ 813986C
	push {lr}
	ldr r0, =gScriptResult
	ldrh r0, [r0]
	cmp r0, 0x4
	bhi _081398B8
	lsls r0, 2
	ldr r1, =_08139888
	adds r0, r1
	ldr r0, [r0]
	mov pc, r0
	.pool
	.align 2, 0
_08139888:
	.4byte _0813989C
	.4byte _081398A0
	.4byte _081398A4
	.4byte _081398A8
	.4byte _081398AC
_0813989C:
	movs r0, 0x3
	b _081398AE
_081398A0:
	movs r0, 0x4
	b _081398AE
_081398A4:
	movs r0, 0
	b _081398AE
_081398A8:
	movs r0, 0x1
	b _081398AE
_081398AC:
	movs r0, 0x2
_081398AE:
	bl mevent_081445C0
	lsls r0, 16
	lsrs r0, 16
	b _081398BA
_081398B8:
	movs r0, 0
_081398BA:
	pop {r1}
	bx r1
	thumb_func_end sub_813986C

	thumb_func_start sub_81398C0
sub_81398C0: @ 81398C0
	push {r4,lr}
	ldr r1, =gSpecialVar_0x8004
	ldr r2, =0xfffffedf
	adds r0, r2, 0
	ldrh r2, [r1]
	adds r0, r2
	lsls r0, 16
	lsrs r0, 16
	cmp r0, 0x39
	bls _081398E0
	movs r0, 0
	b _081398FC
	.pool
_081398E0:
	ldr r4, =gStringVar2
	ldrh r0, [r1]
	bl ItemIdToBattleMoveId
	lsls r0, 16
	lsrs r0, 16
	movs r1, 0xD
	muls r1, r0
	ldr r0, =gMoveNames
	adds r1, r0
	adds r0, r4, 0
	bl StringCopy
	movs r0, 0x1
_081398FC:
	pop {r4}
	pop {r1}
	bx r1
	.pool
	thumb_func_end sub_81398C0

	thumb_func_start sub_813990C
sub_813990C: @ 813990C
	push {r4,r5,lr}
	bl CalculatePlayerPartyCount
	lsls r0, 24
	lsrs r5, r0, 24
	movs r4, 0
	cmp r4, r5
	bcs _08139942
_0813991C:
	movs r0, 0x64
	muls r0, r4
	ldr r1, =gPlayerParty
	adds r0, r1
	movs r1, 0x4
	bl GetMonData
	cmp r0, 0x1
	bne _08139938
	movs r0, 0x1
	b _08139944
	.pool
_08139938:
	adds r0, r4, 0x1
	lsls r0, 24
	lsrs r4, r0, 24
	cmp r4, r5
	bcc _0813991C
_08139942:
	movs r0, 0
_08139944:
	pop {r4,r5}
	pop {r1}
	bx r1
	thumb_func_end sub_813990C

	thumb_func_start InMultiBattleRoom
InMultiBattleRoom: @ 813994C
	push {lr}
	ldr r0, =gSaveBlock1Ptr
	ldr r0, [r0]
	ldrh r1, [r0, 0x4]
	ldr r0, =0x00000f1a
	cmp r1, r0
	bne _08139978
	ldr r0, =0x000040ce
	bl VarGet
	lsls r0, 16
	lsrs r0, 16
	cmp r0, 0x2
	bne _08139978
	movs r0, 0x1
	b _0813997A
	.pool
_08139978:
	movs r0, 0
_0813997A:
	pop {r1}
	bx r1
	thumb_func_end InMultiBattleRoom

	thumb_func_start sub_8139980
sub_8139980: @ 8139980
	push {lr}
	movs r0, 0
	bl SetCameraPanningCallback
	movs r0, 0x8
	movs r1, 0
	bl SetCameraPanning
	pop {r0}
	bx r0
	thumb_func_end sub_8139980

	thumb_func_start sub_8139994
sub_8139994: @ 8139994
	push {lr}
	ldr r0, =gSaveBlock1Ptr
	ldr r0, [r0]
	ldrb r0, [r0, 0x15]
	subs r0, 0x10
	lsls r0, 24
	asrs r0, 24
	cmp r0, 0x5
	bhi _081399E4
	lsls r0, 2
	ldr r1, =_081399B8
	adds r0, r1
	ldr r0, [r0]
	mov pc, r0
	.pool
	.align 2, 0
_081399B8:
	.4byte _081399E4
	.4byte _081399D0
	.4byte _081399D4
	.4byte _081399D8
	.4byte _081399DC
	.4byte _081399E0
_081399D0:
	movs r1, 0x5
	b _081399E6
_081399D4:
	movs r1, 0x6
	b _081399E6
_081399D8:
	movs r1, 0x7
	b _081399E6
_081399DC:
	movs r1, 0x8
	b _081399E6
_081399E0:
	movs r1, 0xF
	b _081399E6
_081399E4:
	movs r1, 0x4
_081399E6:
	ldr r0, =0x00004043
	bl VarSet
	pop {r0}
	bx r0
	.pool
	thumb_func_end sub_8139994

	thumb_func_start sub_81399F4
sub_81399F4: @ 81399F4
	push {r4,lr}
	ldr r2, =gUnknown_0203AB60
	movs r0, 0
	strh r0, [r2]
	ldr r1, =gUnknown_0203AB62
	strh r0, [r1]
	ldr r0, =gSaveBlock1Ptr
	ldr r3, [r0]
	movs r0, 0x14
	ldrsb r0, [r3, r0]
	adds r4, r1, 0
	cmp r0, 0xD
	bne _08139A6E
	ldrb r0, [r3, 0x15]
	subs r0, 0x10
	lsls r0, 24
	asrs r0, 24
	cmp r0, 0x4
	bhi _08139A6E
	lsls r0, 2
	ldr r1, =_08139A34
	adds r0, r1
	ldr r0, [r0]
	mov pc, r0
	.pool
	.align 2, 0
_08139A34:
	.4byte _08139A66
	.4byte _08139A5E
	.4byte _08139A56
	.4byte _08139A4E
	.4byte _08139A48
_08139A48:
	movs r0, 0
	strh r0, [r2]
	b _08139A6C
_08139A4E:
	movs r0, 0
	strh r0, [r2]
	movs r0, 0x1
	b _08139A6C
_08139A56:
	movs r0, 0
	strh r0, [r2]
	movs r0, 0x2
	b _08139A6C
_08139A5E:
	movs r0, 0
	strh r0, [r2]
	movs r0, 0x3
	b _08139A6C
_08139A66:
	movs r0, 0
	strh r0, [r2]
	movs r0, 0x4
_08139A6C:
	strh r0, [r4]
_08139A6E:
	ldrh r0, [r4]
	pop {r4}
	pop {r1}
	bx r1
	thumb_func_end sub_81399F4

	thumb_func_start sub_8139A78
sub_8139A78: @ 8139A78
	push {r4-r6,lr}
	ldr r0, =sub_8139AF4
	movs r1, 0x9
	bl CreateTask
	lsls r0, 24
	lsrs r0, 24
	lsls r1, r0, 2
	adds r1, r0
	lsls r1, 3
	ldr r0, =gTasks + 0x8
	adds r4, r1, r0
	movs r3, 0
	strh r3, [r4, 0x2]
	strh r3, [r4, 0x4]
	movs r6, 0x1
	strh r6, [r4, 0x8]
	ldr r0, =gSpecialVar_0x8005
	ldr r1, =gSpecialVar_0x8006
	ldrh r2, [r0]
	ldrh r0, [r1]
	cmp r2, r0
	bls _08139AC0
	subs r0, r2, r0
	lsls r0, 16
	lsrs r5, r0, 16
	strh r6, [r4, 0xC]
	b _08139AC8
	.pool
_08139AC0:
	subs r0, r2
	lsls r0, 16
	lsrs r5, r0, 16
	strh r3, [r4, 0xC]
_08139AC8:
	cmp r5, 0x8
	bls _08139ACE
	movs r5, 0x8
_08139ACE:
	ldr r0, =gUnknown_085B2C18
	adds r0, r5, r0
	ldrb r0, [r0]
	strh r0, [r4, 0xA]
	movs r0, 0
	bl SetCameraPanningCallback
	ldrb r1, [r4, 0xC]
	adds r0, r5, 0
	bl sub_8139C2C
	movs r0, 0x59
	bl PlaySE
	pop {r4-r6}
	pop {r0}
	bx r0
	.pool
	thumb_func_end sub_8139A78

	thumb_func_start sub_8139AF4
sub_8139AF4: @ 8139AF4
	push {r4,r5,lr}
	lsls r0, 24
	lsrs r5, r0, 24
	lsls r0, r5, 2
	adds r0, r5
	lsls r0, 3
	ldr r1, =gTasks + 0x8
	adds r4, r0, r1
	ldrh r0, [r4, 0x2]
	adds r0, 0x1
	strh r0, [r4, 0x2]
	movs r1, 0x2
	ldrsh r0, [r4, r1]
	movs r1, 0x3
	bl __modsi3
	lsls r0, 16
	asrs r0, 16
	cmp r0, 0
	bne _08139B54
	strh r0, [r4, 0x2]
	ldrh r0, [r4, 0x4]
	adds r0, 0x1
	strh r0, [r4, 0x4]
	ldrh r0, [r4, 0x8]
	negs r0, r0
	strh r0, [r4, 0x8]
	movs r2, 0x8
	ldrsh r1, [r4, r2]
	movs r0, 0
	bl SetCameraPanning
	movs r0, 0x4
	ldrsh r1, [r4, r0]
	movs r2, 0xA
	ldrsh r0, [r4, r2]
	cmp r1, r0
	bne _08139B54
	movs r0, 0x49
	bl PlaySE
	adds r0, r5, 0
	bl DestroyTask
	bl EnableBothScriptContexts
	bl InstallCameraPanAheadCallback
_08139B54:
	pop {r4,r5}
	pop {r0}
	bx r0
	.pool
	thumb_func_end sub_8139AF4

	thumb_func_start sub_8139B60
sub_8139B60: @ 8139B60
	push {r4-r6,lr}
	mov r6, r9
	mov r5, r8
	push {r5,r6}
	sub sp, 0xC
	ldr r5, =gUnknown_0203AB5E
	ldr r0, =gUnknown_085B2BAC
	bl AddWindow
	strb r0, [r5]
	ldrb r0, [r5]
	movs r1, 0
	bl SetStandardWindowBorderStyle
	ldr r4, =gText_ElevatorNowOn
	movs r0, 0x1
	adds r1, r4, 0
	movs r2, 0x40
	bl GetStringCenterAlignXOffset
	adds r3, r0, 0
	ldrb r0, [r5]
	lsls r3, 24
	lsrs r3, 24
	movs r1, 0x1
	str r1, [sp]
	movs r1, 0xFF
	mov r9, r1
	str r1, [sp, 0x4]
	movs r1, 0
	mov r8, r1
	str r1, [sp, 0x8]
	movs r1, 0x1
	adds r2, r4, 0
	bl PrintTextOnWindow
	ldr r6, =gUnknown_085B2BB4
	ldr r4, =gSpecialVar_0x8005
	ldrh r0, [r4]
	lsls r0, 2
	adds r0, r6
	ldr r1, [r0]
	movs r0, 0x1
	movs r2, 0x40
	bl GetStringCenterAlignXOffset
	adds r3, r0, 0
	ldrb r0, [r5]
	ldrh r1, [r4]
	lsls r1, 2
	adds r1, r6
	ldr r2, [r1]
	lsls r3, 24
	lsrs r3, 24
	movs r1, 0x11
	str r1, [sp]
	mov r1, r9
	str r1, [sp, 0x4]
	mov r1, r8
	str r1, [sp, 0x8]
	movs r1, 0x1
	bl PrintTextOnWindow
	ldrb r0, [r5]
	bl PutWindowTilemap
	ldrb r0, [r5]
	movs r1, 0x3
	bl CopyWindowToVram
	add sp, 0xC
	pop {r3,r4}
	mov r8, r3
	mov r9, r4
	pop {r4-r6}
	pop {r0}
	bx r0
	.pool
	thumb_func_end sub_8139B60

	thumb_func_start sub_8139C10
sub_8139C10: @ 8139C10
	push {r4,lr}
	ldr r4, =gUnknown_0203AB5E
	ldrb r0, [r4]
	movs r1, 0x1
	bl sub_8198070
	ldrb r0, [r4]
	bl RemoveWindow
	pop {r4}
	pop {r0}
	bx r0
	.pool
	thumb_func_end sub_8139C10

	thumb_func_start sub_8139C2C
sub_8139C2C: @ 8139C2C
	push {r4-r6,lr}
	lsls r0, 16
	lsrs r6, r0, 16
	lsls r1, 24
	lsrs r5, r1, 24
	ldr r4, =sub_8139C80
	adds r0, r4, 0
	bl FuncIsActiveTask
	lsls r0, 24
	lsrs r0, 24
	cmp r0, 0x1
	beq _08139C6C
	adds r0, r4, 0
	movs r1, 0x8
	bl CreateTask
	lsls r0, 24
	lsrs r0, 24
	ldr r2, =gTasks
	lsls r1, r0, 2
	adds r1, r0
	lsls r1, 3
	adds r1, r2
	movs r0, 0
	strh r0, [r1, 0x8]
	strh r0, [r1, 0xA]
	strh r5, [r1, 0xC]
	ldr r0, =gUnknown_085B2C21
	adds r0, r6, r0
	ldrb r0, [r0]
	strh r0, [r1, 0xE]
_08139C6C:
	pop {r4-r6}
	pop {r0}
	bx r0
	.pool
	thumb_func_end sub_8139C2C

	thumb_func_start sub_8139C80
sub_8139C80: @ 8139C80
	push {r4-r7,lr}
	mov r7, r10
	mov r6, r9
	mov r5, r8
	push {r5-r7}
	sub sp, 0x4
	lsls r0, 24
	lsrs r0, 24
	str r0, [sp]
	lsls r0, 2
	ldr r1, [sp]
	adds r0, r1
	lsls r0, 3
	ldr r1, =gTasks + 0x8
	adds r6, r0, r1
	movs r2, 0x2
	ldrsh r0, [r6, r2]
	cmp r0, 0x6
	bne _08139D7C
	ldrh r0, [r6]
	adds r0, 0x1
	strh r0, [r6]
	movs r1, 0x4
	ldrsh r0, [r6, r1]
	cmp r0, 0
	bne _08139D10
	movs r1, 0
	ldr r2, =gUnknown_085B2BF4
	mov r10, r2
_08139CBA:
	movs r5, 0
	adds r7, r1, 0x7
	lsls r0, r1, 1
	adds r2, r1, 0x1
	mov r8, r2
	adds r0, r1
	lsls r0, 1
	mov r9, r0
_08139CCA:
	adds r4, r5, 0
	adds r4, 0x8
	movs r1, 0
	ldrsh r0, [r6, r1]
	movs r1, 0x3
	bl __modsi3
	lsls r0, 16
	asrs r0, 15
	add r0, r9
	add r0, r10
	ldrh r0, [r0]
	movs r1, 0xC0
	lsls r1, 4
	adds r2, r1, 0
	orrs r2, r0
	adds r0, r4, 0
	adds r1, r7, 0
	bl MapGridSetMetatileIdAt
	adds r0, r5, 0x1
	lsls r0, 24
	lsrs r5, r0, 24
	cmp r5, 0x2
	bls _08139CCA
	mov r2, r8
	lsls r0, r2, 24
	lsrs r1, r0, 24
	cmp r1, 0x2
	bls _08139CBA
	b _08139D62
	.pool
_08139D10:
	movs r1, 0
	ldr r0, =gUnknown_085B2C06
	mov r10, r0
_08139D16:
	movs r5, 0
	adds r7, r1, 0x7
	lsls r0, r1, 1
	adds r2, r1, 0x1
	mov r8, r2
	adds r0, r1
	lsls r0, 1
	mov r9, r0
_08139D26:
	adds r4, r5, 0
	adds r4, 0x8
	movs r1, 0
	ldrsh r0, [r6, r1]
	movs r1, 0x3
	bl __modsi3
	lsls r0, 16
	asrs r0, 15
	add r0, r9
	add r0, r10
	ldrh r0, [r0]
	movs r1, 0xC0
	lsls r1, 4
	adds r2, r1, 0
	orrs r2, r0
	adds r0, r4, 0
	adds r1, r7, 0
	bl MapGridSetMetatileIdAt
	adds r0, r5, 0x1
	lsls r0, 24
	lsrs r5, r0, 24
	cmp r5, 0x2
	bls _08139D26
	mov r2, r8
	lsls r0, r2, 24
	lsrs r1, r0, 24
	cmp r1, 0x2
	bls _08139D16
_08139D62:
	bl DrawWholeMapView
	movs r0, 0
	strh r0, [r6, 0x2]
	movs r0, 0
	ldrsh r1, [r6, r0]
	movs r2, 0x6
	ldrsh r0, [r6, r2]
	cmp r1, r0
	bne _08139D7C
	ldr r0, [sp]
	bl DestroyTask
_08139D7C:
	ldrh r0, [r6, 0x2]
	adds r0, 0x1
	strh r0, [r6, 0x2]
	add sp, 0x4
	pop {r3-r5}
	mov r8, r3
	mov r9, r4
	mov r10, r5
	pop {r4-r7}
	pop {r0}
	bx r0
	.pool
	thumb_func_end sub_8139C80

	thumb_func_start sub_8139D98
sub_8139D98: @ 8139D98
	push {r4-r7,lr}
	sub sp, 0x18
	ldr r6, =gSpecialVar_0x8004
	ldrh r0, [r6]
	movs r5, 0x64
	muls r0, r5
	ldr r4, =gPlayerParty
	adds r0, r4
	movs r1, 0x27
	bl GetMonData
	str r0, [sp]
	ldrh r0, [r6]
	muls r0, r5
	adds r0, r4
	movs r1, 0x28
	bl GetMonData
	str r0, [sp, 0x4]
	ldrh r0, [r6]
	muls r0, r5
	adds r0, r4
	movs r1, 0x29
	bl GetMonData
	str r0, [sp, 0x8]
	ldrh r0, [r6]
	muls r0, r5
	adds r0, r4
	movs r1, 0x2A
	bl GetMonData
	str r0, [sp, 0xC]
	ldrh r0, [r6]
	muls r0, r5
	adds r0, r4
	movs r1, 0x2B
	bl GetMonData
	str r0, [sp, 0x10]
	ldrh r0, [r6]
	muls r0, r5
	adds r0, r4
	movs r1, 0x2C
	bl GetMonData
	str r0, [sp, 0x14]
	ldr r1, =gSpecialVar_0x8005
	movs r0, 0
	strh r0, [r1]
	movs r4, 0
	adds r2, r1, 0
_08139E00:
	lsls r0, r4, 2
	add r0, sp
	ldr r1, [r0]
	ldrh r0, [r2]
	adds r0, r1
	strh r0, [r2]
	adds r0, r4, 0x1
	lsls r0, 24
	lsrs r4, r0, 24
	cmp r4, 0x5
	bls _08139E00
	ldr r2, =gSpecialVar_0x8006
	movs r0, 0
	strh r0, [r2]
	ldr r1, =gSpecialVar_0x8007
	ldr r0, [sp]
	strh r0, [r1]
	movs r4, 0x1
	adds r6, r2, 0
	adds r7, r1, 0
_08139E28:
	ldrh r0, [r6]
	lsls r0, 2
	mov r2, sp
	adds r1, r2, r0
	lsls r0, r4, 2
	adds r5, r2, r0
	ldr r1, [r1]
	ldr r0, [r5]
	cmp r1, r0
	bcs _08139E54
	strh r4, [r6]
	b _08139E6C
	.pool
_08139E54:
	cmp r1, r0
	bne _08139E6E
	bl Random
	lsls r0, 16
	lsrs r0, 16
	movs r1, 0x1
	ands r0, r1
	cmp r0, 0
	beq _08139E6E
	strh r4, [r6]
	ldr r0, [r5]
_08139E6C:
	strh r0, [r7]
_08139E6E:
	adds r0, r4, 0x1
	lsls r0, 24
	lsrs r4, r0, 24
	cmp r4, 0x5
	bls _08139E28
	add sp, 0x18
	pop {r4-r7}
	pop {r0}
	bx r0
	thumb_func_end sub_8139D98

	thumb_func_start warp0_in_pokecenter
warp0_in_pokecenter: @ 8139E80
	push {r4,lr}
	ldr r0, =gUnknown_020322DC
	movs r1, 0
	ldrsb r1, [r0, r1]
	lsls r1, 8
	ldrb r0, [r0, 0x1]
	lsls r0, 24
	asrs r0, 24
	adds r0, r1
	lsls r0, 16
	lsrs r3, r0, 16
	ldr r2, =gUnknown_085B2C2A
	ldrh r0, [r2]
	ldr r1, =0x0000ffff
	cmp r0, r1
	beq _08139EC6
	adds r4, r1, 0
	adds r1, r2, 0
_08139EA4:
	ldrh r0, [r2]
	cmp r0, r3
	bne _08139EBC
	movs r0, 0x1
	b _08139EC8
	.pool
_08139EBC:
	adds r1, 0x2
	adds r2, 0x2
	ldrh r0, [r1]
	cmp r0, r4
	bne _08139EA4
_08139EC6:
	movs r0, 0
_08139EC8:
	pop {r4}
	pop {r1}
	bx r1
	thumb_func_end warp0_in_pokecenter

	thumb_func_start sub_8139ED0
sub_8139ED0: @ 8139ED0
	push {lr}
	ldr r0, =gSaveBlock1Ptr
	ldr r0, [r0]
	ldrh r1, [r0, 0x4]
	ldr r0, =0x00003c1a
	cmp r1, r0
	beq _08139EEC
	movs r0, 0x1
	b _08139EEE
	.pool
_08139EEC:
	movs r0, 0
_08139EEE:
	pop {r1}
	bx r1
	thumb_func_end sub_8139ED0

	thumb_func_start sub_8139EF4
sub_8139EF4: @ 8139EF4
	push {r4,r5,lr}
	adds r4, r0, 0
	lsls r4, 16
	lsrs r4, 16
	ldr r0, =0x0000402f
	bl GetVarPointer
	adds r5, r0, 0
	ldrh r0, [r5]
	adds r4, r0
	strh r4, [r5]
	ldrh r0, [r5]
	movs r1, 0xA
	bl __umodsi3
	strh r0, [r5]
	pop {r4,r5}
	pop {r0}
	bx r0
	.pool
	thumb_func_end sub_8139EF4

	thumb_func_start sub_8139F20
sub_8139F20: @ 8139F20
	push {r4-r7,lr}
	movs r4, 0
	ldr r0, =0x0000402f
	bl VarGet
	lsls r0, 16
	lsrs r6, r0, 16
	cmp r6, 0x9
	bls _08139F34
	b _0813A03A
_08139F34:
	lsls r0, r6, 2
	ldr r1, =_08139F48
	adds r1, r0, r1
	ldr r1, [r1]
	adds r2, r0, 0
	mov pc, r1
	.pool
	.align 2, 0
_08139F48:
	.4byte _08139F70
	.4byte _08139F70
	.4byte _08139F70
	.4byte _08139F70
	.4byte _08139F94
	.4byte _08139FB4
	.4byte _08139FCC
	.4byte _08139FE4
	.4byte _08139FFC
	.4byte _0813A014
_08139F70:
	ldr r0, =gSaveBlock2Ptr
	ldr r0, [r0]
	movs r3, 0xCE
	lsls r3, 4
	adds r1, r0, r3
	adds r3, r1, r2
	ldr r1, =0x00000ce2
	adds r0, r1
	adds r1, r0, r2
	ldrh r0, [r3]
	ldrh r2, [r1]
	cmp r0, r2
	bcs _0813A028
	b _0813A038
	.pool
_08139F94:
	ldr r0, =gSaveBlock2Ptr
	ldr r0, [r0]
	ldr r3, =0x00000d0c
	adds r2, r0, r3
	adds r3, 0x2
_08139F9E:
	adds r1, r0, r3
	ldrh r0, [r2]
	ldrh r3, [r1]
	cmp r0, r3
	bcs _0813A028
	b _0813A038
	.pool
_08139FB4:
	ldr r0, =gSaveBlock2Ptr
	ldr r0, [r0]
	ldr r1, =0x00000de2
	adds r2, r0, r1
	ldr r3, =0x00000de4
	b _08139F9E
	.pool
_08139FCC:
	ldr r0, =gSaveBlock2Ptr
	ldr r0, [r0]
	ldr r1, =0x00000dc8
	adds r2, r0, r1
	ldr r3, =0x00000dca
	b _08139F9E
	.pool
_08139FE4:
	ldr r0, =gSaveBlock2Ptr
	ldr r0, [r0]
	ldr r1, =0x00000dda
	adds r2, r0, r1
	ldr r3, =0x00000ddc
	b _08139F9E
	.pool
_08139FFC:
	ldr r0, =gSaveBlock2Ptr
	ldr r0, [r0]
	ldr r1, =0x00000e04
	adds r2, r0, r1
	ldr r3, =0x00000e06
	b _08139F9E
	.pool
_0813A014:
	ldr r0, =gSaveBlock2Ptr
	ldr r0, [r0]
	ldr r1, =0x00000e1a
	adds r2, r0, r1
	ldr r3, =0x00000e1c
	adds r1, r0, r3
	ldrh r0, [r2]
	ldrh r3, [r1]
	cmp r0, r3
	bcc _0813A038
_0813A028:
	adds r4, r0, 0
	b _0813A03A
	.pool
_0813A038:
	ldrh r4, [r1]
_0813A03A:
	movs r2, 0
	ldr r5, =gUnknown_085B2CC8
	lsls r0, r6, 1
	adds r1, r0, r5
	ldrb r1, [r1]
	adds r3, r0, 0
	ldr r7, =gUnknown_085B2C50
	cmp r1, r4
	bcs _0813A062
	adds r1, r3, 0
_0813A04E:
	adds r0, r2, 0x1
	lsls r0, 24
	lsrs r2, r0, 24
	cmp r2, 0x1
	bhi _0813A062
	adds r0, r2, r1
	adds r0, r5
	ldrb r0, [r0]
	cmp r0, r4
	bcc _0813A04E
_0813A062:
	adds r0, r3, r6
	adds r0, r2
	lsls r0, 2
	adds r0, r7
	ldr r0, [r0]
	bl ShowFieldMessage
	pop {r4-r7}
	pop {r0}
	bx r0
	.pool
	thumb_func_end sub_8139F20

	thumb_func_start sub_813A080
sub_813A080: @ 813A080
	push {r4-r7,lr}
	ldr r0, =0x000040ce
	bl VarGet
	lsls r0, 16
	lsrs r5, r0, 16
	ldr r0, =gSaveBlock2Ptr
	ldr r0, [r0]
	ldr r1, =0x00000ca9
	adds r0, r1
	ldrb r0, [r0]
	lsls r0, 30
	lsrs r4, r0, 30
	cmp r5, 0x2
	bne _0813A0D8
	movs r0, 0xA9
	lsls r0, 1
	bl FlagGet
	lsls r0, 24
	cmp r0, 0
	bne _0813A0D8
	ldr r1, =gSpecialVar_0x8005
	movs r0, 0x5
	strh r0, [r1]
	ldr r1, =gSpecialVar_0x8006
	movs r0, 0x4
	strh r0, [r1]
	b _0813A110
	.pool
_0813A0D0:
	movs r0, 0x4
	strh r0, [r6]
	adds r0, r3, 0x5
	b _0813A10E
_0813A0D8:
	movs r3, 0
	ldr r6, =gSpecialVar_0x8005
	ldr r7, =gSpecialVar_0x8006
	lsls r1, r4, 1
	lsls r2, r5, 2
	ldr r4, =gUnknown_085B2CDC
	ldr r0, =gSaveBlock2Ptr
	ldr r0, [r0]
	adds r1, r2
	movs r2, 0xCE
	lsls r2, 4
	adds r0, r2
	adds r0, r1
	ldrh r1, [r0]
_0813A0F4:
	lsls r0, r3, 1
	adds r0, r4
	ldrh r0, [r0]
	cmp r0, r1
	bhi _0813A0D0
	adds r0, r3, 0x1
	lsls r0, 24
	lsrs r3, r0, 24
	cmp r3, 0x8
	bls _0813A0F4
	movs r0, 0x4
	strh r0, [r6]
	movs r0, 0xC
_0813A10E:
	strh r0, [r7]
_0813A110:
	pop {r4-r7}
	pop {r0}
	bx r0
	.pool
	thumb_func_end sub_813A080

	thumb_func_start sub_813A128
sub_813A128: @ 813A128
	push {r4,lr}
	ldr r0, =sub_813A2DC
	movs r1, 0x8
	bl CreateTask
	lsls r0, 24
	lsrs r4, r0, 24
	lsls r0, r4, 2
	adds r0, r4
	lsls r0, 3
	ldr r1, =gTasks
	adds r3, r0, r1
	ldr r1, =gSpecialVar_0x8004
	ldrh r0, [r1]
	strh r0, [r3, 0x1E]
	ldrh r0, [r1]
	cmp r0, 0xC
	bls _0813A14E
	b _0813A2C6
_0813A14E:
	lsls r0, 2
	ldr r1, =_0813A168
	adds r0, r1
	ldr r0, [r0]
	mov pc, r0
	.pool
	.align 2, 0
_0813A168:
	.4byte _0813A19C
	.4byte _0813A1AA
	.4byte _0813A1C2
	.4byte _0813A1D6
	.4byte _0813A1F0
	.4byte _0813A208
	.4byte _0813A222
	.4byte _0813A23C
	.4byte _0813A25A
	.4byte _0813A274
	.4byte _0813A274
	.4byte _0813A28E
	.4byte _0813A2A8
_0813A19C:
	movs r1, 0
	movs r0, 0x1
	strh r0, [r3, 0x8]
	strh r0, [r3, 0xA]
	strh r0, [r3, 0xC]
	strh r0, [r3, 0xE]
	b _0813A2BC
_0813A1AA:
	movs r1, 0
	movs r0, 0x5
	strh r0, [r3, 0x8]
	movs r0, 0x8
	strh r0, [r3, 0xA]
	movs r0, 0x1
	strh r0, [r3, 0xC]
	strh r0, [r3, 0xE]
	movs r0, 0x9
	strh r0, [r3, 0x10]
	movs r0, 0xA
	b _0813A2BE
_0813A1C2:
	movs r2, 0
	movs r0, 0x6
	strh r0, [r3, 0x8]
	movs r1, 0xC
	strh r1, [r3, 0xA]
	movs r0, 0x1
	strh r0, [r3, 0xC]
	strh r0, [r3, 0xE]
	movs r0, 0x7
	b _0813A250
_0813A1D6:
	movs r1, 0
	movs r0, 0x6
	strh r0, [r3, 0x8]
	movs r0, 0xB
	strh r0, [r3, 0xA]
	movs r0, 0xE
	strh r0, [r3, 0xC]
	movs r0, 0x1
	strh r0, [r3, 0xE]
	movs r0, 0xF
	strh r0, [r3, 0x10]
	movs r0, 0xC
	b _0813A2BE
_0813A1F0:
	movs r1, 0
	movs r0, 0x6
	strh r0, [r3, 0x8]
	strh r0, [r3, 0xA]
	movs r0, 0xE
	strh r0, [r3, 0xC]
	movs r0, 0x1
	strh r0, [r3, 0xE]
	movs r0, 0xF
	strh r0, [r3, 0x10]
	movs r0, 0xC
	b _0813A2BE
_0813A208:
	movs r1, 0
	movs r0, 0x6
	strh r0, [r3, 0x8]
	movs r0, 0x7
	strh r0, [r3, 0xA]
	movs r0, 0xE
	strh r0, [r3, 0xC]
	movs r0, 0x1
	strh r0, [r3, 0xE]
	movs r0, 0xF
	strh r0, [r3, 0x10]
	movs r0, 0xC
	b _0813A2BE
_0813A222:
	movs r1, 0
	movs r0, 0x6
	strh r0, [r3, 0x8]
	movs r0, 0xA
	strh r0, [r3, 0xA]
	movs r0, 0xE
	strh r0, [r3, 0xC]
	movs r0, 0x1
	strh r0, [r3, 0xE]
	movs r0, 0xF
	strh r0, [r3, 0x10]
	movs r0, 0xC
	b _0813A2BE
_0813A23C:
	movs r2, 0
	movs r0, 0x6
	strh r0, [r3, 0x8]
	movs r1, 0xC
	strh r1, [r3, 0xA]
	movs r0, 0xF
	strh r0, [r3, 0xC]
	movs r0, 0x1
	strh r0, [r3, 0xE]
	movs r0, 0xE
_0813A250:
	strh r0, [r3, 0x10]
	strh r1, [r3, 0x12]
	strh r2, [r3, 0x14]
	strh r4, [r3, 0x26]
	b _0813A2D2
_0813A25A:
	movs r1, 0
	movs r0, 0x6
	strh r0, [r3, 0x8]
	movs r0, 0xA
	strh r0, [r3, 0xA]
	movs r0, 0x11
	strh r0, [r3, 0xC]
	movs r0, 0x1
	strh r0, [r3, 0xE]
	movs r0, 0xB
	strh r0, [r3, 0x10]
	movs r0, 0xC
	b _0813A2BE
_0813A274:
	movs r1, 0
	movs r0, 0x6
	strh r0, [r3, 0x8]
	movs r0, 0xB
	strh r0, [r3, 0xA]
	movs r0, 0xF
	strh r0, [r3, 0xC]
	movs r0, 0x1
	strh r0, [r3, 0xE]
	movs r0, 0xE
	strh r0, [r3, 0x10]
	movs r0, 0xC
	b _0813A2BE
_0813A28E:
	movs r1, 0
	movs r0, 0x6
	strh r0, [r3, 0x8]
	movs r0, 0x7
	strh r0, [r3, 0xA]
	movs r0, 0x13
	strh r0, [r3, 0xC]
	movs r0, 0x1
	strh r0, [r3, 0xE]
	movs r0, 0xA
	strh r0, [r3, 0x10]
	movs r0, 0xC
	b _0813A2BE
_0813A2A8:
	movs r1, 0
	movs r0, 0x6
	strh r0, [r3, 0x8]
	movs r0, 0x7
	strh r0, [r3, 0xA]
	movs r0, 0x11
	strh r0, [r3, 0xC]
	movs r0, 0x1
	strh r0, [r3, 0xE]
	movs r0, 0xC
_0813A2BC:
	strh r0, [r3, 0x10]
_0813A2BE:
	strh r0, [r3, 0x12]
	strh r1, [r3, 0x14]
	strh r4, [r3, 0x26]
	b _0813A2D2
_0813A2C6:
	ldr r1, =gScriptResult
	movs r0, 0x7F
	strh r0, [r1]
	adds r0, r4, 0
	bl DestroyTask
_0813A2D2:
	pop {r4}
	pop {r0}
	bx r0
	.pool
	thumb_func_end sub_813A128

	thumb_func_start sub_813A2DC
sub_813A2DC: @ 813A2DC
	push {r4-r7,lr}
	mov r7, r8
	push {r7}
	sub sp, 0x20
	lsls r0, 24
	lsrs r7, r0, 24
	lsls r0, r7, 2
	adds r0, r7
	lsls r0, 3
	ldr r1, =gTasks
	adds r6, r0, r1
	bl ScriptContext2_Enable
	ldr r0, =gUnknown_0203AB68
	movs r5, 0
	strh r5, [r0]
	ldr r1, =gUnknown_0203AB6C
	movs r0, 0x40
	strb r0, [r1]
	ldrh r0, [r6, 0x1E]
	movs r1, 0
	bl sub_813AA60
	ldrb r0, [r6, 0x1E]
	movs r1, 0
	bl sub_813ACE8
	ldr r4, =gUnknown_0203AB64
	movs r1, 0xA
	ldrsh r0, [r6, r1]
	lsls r0, 3
	bl AllocZeroed
	str r0, [r4]
	ldr r0, =gUnknown_0203AB6A
	strh r5, [r0]
	bl sub_813A42C
	movs r3, 0
	movs r4, 0
	movs r2, 0xA
	ldrsh r0, [r6, r2]
	add r1, sp, 0x18
	mov r8, r1
	cmp r3, r0
	bge _0813A36A
	ldr r5, =gUnknown_085B2CF0
_0813A33A:
	lsls r1, r4, 2
	ldr r0, =gSpecialVar_0x8004
	ldrh r0, [r0]
	lsls r0, 6
	adds r1, r0
	adds r1, r5
	ldr r0, [r1]
	ldr r1, =gUnknown_0203AB64
	ldr r2, [r1]
	lsls r1, r4, 3
	adds r1, r2
	str r0, [r1]
	str r4, [r1, 0x4]
	adds r1, r3, 0
	bl display_text_and_get_width
	adds r3, r0, 0
	adds r0, r4, 0x1
	lsls r0, 24
	lsrs r4, r0, 24
	movs r2, 0xA
	ldrsh r0, [r6, r2]
	cmp r4, r0
	blt _0813A33A
_0813A36A:
	adds r0, r3, 0
	bl convert_pixel_width_to_tile_width
	strh r0, [r6, 0x10]
	movs r1, 0xC
	ldrsh r0, [r6, r1]
	movs r2, 0x10
	ldrsh r1, [r6, r2]
	adds r0, r1
	cmp r0, 0x1D
	ble _0813A38C
	movs r0, 0x1D
	subs r0, r1
	cmp r0, 0
	bge _0813A38A
	movs r0, 0
_0813A38A:
	strh r0, [r6, 0xC]
_0813A38C:
	ldrb r2, [r6, 0xC]
	ldrb r3, [r6, 0xE]
	ldrb r0, [r6, 0x10]
	str r0, [sp]
	ldrb r0, [r6, 0x12]
	str r0, [sp, 0x4]
	movs r0, 0xF
	str r0, [sp, 0x8]
	movs r0, 0x64
	str r0, [sp, 0xC]
	add r0, sp, 0x10
	movs r1, 0
	bl sub_8198A50
	ldr r0, [sp, 0x10]
	ldr r1, [sp, 0x14]
	str r0, [sp, 0x18]
	str r1, [sp, 0x1C]
	mov r0, r8
	bl AddWindow
	lsls r0, 24
	lsrs r0, 24
	strh r0, [r6, 0x22]
	movs r1, 0
	bl SetStandardWindowBorderStyle
	ldr r4, =gUnknown_030061D0
	ldrh r0, [r6, 0xA]
	strh r0, [r4, 0xC]
	ldrh r0, [r6, 0x8]
	strh r0, [r4, 0xE]
	ldrh r0, [r6, 0x22]
	strb r0, [r4, 0x10]
	adds r0, r7, 0
	bl sub_813A694
	ldrh r1, [r6, 0x16]
	ldrh r2, [r6, 0x18]
	adds r0, r4, 0
	bl ListMenuInit
	lsls r0, 24
	lsrs r0, 24
	strh r0, [r6, 0x24]
	movs r0, 0
	bl schedule_bg_copy_tilemap_to_vram
	ldr r1, =gTasks
	lsls r0, r7, 2
	adds r0, r7
	lsls r0, 3
	adds r0, r1
	ldr r1, =sub_813A4EC
	str r1, [r0]
	add sp, 0x20
	pop {r3}
	mov r8, r3
	pop {r4-r7}
	pop {r0}
	bx r0
	.pool
	thumb_func_end sub_813A2DC

	thumb_func_start sub_813A42C
sub_813A42C: @ 813A42C
	ldr r1, =gUnknown_030061D0
	ldr r0, =gUnknown_0203AB64
	ldr r0, [r0]
	str r0, [r1]
	ldr r0, =sub_813A46C
	str r0, [r1, 0x4]
	movs r0, 0
	str r0, [r1, 0x8]
	movs r2, 0
	movs r0, 0x1
	strh r0, [r1, 0xC]
	strh r0, [r1, 0xE]
	strb r2, [r1, 0x10]
	strb r2, [r1, 0x11]
	movs r0, 0x8
	strb r0, [r1, 0x12]
	strb r2, [r1, 0x13]
	movs r0, 0x21
	strb r0, [r1, 0x14]
	movs r0, 0x31
	strb r0, [r1, 0x15]
	movs r0, 0
	strb r0, [r1, 0x16]
	movs r0, 0x1
	strb r0, [r1, 0x17]
	bx lr
	.pool
	thumb_func_end sub_813A42C

	thumb_func_start sub_813A46C
sub_813A46C: @ 813A46C
	push {r4,r5,lr}
	sub sp, 0x4
	movs r0, 0x5
	bl PlaySE
	ldr r0, =sub_813A4EC
	bl FindTaskIdByFunc
	lsls r0, 24
	lsrs r0, 24
	cmp r0, 0xFF
	beq _0813A4D4
	lsls r4, r0, 2
	adds r4, r0
	lsls r4, 3
	ldr r0, =gTasks
	adds r4, r0
	ldrh r0, [r4, 0x24]
	lsls r0, 24
	lsrs r0, 24
	mov r1, sp
	movs r2, 0
	bl get_coro_args_x18_x1A
	ldr r1, =gUnknown_0203AB68
	mov r0, sp
	ldrh r0, [r0]
	strh r0, [r1]
	ldrh r0, [r4, 0x24]
	lsls r0, 24
	lsrs r0, 24
	mov r1, sp
	bl sub_81AE838
	ldrh r0, [r4, 0x1E]
	ldr r5, =gUnknown_0203AB6A
	ldrh r1, [r5]
	bl sub_813AC44
	ldrh r0, [r4, 0x1E]
	mov r1, sp
	ldrh r1, [r1]
	bl sub_813AA60
	ldrb r0, [r4, 0x1E]
	mov r1, sp
	ldrh r1, [r1]
	bl sub_813AD34
	mov r0, sp
	ldrh r0, [r0]
	strh r0, [r5]
_0813A4D4:
	add sp, 0x4
	pop {r4,r5}
	pop {r0}
	bx r0
	.pool
	thumb_func_end sub_813A46C

	thumb_func_start sub_813A4EC
sub_813A4EC: @ 813A4EC
	push {r4-r6,lr}
	lsls r0, 24
	lsrs r5, r0, 24
	lsls r0, r5, 2
	adds r0, r5
	lsls r0, 3
	ldr r1, =gTasks
	adds r6, r0, r1
	ldrh r0, [r6, 0x24]
	lsls r0, 24
	lsrs r0, 24
	bl ListMenuHandleInput
	adds r4, r0, 0
	movs r0, 0x2
	negs r0, r0
	cmp r4, r0
	beq _0813A51C
	adds r0, 0x1
	cmp r4, r0
	bne _0813A530
	b _0813A566
	.pool
_0813A51C:
	ldr r1, =gScriptResult
	movs r0, 0x7F
	strh r0, [r1]
	movs r0, 0x5
	bl PlaySE
	b _0813A54C
	.pool
_0813A530:
	ldr r0, =gScriptResult
	strh r4, [r0]
	movs r0, 0x5
	bl PlaySE
	movs r1, 0x14
	ldrsh r0, [r6, r1]
	cmp r0, 0
	beq _0813A54C
	movs r1, 0xA
	ldrsh r0, [r6, r1]
	subs r0, 0x1
	cmp r4, r0
	bne _0813A558
_0813A54C:
	adds r0, r5, 0
	bl sub_813A570
	b _0813A566
	.pool
_0813A558:
	adds r0, r5, 0
	bl sub_813A738
	ldr r0, =sub_813A600
	str r0, [r6]
	bl EnableBothScriptContexts
_0813A566:
	pop {r4-r6}
	pop {r0}
	bx r0
	.pool
	thumb_func_end sub_813A4EC

	thumb_func_start sub_813A570
sub_813A570: @ 813A570
	push {r4,r5,lr}
	sub sp, 0x4
	adds r5, r0, 0
	lsls r5, 24
	lsrs r5, 24
	lsls r4, r5, 2
	adds r4, r5
	lsls r4, 3
	ldr r0, =gTasks
	adds r4, r0
	ldrh r0, [r4, 0x24]
	lsls r0, 24
	lsrs r0, 24
	mov r1, sp
	bl sub_81AE838
	ldrh r0, [r4, 0x1E]
	mov r1, sp
	ldrh r1, [r1]
	bl sub_813AC44
	adds r0, r5, 0
	bl sub_813A738
	ldrh r0, [r4, 0x24]
	lsls r0, 24
	lsrs r0, 24
	movs r1, 0
	movs r2, 0
	bl sub_81AE6C8
	ldr r0, =gUnknown_0203AB64
	ldr r0, [r0]
	bl Free
	ldrh r0, [r4, 0x22]
	lsls r0, 24
	lsrs r0, 24
	movs r1, 0x1
	bl sub_8198070
	ldrh r0, [r4, 0x22]
	lsls r0, 24
	lsrs r0, 24
	movs r1, 0
	bl FillWindowPixelBuffer
	ldrh r0, [r4, 0x22]
	lsls r0, 24
	lsrs r0, 24
	movs r1, 0x2
	bl CopyWindowToVram
	ldrh r0, [r4, 0x22]
	lsls r0, 24
	lsrs r0, 24
	bl RemoveWindow
	adds r0, r5, 0
	bl DestroyTask
	bl EnableBothScriptContexts
	add sp, 0x4
	pop {r4,r5}
	pop {r0}
	bx r0
	.pool
	thumb_func_end sub_813A570

	thumb_func_start sub_813A600
sub_813A600: @ 813A600
	push {lr}
	lsls r0, 24
	lsrs r0, 24
	ldr r2, =gTasks
	lsls r1, r0, 2
	adds r1, r0
	lsls r1, 3
	adds r1, r2
	movs r2, 0x14
	ldrsh r0, [r1, r2]
	cmp r0, 0x1
	beq _0813A624
	cmp r0, 0x2
	bne _0813A624
	movs r0, 0x1
	strh r0, [r1, 0x14]
	ldr r0, =sub_813A664
	str r0, [r1]
_0813A624:
	pop {r0}
	bx r0
	.pool
	thumb_func_end sub_813A600

	thumb_func_start sub_813A630
sub_813A630: @ 813A630
	push {lr}
	ldr r0, =sub_813A600
	bl FindTaskIdByFunc
	lsls r0, 24
	lsrs r2, r0, 24
	cmp r2, 0xFF
	bne _0813A64C
	bl EnableBothScriptContexts
	b _0813A65C
	.pool
_0813A64C:
	ldr r0, =gTasks
	lsls r1, r2, 2
	adds r1, r2
	lsls r1, 3
	adds r1, r0
	ldrh r0, [r1, 0x14]
	adds r0, 0x1
	strh r0, [r1, 0x14]
_0813A65C:
	pop {r0}
	bx r0
	.pool
	thumb_func_end sub_813A630

	thumb_func_start sub_813A664
sub_813A664: @ 813A664
	push {r4,lr}
	adds r4, r0, 0
	lsls r4, 24
	lsrs r4, 24
	bl ScriptContext2_Enable
	adds r0, r4, 0
	bl sub_813A694
	ldr r1, =gTasks
	lsls r0, r4, 2
	adds r0, r4
	lsls r0, 3
	adds r0, r1
	ldr r1, =sub_813A4EC
	str r1, [r0]
	pop {r4}
	pop {r0}
	bx r0
	.pool
	thumb_func_end sub_813A664

	thumb_func_start sub_813A694
sub_813A694: @ 813A694
	push {r4,r5,lr}
	sub sp, 0x10
	lsls r0, 24
	lsrs r0, 24
	lsls r1, r0, 2
	adds r1, r0
	lsls r1, 3
	ldr r0, =gTasks
	adds r4, r1, r0
	mov r1, sp
	ldr r0, =gUnknown_085B3030
	ldm r0!, {r2,r3,r5}
	stm r1!, {r2,r3,r5}
	ldr r0, [r0]
	str r0, [r1]
	movs r0, 0x8
	ldrsh r1, [r4, r0]
	movs r2, 0xA
	ldrsh r0, [r4, r2]
	cmp r1, r0
	beq _0813A724
	mov r2, sp
	movs r3, 0x10
	ldrsh r1, [r4, r3]
	lsrs r0, r1, 31
	adds r1, r0
	asrs r1, 1
	lsls r1, 3
	adds r1, 0xC
	movs r5, 0xC
	ldrsh r0, [r4, r5]
	subs r0, 0x1
	lsls r0, 3
	adds r1, r0
	movs r3, 0
	strb r1, [r2, 0x1]
	mov r1, sp
	movs r0, 0x8
	strb r0, [r1, 0x2]
	movs r0, 0x10
	ldrsh r1, [r4, r0]
	lsrs r0, r1, 31
	adds r1, r0
	asrs r1, 1
	lsls r1, 3
	adds r1, 0xC
	movs r5, 0xC
	ldrsh r0, [r4, r5]
	subs r0, 0x1
	lsls r0, 3
	adds r1, r0
	strb r1, [r2, 0x4]
	mov r1, sp
	movs r2, 0x12
	ldrsh r0, [r4, r2]
	lsls r0, 3
	adds r0, 0xA
	strb r0, [r1, 0x5]
	mov r0, sp
	strh r3, [r0, 0x6]
	mov r2, sp
	ldrh r0, [r4, 0xA]
	ldrh r1, [r4, 0x8]
	subs r0, r1
	strh r0, [r2, 0x8]
	ldr r1, =gUnknown_0203AB68
	mov r0, sp
	bl AddScrollIndicatorArrowPair
	lsls r0, 24
	lsrs r0, 24
	strh r0, [r4, 0x20]
_0813A724:
	add sp, 0x10
	pop {r4,r5}
	pop {r0}
	bx r0
	.pool
	thumb_func_end sub_813A694

	thumb_func_start sub_813A738
sub_813A738: @ 813A738
	push {lr}
	lsls r0, 24
	lsrs r0, 24
	lsls r1, r0, 2
	adds r1, r0
	lsls r1, 3
	ldr r0, =gTasks
	adds r2, r1, r0
	movs r0, 0x8
	ldrsh r1, [r2, r0]
	movs r3, 0xA
	ldrsh r0, [r2, r3]
	cmp r1, r0
	beq _0813A75E
	ldrh r0, [r2, 0x20]
	lsls r0, 24
	lsrs r0, 24
	bl RemoveScrollIndicatorArrowPair
_0813A75E:
	pop {r0}
	bx r0
	.pool
	thumb_func_end sub_813A738

	thumb_func_start nullsub_55
nullsub_55: @ 813A768
	bx lr
	thumb_func_end nullsub_55

	thumb_func_start sub_813A76C
sub_813A76C: @ 813A76C
	push {r4-r6,lr}
	movs r4, 0
	ldr r6, =gLinkPlayers
	ldr r0, =0x0000401f
	adds r5, r0, 0
_0813A776:
	lsls r0, r4, 3
	subs r0, r4
	lsls r0, 2
	adds r0, r6
	ldrb r0, [r0, 0x13]
	cmp r0, 0
	bne _0813A79C
	subs r0, r5, r4
	lsls r0, 16
	lsrs r0, 16
	movs r1, 0
	bl VarSet
	b _0813A7A8
	.pool
_0813A79C:
	subs r0, r5, r4
	lsls r0, 16
	lsrs r0, 16
	movs r1, 0x69
	bl VarSet
_0813A7A8:
	adds r0, r4, 0x1
	lsls r0, 24
	lsrs r4, r0, 24
	cmp r4, 0x1
	bls _0813A776
	pop {r4-r6}
	pop {r0}
	bx r0
	thumb_func_end sub_813A76C

	thumb_func_start sub_813A7B8
sub_813A7B8: @ 813A7B8
	push {lr}
	ldr r1, =gSpecialVar_0x8004
	ldrh r0, [r1]
	cmp r0, 0x5
	bls _0813A7C6
	movs r0, 0
	strh r0, [r1]
_0813A7C6:
	ldrh r1, [r1]
	movs r0, 0x64
	muls r0, r1
	ldr r1, =gPlayerParty
	adds r0, r1
	bl GetNature
	lsls r0, 24
	ldr r1, =gUnknown_085B3040
	lsrs r0, 22
	adds r0, r1
	ldr r0, [r0]
	bl ShowFieldMessage
	pop {r0}
	bx r0
	.pool
	thumb_func_end sub_813A7B8

	thumb_func_start sub_813A7F4
sub_813A7F4: @ 813A7F4
	push {r4,r5,lr}
	adds r4, r0, 0
	lsls r4, 16
	lsrs r4, 16
	ldr r0, =0x00004030
	bl GetVarPointer
	adds r5, r0, 0
	ldrh r0, [r5]
	adds r4, r0
	strh r4, [r5]
	ldrh r0, [r5]
	movs r1, 0xC
	bl __umodsi3
	strh r0, [r5]
	pop {r4,r5}
	pop {r0}
	bx r0
	.pool
	thumb_func_end sub_813A7F4

	thumb_func_start sub_813A820
sub_813A820: @ 813A820
	push {r4,lr}
	ldr r0, =0x00004030
	bl VarGet
	adds r4, r0, 0
	lsls r4, 16
	lsrs r4, 16
	ldr r1, =gUnknown_085B30A4
	lsls r0, r4, 2
	adds r0, r1
	ldr r0, [r0]
	bl ShowFieldMessage
	ldr r0, =0x00004031
	adds r1, r4, 0
	bl VarSet
	pop {r4}
	pop {r0}
	bx r0
	.pool
	thumb_func_end sub_813A820

	thumb_func_start sub_813A854
sub_813A854: @ 813A854
	push {r4,lr}
	ldr r4, =gUnknown_085B30D4
	ldr r0, =0x00004031
	bl VarGet
	lsls r0, 16
	lsrs r0, 14
	adds r0, r4
	ldr r0, [r0]
	bl ShowFieldMessage
	pop {r4}
	pop {r0}
	bx r0
	.pool
	thumb_func_end sub_813A854

	thumb_func_start sub_813A878
sub_813A878: @ 813A878
	push {r4-r7,lr}
	mov r7, r8
	push {r7}
	lsls r0, 24
	lsrs r0, 24
	mov r8, r0
	ldr r0, =0x000040ce
	bl VarGet
	lsls r0, 16
	lsrs r7, r0, 16
	ldr r0, =0x00004031
	bl VarGet
	lsls r0, 16
	lsrs r6, r0, 16
	ldr r0, =0x000040cf
	bl VarGet
	lsls r0, 16
	lsrs r5, r0, 16
	ldr r4, =0x00004033
	adds r0, r4, 0
	bl VarGet
	lsls r0, 16
	lsrs r0, 16
	cmp r0, 0x1
	bne _0813A8F0
	ldr r1, =gUnknown_085B3104
	lsls r0, r6, 1
	adds r0, r1
	ldrh r1, [r0]
	lsls r0, r5, 8
	adds r0, r7
	cmp r1, r0
	bne _0813A8F0
	mov r0, r8
	cmp r0, 0
	beq _0813A8E8
	adds r0, r4, 0
	movs r1, 0x2
	bl VarSet
	b _0813A8F0
	.pool
_0813A8E8:
	adds r0, r4, 0
	movs r1, 0x3
	bl VarSet
_0813A8F0:
	pop {r3}
	mov r8, r3
	pop {r4-r7}
	pop {r0}
	bx r0
	thumb_func_end sub_813A878

	thumb_func_start sub_813A8FC
sub_813A8FC: @ 813A8FC
	push {lr}
	sub sp, 0x2C
	ldr r0, =gSaveBlock2Ptr
	ldr r0, [r0]
	ldr r1, =0x00000eb8
	adds r0, r1
	ldrh r1, [r0]
	add r0, sp, 0xC
	movs r2, 0x1
	movs r3, 0x4
	bl ConvertIntToDecimalStringN
	ldr r1, =gText_BP
	bl StringCopy
	movs r0, 0x1
	add r1, sp, 0xC
	movs r2, 0x30
	bl GetStringRightAlignXOffset
	adds r3, r0, 0
	ldr r0, =gUnknown_0203AB6D
	ldrb r0, [r0]
	lsls r3, 24
	lsrs r3, 24
	movs r1, 0x1
	str r1, [sp]
	movs r1, 0
	str r1, [sp, 0x4]
	str r1, [sp, 0x8]
	movs r1, 0x1
	add r2, sp, 0xC
	bl PrintTextOnWindow
	add sp, 0x2C
	pop {r0}
	bx r0
	.pool
	thumb_func_end sub_813A8FC

	thumb_func_start sub_813A958
sub_813A958: @ 813A958
	push {r4,lr}
	ldr r4, =gUnknown_0203AB6D
	ldr r0, =gUnknown_085B311C
	bl AddWindow
	strb r0, [r4]
	ldrb r0, [r4]
	movs r1, 0
	bl SetStandardWindowBorderStyle
	bl sub_813A8FC
	ldrb r0, [r4]
	movs r1, 0x2
	bl CopyWindowToVram
	pop {r4}
	pop {r0}
	bx r0
	.pool
	thumb_func_end sub_813A958

	thumb_func_start sub_813A988
sub_813A988: @ 813A988
	push {r4,lr}
	ldr r4, =gUnknown_0203AB6D
	ldrb r0, [r4]
	movs r1, 0x1
	bl sub_8198070
	ldrb r0, [r4]
	bl RemoveWindow
	pop {r4}
	pop {r0}
	bx r0
	.pool
	thumb_func_end sub_813A988

	thumb_func_start sub_813A9A4
sub_813A9A4: @ 813A9A4
	push {lr}
	ldr r0, =gSaveBlock2Ptr
	ldr r0, [r0]
	ldr r2, =0x00000eb8
	adds r1, r0, r2
	ldr r0, =gSpecialVar_0x8004
	ldrh r2, [r1]
	ldrh r0, [r0]
	cmp r2, r0
	bcs _0813A9C8
	movs r0, 0
	b _0813A9CA
	.pool
_0813A9C8:
	subs r0, r2, r0
_0813A9CA:
	strh r0, [r1]
	pop {r0}
	bx r0
	thumb_func_end sub_813A9A4

	thumb_func_start sub_813A9D0
sub_813A9D0: @ 813A9D0
	push {lr}
	ldr r0, =gSaveBlock2Ptr
	ldr r0, [r0]
	ldr r1, =0x00000eb8
	adds r2, r0, r1
	ldrh r1, [r2]
	ldr r0, =gSpecialVar_0x8004
	ldrh r0, [r0]
	adds r1, r0
	ldr r0, =0x0000270f
	cmp r1, r0
	ble _0813A9FC
	strh r0, [r2]
	b _0813A9FE
	.pool
_0813A9FC:
	strh r1, [r2]
_0813A9FE:
	pop {r0}
	bx r0
	thumb_func_end sub_813A9D0

	thumb_func_start sub_813AA04
sub_813AA04: @ 813AA04
	ldr r0, =gSaveBlock2Ptr
	ldr r0, [r0]
	ldr r1, =0x00000eb8
	adds r0, r1
	ldrh r0, [r0]
	bx lr
	.pool
	thumb_func_end sub_813AA04

	thumb_func_start sub_813AA18
sub_813AA18: @ 813AA18
	push {r4,lr}
	ldr r4, =gUnknown_0203AB6E
	ldr r0, =gUnknown_085B3124
	bl AddWindow
	strb r0, [r4]
	ldrb r0, [r4]
	movs r1, 0
	bl SetStandardWindowBorderStyle
	ldrb r0, [r4]
	movs r1, 0x2
	bl CopyWindowToVram
	pop {r4}
	pop {r0}
	bx r0
	.pool
	thumb_func_end sub_813AA18

	thumb_func_start sub_813AA44
sub_813AA44: @ 813AA44
	push {r4,lr}
	ldr r4, =gUnknown_0203AB6E
	ldrb r0, [r4]
	movs r1, 0x1
	bl sub_8198070
	ldrb r0, [r4]
	bl RemoveWindow
	pop {r4}
	pop {r0}
	bx r0
	.pool
	thumb_func_end sub_813AA44

	thumb_func_start sub_813AA60
sub_813AA60: @ 813AA60
	push {r4,r5,lr}
	sub sp, 0x10
	lsls r0, 16
	lsls r1, 16
	lsrs r5, r1, 16
	lsrs r4, r0, 16
	ldr r1, =0xfffd0000
	adds r0, r1
	lsrs r0, 16
	cmp r0, 0x3
	bls _0813AA78
	b _0813ABC2
_0813AA78:
	movs r0, 0xD8
	str r0, [sp]
	movs r0, 0x20
	str r0, [sp, 0x4]
	movs r0, 0
	movs r1, 0x11
	movs r2, 0
	movs r3, 0
	bl FillWindowPixelRect
	cmp r4, 0x4
	beq _0813AAE8
	cmp r4, 0x4
	bgt _0813AAA0
	cmp r4, 0x3
	beq _0813AAAA
	b _0813ABC2
	.pool
_0813AAA0:
	cmp r4, 0x5
	beq _0813AB5C
	cmp r4, 0x6
	beq _0813AB94
	b _0813ABC2
_0813AAAA:
	ldr r1, =gUnknown_085B3170
	lsls r0, r5, 2
	adds r0, r1
	ldr r2, [r0]
	movs r0, 0
	str r0, [sp]
	movs r0, 0x2
	str r0, [sp, 0x4]
	movs r0, 0x1
	str r0, [sp, 0x8]
	str r4, [sp, 0xC]
	movs r0, 0
	movs r1, 0x1
	movs r3, 0
	bl AddTextPrinterParametrized
	ldr r1, =gUnknown_085B312C
	lsls r0, r5, 1
	adds r1, r0, r1
	ldrh r5, [r1]
	ldr r0, =0x0000ffff
	cmp r5, r0
	beq _0813AB18
	b _0813AB2C
	.pool
_0813AAE8:
	ldr r1, =gUnknown_085B319C
	lsls r0, r5, 2
	adds r0, r1
	ldr r2, [r0]
	movs r0, 0
	str r0, [sp]
	movs r0, 0x2
	str r0, [sp, 0x4]
	movs r0, 0x1
	str r0, [sp, 0x8]
	movs r0, 0x3
	str r0, [sp, 0xC]
	movs r0, 0
	movs r1, 0x1
	movs r3, 0
	bl AddTextPrinterParametrized
	ldr r1, =gUnknown_085B3142
	lsls r0, r5, 1
	adds r1, r0, r1
	ldrh r5, [r1]
	ldr r0, =0x0000ffff
	cmp r5, r0
	bne _0813AB2C
_0813AB18:
	ldrh r0, [r1]
	bl sub_813ABD4
	b _0813ABC2
	.pool
_0813AB2C:
	ldr r4, =0x0000157c
	adds r0, r4, 0
	bl FreeSpriteTilesByTag
	adds r0, r4, 0
	bl FreeSpritePaletteByTag
	lsls r0, r5, 24
	lsrs r0, 24
	str r4, [sp]
	str r4, [sp, 0x4]
	movs r1, 0x21
	movs r2, 0x58
	movs r3, 0
	bl AddDecorationIconObject
	ldr r1, =gUnknown_0203AB6C
	strb r0, [r1]
	b _0813ABC2
	.pool
_0813AB5C:
	ldr r1, =gUnknown_085B31B4
	lsls r0, r5, 2
	adds r0, r1
	ldr r2, [r0]
	movs r0, 0
	str r0, [sp]
	movs r0, 0x2
	str r0, [sp, 0x4]
	movs r0, 0x1
	str r0, [sp, 0x8]
	movs r0, 0x3
	str r0, [sp, 0xC]
	movs r0, 0
	movs r1, 0x1
	movs r3, 0
	bl AddTextPrinterParametrized
	ldr r1, =gUnknown_085B314E
	lsls r0, r5, 1
	adds r0, r1
	ldrh r0, [r0]
	bl sub_813ABD4
	b _0813ABC2
	.pool
_0813AB94:
	ldr r1, =gUnknown_085B31D0
	lsls r0, r5, 2
	adds r0, r1
	ldr r2, [r0]
	movs r0, 0
	str r0, [sp]
	movs r0, 0x2
	str r0, [sp, 0x4]
	movs r0, 0x1
	str r0, [sp, 0x8]
	movs r0, 0x3
	str r0, [sp, 0xC]
	movs r0, 0
	movs r1, 0x1
	movs r3, 0
	bl AddTextPrinterParametrized
	ldr r1, =gUnknown_085B315C
	lsls r0, r5, 1
	adds r0, r1
	ldrh r0, [r0]
	bl sub_813ABD4
_0813ABC2:
	add sp, 0x10
	pop {r4,r5}
	pop {r0}
	bx r0
	.pool
	thumb_func_end sub_813AA60

	thumb_func_start sub_813ABD4
sub_813ABD4: @ 813ABD4
	push {r4,r5,lr}
	adds r5, r0, 0
	lsls r5, 16
	lsrs r5, 16
	ldr r4, =0x0000157c
	adds r0, r4, 0
	bl FreeSpriteTilesByTag
	adds r0, r4, 0
	bl FreeSpritePaletteByTag
	adds r0, r4, 0
	adds r1, r4, 0
	adds r2, r5, 0
	bl AddItemIconObject
	ldr r4, =gUnknown_0203AB6C
	strb r0, [r4]
	lsls r0, 24
	lsrs r0, 24
	cmp r0, 0x40
	beq _0813AC32
	ldr r3, =gSprites
	ldrb r0, [r4]
	lsls r1, r0, 4
	adds r1, r0
	lsls r1, 2
	adds r1, r3
	ldrb r2, [r1, 0x5]
	movs r0, 0xD
	negs r0, r0
	ands r0, r2
	strb r0, [r1, 0x5]
	ldrb r1, [r4]
	lsls r0, r1, 4
	adds r0, r1
	lsls r0, 2
	adds r0, r3
	movs r1, 0x24
	strh r1, [r0, 0x20]
	ldrb r1, [r4]
	lsls r0, r1, 4
	adds r0, r1
	lsls r0, 2
	adds r0, r3
	movs r1, 0x5C
	strh r1, [r0, 0x22]
_0813AC32:
	pop {r4,r5}
	pop {r0}
	bx r0
	.pool
	thumb_func_end sub_813ABD4

	thumb_func_start sub_813AC44
sub_813AC44: @ 813AC44
	push {lr}
	lsls r0, 16
	lsrs r1, r0, 16
	ldr r2, =gUnknown_0203AB6C
	ldrb r0, [r2]
	cmp r0, 0x40
	beq _0813AC70
	cmp r1, 0x6
	bgt _0813AC6A
	cmp r1, 0x3
	blt _0813AC6A
	adds r1, r0, 0
	lsls r0, r1, 4
	adds r0, r1
	lsls r0, 2
	ldr r1, =gSprites
	adds r0, r1
	bl DestroySpriteAndFreeResources
_0813AC6A:
	ldr r1, =gUnknown_0203AB6C
	movs r0, 0x40
	strb r0, [r1]
_0813AC70:
	pop {r0}
	bx r0
	.pool
	thumb_func_end sub_813AC44

	thumb_func_start sub_813AC7C
sub_813AC7C: @ 813AC7C
	push {lr}
	ldr r0, =gSpecialVar_0x8005
	ldrh r0, [r0]
	cmp r0, 0
	beq _0813ACB8
	ldr r0, =gStringVar1
	ldr r2, =gUnknown_085B320C
	ldr r1, =gSpecialVar_0x8004
	ldrh r1, [r1]
	lsls r1, 1
	adds r1, r2
	ldrh r2, [r1]
	movs r1, 0xD
	muls r1, r2
	ldr r2, =gMoveNames
	adds r1, r2
	bl StringCopy
	b _0813ACD2
	.pool
_0813ACB8:
	ldr r0, =gStringVar1
	ldr r2, =gUnknown_085B31F8
	ldr r1, =gSpecialVar_0x8004
	ldrh r1, [r1]
	lsls r1, 1
	adds r1, r2
	ldrh r2, [r1]
	movs r1, 0xD
	muls r1, r2
	ldr r2, =gMoveNames
	adds r1, r2
	bl StringCopy
_0813ACD2:
	pop {r0}
	bx r0
	.pool
	thumb_func_end sub_813AC7C

	thumb_func_start sub_813ACE8
sub_813ACE8: @ 813ACE8
	push {r4-r6,lr}
	lsls r0, 24
	lsrs r0, 24
	adds r5, r0, 0
	lsls r1, 16
	lsrs r6, r1, 16
	subs r0, 0x9
	lsls r0, 24
	lsrs r0, 24
	cmp r0, 0x1
	bhi _0813AD20
	ldr r0, =gSpecialVar_0x8006
	ldrh r0, [r0]
	cmp r0, 0
	bne _0813AD18
	ldr r4, =gUnknown_0203AB5E
	ldr r0, =gUnknown_085B3220
	bl AddWindow
	strb r0, [r4]
	ldrb r0, [r4]
	movs r1, 0
	bl SetStandardWindowBorderStyle
_0813AD18:
	adds r0, r5, 0
	adds r1, r6, 0
	bl sub_813AD34
_0813AD20:
	pop {r4-r6}
	pop {r0}
	bx r0
	.pool
	thumb_func_end sub_813ACE8

	thumb_func_start sub_813AD34
sub_813AD34: @ 813AD34
	push {r4-r7,lr}
	sub sp, 0xC
	lsls r0, 24
	lsls r1, 16
	lsrs r5, r1, 16
	adds r7, r5, 0
	lsrs r6, r0, 24
	movs r1, 0xF7
	lsls r1, 24
	adds r0, r1
	lsrs r0, 24
	cmp r0, 0x1
	bhi _0813ADAC
	ldr r4, =gUnknown_0203AB5E
	ldrb r0, [r4]
	movs r1, 0x60
	str r1, [sp]
	movs r1, 0x30
	str r1, [sp, 0x4]
	movs r1, 0x11
	movs r2, 0
	movs r3, 0
	bl FillWindowPixelRect
	cmp r6, 0xA
	bne _0813AD90
	ldrb r0, [r4]
	ldr r2, =gUnknown_085B3254
	lsls r1, r5, 2
	adds r1, r2
	ldr r2, [r1]
	movs r1, 0x1
	str r1, [sp]
	movs r1, 0
	str r1, [sp, 0x4]
	str r1, [sp, 0x8]
	movs r1, 0x1
	movs r3, 0
	bl PrintTextOnWindow
	b _0813ADAC
	.pool
_0813AD90:
	ldrb r0, [r4]
	ldr r2, =gUnknown_085B3228
	lsls r1, r7, 2
	adds r1, r2
	ldr r2, [r1]
	movs r1, 0x1
	str r1, [sp]
	movs r1, 0
	str r1, [sp, 0x4]
	str r1, [sp, 0x8]
	movs r1, 0x1
	movs r3, 0
	bl PrintTextOnWindow
_0813ADAC:
	add sp, 0xC
	pop {r4-r7}
	pop {r0}
	bx r0
	.pool
	thumb_func_end sub_813AD34

	thumb_func_start sub_813ADB8
sub_813ADB8: @ 813ADB8
	push {r4,lr}
	ldr r4, =gUnknown_0203AB5E
	ldrb r0, [r4]
	movs r1, 0x1
	bl sub_8198070
	ldrb r0, [r4]
	bl RemoveWindow
	pop {r4}
	pop {r0}
	bx r0
	.pool
	thumb_func_end sub_813ADB8

	thumb_func_start sub_813ADD4
sub_813ADD4: @ 813ADD4
	push {r4-r7,lr}
	mov r7, r9
	mov r6, r8
	push {r6,r7}
	sub sp, 0x18
	ldr r0, =sub_813A600
	bl FindTaskIdByFunc
	lsls r0, 24
	lsrs r1, r0, 24
	cmp r1, 0xFF
	beq _0813AE90
	lsls r0, r1, 2
	adds r0, r1
	lsls r0, 3
	ldr r1, =gTasks
	adds r6, r0, r1
	ldrh r0, [r6, 0x24]
	lsls r0, 24
	lsrs r0, 24
	mov r4, sp
	adds r4, 0x16
	add r1, sp, 0x14
	adds r2, r4, 0
	bl get_coro_args_x18_x1A
	ldrh r0, [r6, 0x22]
	lsls r0, 24
	lsrs r0, 24
	movs r1, 0
	bl SetStandardWindowBorderStyle
	movs r5, 0
	mov r9, r4
	ldr r0, =gUnknown_085B2CF0
	mov r8, r0
	movs r4, 0
_0813AE1E:
	ldrh r0, [r6, 0x22]
	lsls r0, 24
	lsrs r0, 24
	add r1, sp, 0x14
	ldrh r2, [r1]
	adds r2, r5
	lsls r2, 2
	ldr r1, =gSpecialVar_0x8004
	ldrh r1, [r1]
	lsls r1, 6
	adds r2, r1
	add r2, r8
	ldr r2, [r2]
	lsls r1, r5, 28
	lsrs r1, 24
	str r1, [sp]
	movs r7, 0xFF
	str r7, [sp, 0x4]
	str r4, [sp, 0x8]
	str r4, [sp, 0xC]
	str r4, [sp, 0x10]
	movs r1, 0x1
	movs r3, 0xA
	bl sub_8199F74
	adds r0, r5, 0x1
	lsls r0, 24
	lsrs r5, r0, 24
	cmp r5, 0x5
	bls _0813AE1E
	ldrh r0, [r6, 0x22]
	lsls r0, 24
	lsrs r0, 24
	ldr r2, =gText_SelectorArrow
	mov r3, r9
	ldrh r1, [r3]
	lsls r1, 28
	lsrs r1, 24
	str r1, [sp]
	str r7, [sp, 0x4]
	movs r1, 0
	str r1, [sp, 0x8]
	movs r1, 0x1
	movs r3, 0
	bl PrintTextOnWindow
	ldrh r0, [r6, 0x22]
	lsls r0, 24
	lsrs r0, 24
	bl PutWindowTilemap
	ldrh r0, [r6, 0x22]
	lsls r0, 24
	lsrs r0, 24
	movs r1, 0x3
	bl CopyWindowToVram
_0813AE90:
	add sp, 0x18
	pop {r3,r4}
	mov r8, r3
	mov r9, r4
	pop {r4-r7}
	pop {r0}
	bx r0
	.pool
	thumb_func_end sub_813ADD4

	thumb_func_start sub_813AEB4
sub_813AEB4: @ 813AEB4
	push {r4,lr}
	movs r1, 0
	ldr r0, =gSpecialVar_0x8005
	strh r1, [r0]
	ldr r0, =0x0000400e
	bl VarGet
	adds r4, r0, 0
	lsls r4, 16
	lsrs r4, 16
	ldr r0, =0x0000400d
	bl VarGet
	lsls r0, 16
	lsrs r1, r0, 16
	cmp r4, 0
	beq _0813AF18
	movs r2, 0
	lsls r1, 1
	ldr r3, =gUnknown_0861500C
	ldr r0, =gUnknown_085B320C
	adds r0, r1, r0
	ldrh r1, [r0]
_0813AEE2:
	lsls r0, r2, 1
	adds r0, r3
	ldrh r0, [r0]
	cmp r0, r1
	beq _0813AF0C
	adds r0, r2, 0x1
	lsls r0, 24
	lsrs r2, r0, 24
	cmp r2, 0x1D
	bls _0813AEE2
	b _0813AF38
	.pool
_0813AF0C:
	ldr r0, =gSpecialVar_0x8005
	strh r2, [r0]
	b _0813AF38
	.pool
_0813AF18:
	movs r2, 0
	lsls r1, 1
	ldr r3, =gUnknown_0861500C
	ldr r0, =gUnknown_085B31F8
	adds r0, r1, r0
	ldrh r1, [r0]
_0813AF24:
	lsls r0, r2, 1
	adds r0, r3
	ldrh r0, [r0]
	cmp r0, r1
	beq _0813AF0C
	adds r0, r2, 0x1
	lsls r0, 24
	lsrs r2, r0, 24
	cmp r2, 0x1D
	bls _0813AF24
_0813AF38:
	pop {r4}
	pop {r0}
	bx r0
	.pool
	thumb_func_end sub_813AEB4

	thumb_func_start sub_813AF48
sub_813AF48: @ 813AF48
	push {r4,r5,lr}
	ldr r0, =sub_813A600
	bl FindTaskIdByFunc
	lsls r0, 24
	lsrs r5, r0, 24
	cmp r5, 0xFF
	beq _0813AFB6
	lsls r4, r5, 2
	adds r4, r5
	lsls r4, 3
	ldr r0, =gTasks
	adds r4, r0
	ldrh r0, [r4, 0x24]
	lsls r0, 24
	lsrs r0, 24
	movs r1, 0
	movs r2, 0
	bl sub_81AE6C8
	ldr r0, =gUnknown_0203AB64
	ldr r0, [r0]
	bl Free
	ldrh r0, [r4, 0x22]
	lsls r0, 24
	lsrs r0, 24
	movs r1, 0x1
	bl sub_8198070
	ldrh r0, [r4, 0x22]
	lsls r0, 24
	lsrs r0, 24
	movs r1, 0
	bl FillWindowPixelBuffer
	ldrh r0, [r4, 0x22]
	lsls r0, 24
	lsrs r0, 24
	bl ClearWindowTilemap
	ldrh r0, [r4, 0x22]
	lsls r0, 24
	lsrs r0, 24
	movs r1, 0x2
	bl CopyWindowToVram
	ldrh r0, [r4, 0x22]
	lsls r0, 24
	lsrs r0, 24
	bl RemoveWindow
	adds r0, r5, 0
	bl DestroyTask
_0813AFB6:
	pop {r4,r5}
	pop {r0}
	bx r0
	.pool
	thumb_func_end sub_813AF48

	thumb_func_start sub_813AFC8
sub_813AFC8: @ 813AFC8
	push {lr}
	ldr r0, =task_deoxys_sound
	movs r1, 0x8
	bl CreateTask
	pop {r0}
	bx r0
	.pool
	thumb_func_end sub_813AFC8

	thumb_func_start task_deoxys_sound
task_deoxys_sound: @ 813AFDC
	push {r4-r7,lr}
	mov r7, r8
	push {r7}
	lsls r0, 24
	lsrs r7, r0, 24
	ldr r0, =0x000008d4
	bl FlagGet
	lsls r0, 24
	lsrs r0, 24
	cmp r0, 0x1
	bne _0813B004
	ldr r1, =gScriptResult
	movs r0, 0x3
	b _0813B06A
	.pool
_0813B004:
	ldr r0, =0x00004035
	mov r8, r0
	bl VarGet
	lsls r0, 16
	lsrs r5, r0, 16
	ldr r4, =0x00004034
	adds r0, r4, 0
	bl VarGet
	lsls r0, 16
	lsrs r6, r0, 16
	adds r0, r4, 0
	movs r1, 0
	bl VarSet
	cmp r5, 0
	beq _0813B05C
	ldr r0, =gUnknown_085B33F6
	subs r1, r5, 0x1
	adds r1, r0
	ldrb r0, [r1]
	cmp r0, r6
	bcs _0813B05C
	movs r0, 0
	bl sub_813B0B4
	mov r0, r8
	movs r1, 0
	bl VarSet
	ldr r1, =gScriptResult
	movs r0, 0
	strh r0, [r1]
	b _0813B070
	.pool
_0813B05C:
	cmp r5, 0xA
	bne _0813B080
	ldr r0, =0x000008d4
	bl FlagSet
	ldr r1, =gScriptResult
	movs r0, 0x2
_0813B06A:
	strh r0, [r1]
	bl EnableBothScriptContexts
_0813B070:
	adds r0, r7, 0
	bl DestroyTask
	b _0813B0A2
	.pool
_0813B080:
	adds r0, r5, 0x1
	lsls r0, 16
	lsrs r5, r0, 16
	lsls r0, r5, 24
	lsrs r0, 24
	bl sub_813B0B4
	ldr r0, =0x00004035
	adds r1, r5, 0
	bl VarSet
	ldr r1, =gScriptResult
	movs r0, 0x1
	strh r0, [r1]
	adds r0, r7, 0
	bl DestroyTask
_0813B0A2:
	pop {r3}
	mov r8, r3
	pop {r4-r7}
	pop {r0}
	bx r0
	.pool
	thumb_func_end task_deoxys_sound

	thumb_func_start sub_813B0B4
sub_813B0B4: @ 813B0B4
	push {r4,r5,lr}
	sub sp, 0x4
	lsls r0, 24
	lsrs r4, r0, 24
	lsls r0, r4, 5
	ldr r1, =gUnknown_085B3280
	adds r0, r1
	movs r1, 0xD0
	lsls r1, 1
	movs r2, 0x8
	bl LoadPalette
	ldr r0, =gSaveBlock1Ptr
	ldr r0, [r0]
	ldrb r1, [r0, 0x5]
	ldrb r2, [r0, 0x4]
	movs r0, 0x1
	mov r3, sp
	bl TryGetFieldObjectIdByLocalIdAndMap
	cmp r4, 0
	bne _0813B0F0
	movs r0, 0xC4
	bl PlaySE
	b _0813B0F8
	.pool
_0813B0F0:
	movs r0, 0x82
	lsls r0, 1
	bl PlaySE
_0813B0F8:
	ldr r0, =sub_813B160
	movs r1, 0x8
	bl CreateTask
	ldr r3, =gFieldEffectArguments
	movs r0, 0x1
	str r0, [r3]
	movs r0, 0x3A
	str r0, [r3, 0x4]
	movs r0, 0x1A
	str r0, [r3, 0x8]
	ldr r0, =gUnknown_085B33E0
	lsls r2, r4, 1
	adds r1, r2, r0
	ldrb r1, [r1]
	str r1, [r3, 0xC]
	adds r0, 0x1
	adds r0, r2, r0
	ldrb r0, [r0]
	str r0, [r3, 0x10]
	adds r5, r2, 0
	cmp r4, 0
	bne _0813B138
	movs r0, 0x3C
	b _0813B13A
	.pool
_0813B138:
	movs r0, 0x5
_0813B13A:
	str r0, [r3, 0x14]
	movs r0, 0x42
	bl FieldEffectStart
	ldr r0, =gUnknown_085B33E0
	adds r1, r5, r0
	ldrb r1, [r1]
	adds r0, 0x1
	adds r0, r5, r0
	ldrb r2, [r0]
	movs r0, 0x1
	bl Overworld_SetMapObjTemplateCoords
	add sp, 0x4
	pop {r4,r5}
	pop {r0}
	bx r0
	.pool
	thumb_func_end sub_813B0B4

	thumb_func_start sub_813B160
sub_813B160: @ 813B160
	push {r4,lr}
	lsls r0, 24
	lsrs r4, r0, 24
	movs r0, 0x42
	bl FieldEffectActiveListContains
	lsls r0, 24
	cmp r0, 0
	bne _0813B17C
	bl EnableBothScriptContexts
	adds r0, r4, 0
	bl DestroyTask
_0813B17C:
	pop {r4}
	pop {r0}
	bx r0
	thumb_func_end sub_813B160

	thumb_func_start increment_var_x4026_on_birth_island_modulo_100
increment_var_x4026_on_birth_island_modulo_100: @ 813B184
	push {r4,lr}
	ldr r4, =0x00004034
	adds r0, r4, 0
	bl VarGet
	lsls r0, 16
	lsrs r2, r0, 16
	ldr r0, =gSaveBlock1Ptr
	ldr r0, [r0]
	ldrh r1, [r0, 0x4]
	ldr r0, =0x00003a1a
	cmp r1, r0
	bne _0813B1C8
	adds r0, r2, 0x1
	lsls r0, 16
	lsrs r2, r0, 16
	cmp r2, 0x63
	bls _0813B1C0
	adds r0, r4, 0
	movs r1, 0
	bl VarSet
	b _0813B1C8
	.pool
_0813B1C0:
	adds r0, r4, 0
	adds r1, r2, 0
	bl VarSet
_0813B1C8:
	pop {r4}
	pop {r0}
	bx r0
	thumb_func_end increment_var_x4026_on_birth_island_modulo_100

	thumb_func_start sub_813B1D0
sub_813B1D0: @ 813B1D0
	push {lr}
	ldr r0, =0x00004035
	bl VarGet
	lsls r0, 24
	lsrs r0, 19
	ldr r1, =gUnknown_085B3280
	adds r0, r1
	movs r1, 0xD0
	lsls r1, 1
	movs r2, 0x8
	bl LoadPalette
	movs r0, 0x80
	lsls r0, 19
	movs r1, 0x10
	movs r2, 0
	bl BlendPalettes
	pop {r0}
	bx r0
	.pool
	thumb_func_end sub_813B1D0

	thumb_func_start set_unknown_box_id
@ void set_unknown_box_id(char id)
set_unknown_box_id: @ 813B204
	ldr r1, =gUnknown_0203AB6F
	strb r0, [r1]
	bx lr
	.pool
	thumb_func_end set_unknown_box_id

	thumb_func_start get_unknown_box_id
get_unknown_box_id: @ 813B210
	ldr r0, =gUnknown_0203AB6F
	ldrb r0, [r0]
	bx lr
	.pool
	thumb_func_end get_unknown_box_id

	thumb_func_start sub_813B21C
sub_813B21C: @ 813B21C
	push {r4,r5,lr}
	ldr r5, =0x000008d7
	adds r0, r5, 0
	bl FlagGet
	lsls r0, 24
	cmp r0, 0
	bne _0813B258
	bl StorageGetCurrentBox
	adds r4, r0, 0
	lsls r4, 24
	lsrs r4, 24
	ldr r0, =0x00004036
	bl VarGet
	lsls r0, 16
	lsrs r0, 16
	cmp r4, r0
	beq _0813B258
	adds r0, r5, 0
	bl FlagSet
	movs r0, 0x1
	b _0813B25A
	.pool
_0813B258:
	movs r0, 0
_0813B25A:
	pop {r4,r5}
	pop {r1}
	bx r1
	thumb_func_end sub_813B21C

	thumb_func_start sub_813B260
sub_813B260: @ 813B260
	push {r4-r7,lr}
	ldr r0, =0x00004036
	bl VarGet
	lsls r0, 24
	lsrs r0, 24
	bl set_unknown_box_id
	bl StorageGetCurrentBox
	lsls r0, 24
	lsrs r4, r0, 24
_0813B278:
	movs r5, 0
	lsls r6, r4, 24
	lsls r7, r4, 16
_0813B27E:
	lsls r1, r5, 24
	lsrs r1, 24
	lsrs r0, r6, 24
	bl GetBoxedMonPtr
	movs r1, 0xB
	movs r2, 0
	bl GetBoxMonData
	cmp r0, 0
	bne _0813B2C0
	bl get_unknown_box_id
	lsls r0, 16
	lsrs r0, 16
	cmp r0, r4
	beq _0813B2A6
	ldr r0, =0x000008d7
	bl FlagClear
_0813B2A6:
	ldr r0, =0x00004036
	lsrs r1, r7, 16
	bl VarSet
	bl sub_813B21C
	lsls r0, 24
	lsrs r0, 24
	b _0813B2DC
	.pool
_0813B2C0:
	adds r5, 0x1
	cmp r5, 0x1D
	ble _0813B27E
	adds r4, 0x1
	cmp r4, 0xE
	bne _0813B2CE
	movs r4, 0
_0813B2CE:
	bl StorageGetCurrentBox
	lsls r0, 24
	lsrs r0, 24
	cmp r4, r0
	bne _0813B278
	movs r0, 0
_0813B2DC:
	pop {r4-r7}
	pop {r1}
	bx r1
	thumb_func_end sub_813B260

	thumb_func_start sub_813B2E4
sub_813B2E4: @ 813B2E4
	push {r4,lr}
	bl Random
	lsls r0, 16
	lsrs r4, r0, 16
	ldr r0, =0x00004038
	movs r1, 0
	bl VarSet
	movs r0, 0xDF
	lsls r0, 1
	bl FlagGet
	lsls r0, 24
	lsrs r0, 24
	cmp r0, 0x1
	beq _0813B340
	ldr r0, =0x000001bf
	bl FlagGet
	lsls r0, 24
	lsrs r0, 24
	cmp r0, 0x1
	bne _0813B330
	ldr r0, =0x00004037
	movs r1, 0x7
	ands r4, r1
	adds r1, r4, 0
	adds r1, 0x9
	bl VarSet
	b _0813B36A
	.pool
_0813B330:
	movs r0, 0x1
	ands r4, r0
	cmp r4, 0
	bne _0813B354
	bl Random
	lsls r0, 16
	lsrs r4, r0, 16
_0813B340:
	ldr r0, =0x00004037
	movs r1, 0x7
	ands r4, r1
	adds r1, r4, 0x1
	bl VarSet
	b _0813B36A
	.pool
_0813B354:
	bl Random
	lsls r0, 16
	lsrs r4, r0, 16
	ldr r0, =0x00004037
	movs r1, 0x7
	ands r4, r1
	adds r1, r4, 0
	adds r1, 0x9
	bl VarSet
_0813B36A:
	pop {r4}
	pop {r0}
	bx r0
	.pool
	thumb_func_end sub_813B2E4

	thumb_func_start sub_813B374
sub_813B374: @ 813B374
	push {r4,lr}
	ldr r0, =0x00004037
	bl VarGet
	adds r4, r0, 0
	lsls r4, 16
	lsrs r4, 16
	ldr r0, =gStringVar1
	ldr r2, =gUnknown_085B3400
	subs r1, r4, 0x1
	adds r1, r2
	ldrb r1, [r1]
	movs r2, 0
	bl GetMapName
	cmp r4, 0x8
	bls _0813B3A8
	movs r0, 0x1
	b _0813B3AA
	.pool
_0813B3A8:
	movs r0, 0
_0813B3AA:
	pop {r4}
	pop {r1}
	bx r1
	thumb_func_end sub_813B374

	thumb_func_start sub_813B3B0
sub_813B3B0: @ 813B3B0
	push {r4-r6,lr}
	ldr r5, =0x00004038
	adds r0, r5, 0
	bl VarGet
	lsls r0, 16
	lsrs r4, r0, 16
	ldr r0, =0x00004037
	bl VarGet
	lsls r0, 16
	lsrs r6, r0, 16
	cmp r6, 0
	beq _0813B47C
	adds r0, r4, 0x1
	lsls r0, 16
	lsrs r4, r0, 16
	ldr r0, =0x000003e7
	cmp r4, r0
	bls _0813B474
	adds r0, r5, 0
	movs r1, 0
	bl VarSet
	ldr r0, =gSaveBlock1Ptr
	ldr r1, [r0]
	movs r0, 0x4
	ldrsb r0, [r1, r0]
	cmp r0, 0x18
	bne _0813B414
	movs r0, 0x5
	ldrsb r0, [r1, r0]
	cmp r0, 0x69
	bgt _0813B414
	cmp r0, 0x65
	blt _0813B414
	ldr r0, =0x00004039
	movs r1, 0x1
	b _0813B478
	.pool
_0813B414:
	ldr r0, =gSaveBlock1Ptr
	ldr r2, [r0]
	movs r1, 0x4
	ldrsb r1, [r2, r1]
	adds r3, r0, 0
	cmp r1, 0
	bne _0813B444
	movs r0, 0x5
	ldrsb r0, [r2, r0]
	cmp r0, 0x34
	beq _0813B436
	cmp r0, 0x34
	blt _0813B444
	cmp r0, 0x38
	bgt _0813B444
	cmp r0, 0x36
	blt _0813B444
_0813B436:
	ldr r0, =0x00004039
	movs r1, 0x1
	b _0813B478
	.pool
_0813B444:
	ldr r3, [r3]
	movs r2, 0x5
	ldrsb r2, [r3, r2]
	ldr r1, =gUnknown_085B3410
	subs r0, r6, 0x1
	adds r0, r1
	ldrb r0, [r0]
	cmp r2, r0
	bne _0813B468
	movs r0, 0x4
	ldrsb r0, [r3, r0]
	cmp r0, 0
	bne _0813B468
	movs r0, 0x1
	b _0813B47E
	.pool
_0813B468:
	ldr r0, =0x00004037
	movs r1, 0
	b _0813B478
	.pool
_0813B474:
	adds r0, r5, 0
	adds r1, r4, 0
_0813B478:
	bl VarSet
_0813B47C:
	movs r0, 0
_0813B47E:
	pop {r4-r6}
	pop {r1}
	bx r1
	thumb_func_end sub_813B3B0

	thumb_func_start sub_813B484
sub_813B484: @ 813B484
	push {lr}
	movs r0, 0x2
	bl sub_80AB104
	pop {r0}
	bx r0
	thumb_func_end sub_813B484

	thumb_func_start sub_813B490
sub_813B490: @ 813B490
	push {r4-r7,lr}
	movs r3, 0
	ldr r0, =gSaveBlock1Ptr
	ldr r4, [r0]
	movs r6, 0x4
	ldrsb r6, [r4, r6]
	ldr r5, =gUnknown_085B3420
	adds r0, r5, 0x2
	mov r12, r0
	adds r7, r5, 0x1
_0813B4A4:
	lsls r0, r3, 1
	adds r2, r0, r3
	adds r0, r2, r5
	ldrb r0, [r0]
	cmp r6, r0
	bne _0813B4CC
	movs r1, 0x5
	ldrsb r1, [r4, r1]
	adds r0, r2, r7
	ldrb r0, [r0]
	cmp r1, r0
	bne _0813B4CC
	mov r1, r12
	adds r0, r2, r1
	ldrb r0, [r0]
	b _0813B4D8
	.pool
_0813B4CC:
	adds r0, r3, 0x1
	lsls r0, 24
	lsrs r3, r0, 24
	cmp r3, 0xB
	bls _0813B4A4
	movs r0, 0x1
_0813B4D8:
	pop {r4-r7}
	pop {r1}
	bx r1
	thumb_func_end sub_813B490

	thumb_func_start sub_813B4E0
sub_813B4E0: @ 813B4E0
	push {lr}
	ldr r0, =gSpecialVar_0x8004
	ldrh r0, [r0]
	bl sub_81D15CC
	cmp r0, 0
	blt _0813B50C
	movs r1, 0xAE
	lsls r1, 1
	adds r0, r1
	lsls r0, 16
	lsrs r0, 16
	bl FlagGet
	lsls r0, 24
	lsrs r0, 24
	cmp r0, 0x1
	bne _0813B50C
	movs r0, 0x1
	b _0813B50E
	.pool
_0813B50C:
	movs r0, 0
_0813B50E:
	pop {r1}
	bx r1
	thumb_func_end sub_813B4E0

	thumb_func_start sub_813B514
sub_813B514: @ 813B514
	push {lr}
	ldr r0, =0x0000403f
	bl VarGet
	lsls r0, 16
	cmp r0, 0
	beq _0813B52C
	movs r0, 0x1
	b _0813B52E
	.pool
_0813B52C:
	movs r0, 0
_0813B52E:
	pop {r1}
	bx r1
	thumb_func_end sub_813B514

	thumb_func_start sub_813B534
sub_813B534: @ 813B534
	push {lr}
	ldr r2, =gUnknown_0203AB70
	ldr r1, =gBattleTypeFlags
	ldr r0, [r1]
	str r0, [r2]
	movs r0, 0
	str r0, [r1]
	ldr r0, =gReceivedRemoteLinkPlayers
	ldrb r0, [r0]
	cmp r0, 0
	bne _0813B552
	ldr r0, =sub_80B3AF8
	movs r1, 0x5
	bl CreateTask
_0813B552:
	pop {r0}
	bx r0
	.pool
	thumb_func_end sub_813B534

	thumb_func_start sub_813B568
sub_813B568: @ 813B568
	push {lr}
	ldr r0, =sub_813B57C
	movs r1, 0x5
	bl CreateTask
	pop {r0}
	bx r0
	.pool
	thumb_func_end sub_813B568

	thumb_func_start sub_813B57C
sub_813B57C: @ 813B57C
	push {r4,r5,lr}
	lsls r0, 24
	lsrs r4, r0, 24
	ldr r1, =gTasks
	lsls r0, r4, 2
	adds r0, r4
	lsls r0, 3
	adds r0, r1
	movs r1, 0x8
	ldrsh r0, [r0, r1]
	cmp r0, 0x9
	bls _0813B596
	b _0813B7C6
_0813B596:
	lsls r0, 2
	ldr r1, =_0813B5A8
	adds r0, r1
	ldr r0, [r0]
	mov pc, r0
	.pool
	.align 2, 0
_0813B5A8:
	.4byte _0813B5D0
	.4byte _0813B5E4
	.4byte _0813B614
	.4byte _0813B6B4
	.4byte _0813B6E4
	.4byte _0813B728
	.4byte _0813B764
	.4byte _0813B772
	.4byte _0813B784
	.4byte _0813B7A8
_0813B5D0:
	ldr r0, =sub_80B3AF8
	bl FuncIsActiveTask
	lsls r0, 24
	cmp r0, 0
	beq _0813B5DE
	b _0813B7C6
_0813B5DE:
	b _0813B790
	.pool
_0813B5E4:
	bl sub_800A520
	lsls r0, 24
	lsrs r0, 24
	cmp r0, 0x1
	beq _0813B5F2
	b _0813B7C6
_0813B5F2:
	bl GetMultiplayerId
	lsls r0, 24
	cmp r0, 0
	bne _0813B5FE
	b _0813B790
_0813B5FE:
	bl bitmask_all_link_players_but_self
	lsls r0, 24
	lsrs r0, 24
	ldr r1, =gSpecialVar_0x8004
	movs r2, 0x2
	bl SendBlock
	b _0813B708
	.pool
_0813B614:
	bl GetBlockReceivedStatus
	movs r1, 0x2
	ands r1, r0
	cmp r1, 0
	bne _0813B622
	b _0813B7C6
_0813B622:
	bl GetMultiplayerId
	lsls r0, 24
	cmp r0, 0
	beq _0813B62E
	b _0813B790
_0813B62E:
	ldr r5, =gSpecialVar_0x8005
	ldr r0, =gBlockRecvBuffer
	movs r1, 0x80
	lsls r1, 1
	adds r0, r1
	ldrh r0, [r0]
	strh r0, [r5]
	movs r0, 0x1
	bl sub_800A5EC
	ldr r0, =gSpecialVar_0x8004
	ldrh r0, [r0]
	cmp r0, 0x1
	bne _0813B668
	ldrh r1, [r5]
	cmp r1, 0x1
	bne _0813B668
	ldr r0, =gScriptResult
	strh r1, [r0]
	b _0813B790
	.pool
_0813B668:
	ldr r0, =gSpecialVar_0x8004
	ldrh r1, [r0]
	adds r2, r0, 0
	cmp r1, 0
	bne _0813B68C
	ldr r0, =gSpecialVar_0x8005
	ldrh r0, [r0]
	cmp r0, 0x1
	bne _0813B68C
	ldr r1, =gScriptResult
	movs r0, 0x2
	b _0813B6AC
	.pool
_0813B68C:
	ldrh r0, [r2]
	cmp r0, 0x1
	bne _0813B6A8
	ldr r0, =gSpecialVar_0x8005
	ldrh r0, [r0]
	cmp r0, 0
	bne _0813B6A8
	ldr r1, =gScriptResult
	movs r0, 0x3
	b _0813B6AC
	.pool
_0813B6A8:
	ldr r1, =gScriptResult
	movs r0, 0
_0813B6AC:
	strh r0, [r1]
	b _0813B790
	.pool
_0813B6B4:
	bl sub_800A520
	lsls r0, 24
	lsrs r0, 24
	cmp r0, 0x1
	beq _0813B6C2
	b _0813B7C6
_0813B6C2:
	bl GetMultiplayerId
	lsls r0, 24
	cmp r0, 0
	bne _0813B790
	bl bitmask_all_link_players_but_self
	lsls r0, 24
	lsrs r0, 24
	ldr r1, =gScriptResult
	movs r2, 0x2
	bl SendBlock
	b _0813B708
	.pool
_0813B6E4:
	bl GetBlockReceivedStatus
	movs r1, 0x1
	ands r1, r0
	cmp r1, 0
	beq _0813B7C6
	bl GetMultiplayerId
	lsls r0, 24
	cmp r0, 0
	beq _0813B790
	ldr r1, =gScriptResult
	ldr r0, =gBlockRecvBuffer
	ldrh r0, [r0]
	strh r0, [r1]
	movs r0, 0
	bl sub_800A5EC
_0813B708:
	ldr r1, =gTasks
	lsls r0, r4, 2
	adds r0, r4
	lsls r0, 3
	adds r0, r1
	ldrh r1, [r0, 0x8]
	adds r1, 0x1
	strh r1, [r0, 0x8]
	b _0813B7C6
	.pool
_0813B728:
	bl GetMultiplayerId
	lsls r0, 24
	cmp r0, 0
	bne _0813B74C
	ldr r0, =gScriptResult
	ldrh r0, [r0]
	cmp r0, 0x2
	bne _0813B790
	ldr r0, =gUnknown_0824979B
	bl ShowFieldAutoScrollMessage
	b _0813B790
	.pool
_0813B74C:
	ldr r0, =gScriptResult
	ldrh r0, [r0]
	cmp r0, 0x3
	bne _0813B790
	ldr r0, =gUnknown_0824979B
	bl ShowFieldAutoScrollMessage
	b _0813B790
	.pool
_0813B764:
	movs r0, 0
	bl IsTextPrinterActive
	lsls r0, 16
	cmp r0, 0
	bne _0813B7C6
	b _0813B790
_0813B772:
	bl sub_800A520
	lsls r0, 24
	lsrs r0, 24
	cmp r0, 0x1
	bne _0813B7C6
	bl sub_800ADF8
	b _0813B790
_0813B784:
	bl sub_800A520
	lsls r0, 24
	lsrs r0, 24
	cmp r0, 0x1
	bne _0813B7C6
_0813B790:
	ldr r0, =gTasks
	lsls r1, r4, 2
	adds r1, r4
	lsls r1, 3
	adds r1, r0
	ldrh r0, [r1, 0x8]
	adds r0, 0x1
	strh r0, [r1, 0x8]
	b _0813B7C6
	.pool
_0813B7A8:
	ldr r0, =gLinkVSyncDisabled
	ldrb r0, [r0]
	cmp r0, 0
	bne _0813B7B4
	bl sub_800AC34
_0813B7B4:
	ldr r0, =gBattleTypeFlags
	ldr r1, =gUnknown_0203AB70
	ldr r1, [r1]
	str r1, [r0]
	bl EnableBothScriptContexts
	adds r0, r4, 0
	bl DestroyTask
_0813B7C6:
	pop {r4,r5}
	pop {r0}
	bx r0
	.pool
	thumb_func_end sub_813B57C

	thumb_func_start sub_813B7D8
sub_813B7D8: @ 813B7D8
	push {lr}
	ldr r0, =gSpecialVar_0x8004
	ldrh r0, [r0]
	cmp r0, 0
	bne _0813B7F8
	ldr r2, =c2_exit_to_overworld_1_continue_scripts_restart_music
	movs r0, 0
	movs r1, 0x1
	bl sub_81D6720
	b _0813B802
	.pool
_0813B7F8:
	ldr r2, =c2_exit_to_overworld_1_continue_scripts_restart_music
	movs r0, 0x1
	movs r1, 0
	bl sub_81D6720
_0813B802:
	pop {r0}
	bx r0
	.pool
	thumb_func_end sub_813B7D8

	thumb_func_start sub_813B80C
sub_813B80C: @ 813B80C
	push {lr}
	ldr r0, =sub_813B824
	movs r1, 0x8
	bl CreateTask
	movs r0, 0x9D
	bl PlaySE
	pop {r0}
	bx r0
	.pool
	thumb_func_end sub_813B80C

	thumb_func_start sub_813B824
sub_813B824: @ 813B824
	push {r4,r5,lr}
	lsls r0, 24
	lsrs r0, 24
	adds r5, r0, 0
	lsls r0, r5, 2
	adds r0, r5
	lsls r0, 3
	ldr r1, =gTasks + 0x8
	adds r4, r0, r1
	ldrh r0, [r4, 0x2]
	adds r0, 0x1
	strh r0, [r4, 0x2]
	movs r0, 0x2
	ldrsh r1, [r4, r0]
	ldr r0, =gSpecialVar_0x8005
	ldrh r0, [r0]
	cmp r1, r0
	bne _0813B858
	ldrh r0, [r4]
	adds r0, 0x1
	strh r0, [r4]
	movs r0, 0
	strh r0, [r4, 0x2]
	movs r0, 0x9D
	bl PlaySE
_0813B858:
	movs r0, 0
	ldrsh r1, [r4, r0]
	ldr r0, =gSpecialVar_0x8004
	ldrh r0, [r0]
	subs r0, 0x1
	cmp r1, r0
	bne _0813B86C
	adds r0, r5, 0
	bl DestroyTask
_0813B86C:
	pop {r4,r5}
	pop {r0}
	bx r0
	.pool
	thumb_func_end sub_813B824

	thumb_func_start sub_813B880
sub_813B880: @ 813B880
	push {lr}
	ldr r0, =_fwalk
	movs r1, 0x8
	bl CreateTask
	lsls r0, 24
	lsrs r0, 24
	ldr r2, =gTasks
	lsls r1, r0, 2
	adds r1, r0
	lsls r1, 3
	adds r1, r2
	movs r2, 0
	movs r0, 0x4
	strh r0, [r1, 0x8]
	strh r0, [r1, 0xA]
	strh r0, [r1, 0xC]
	strh r2, [r1, 0xE]
	pop {r0}
	bx r0
	.pool
	thumb_func_end sub_813B880

	thumb_func_start _fwalk
_fwalk: @ 813B8B0
	push {r4-r7,lr}
	mov r7, r10
	mov r6, r9
	mov r5, r8
	push {r5-r7}
	lsls r0, 24
	lsrs r0, 24
	mov r9, r0
	lsls r0, 2
	add r0, r9
	lsls r0, 3
	ldr r1, =gTasks + 0x8
	adds r5, r0, r1
	movs r0, 0x6
	ldrsh r1, [r5, r0]
	lsls r1, 1
	adds r1, r5
	ldrh r0, [r1]
	subs r0, 0x1
	strh r0, [r1]
	movs r1, 0x6
	ldrsh r0, [r5, r1]
	lsls r0, 1
	adds r0, r5
	movs r2, 0
	ldrsh r0, [r0, r2]
	cmp r0, 0
	bne _0813B94E
	movs r6, 0
_0813B8EA:
	movs r4, 0
	lsls r3, r6, 3
	mov r10, r3
	adds r7, r6, 0x1
	mov r8, r7
_0813B8F4:
	ldr r0, =gSaveBlock1Ptr
	ldr r1, [r0]
	movs r2, 0
	ldrsh r0, [r1, r2]
	adds r0, r4
	adds r0, 0x6
	movs r3, 0x2
	ldrsh r1, [r1, r3]
	adds r1, r6
	adds r1, 0x4
	ldr r7, =0x00000201
	adds r2, r4, r7
	add r2, r10
	movs r7, 0x6
	ldrsh r3, [r5, r7]
	lsls r3, 5
	adds r2, r3
	lsls r2, 16
	lsrs r2, 16
	bl MapGridSetMetatileIdAt
	adds r0, r4, 0x1
	lsls r0, 24
	lsrs r4, r0, 24
	cmp r4, 0x2
	bls _0813B8F4
	mov r1, r8
	lsls r0, r1, 24
	lsrs r6, r0, 24
	cmp r6, 0x3
	bls _0813B8EA
	bl DrawWholeMapView
	ldrh r0, [r5, 0x6]
	adds r0, 0x1
	strh r0, [r5, 0x6]
	lsls r0, 16
	asrs r0, 16
	cmp r0, 0x3
	bne _0813B94E
	mov r0, r9
	bl DestroyTask
	bl EnableBothScriptContexts
_0813B94E:
	pop {r3-r5}
	mov r8, r3
	mov r9, r4
	mov r10, r5
	pop {r4-r7}
	pop {r0}
	bx r0
	.pool
	thumb_func_end _fwalk

	thumb_func_start sub_813B968
sub_813B968: @ 813B968
	push {r4,r5,lr}
	ldr r5, =gScriptResult
	ldr r0, =gSpecialVar_0x8004
	ldrh r0, [r0]
	movs r1, 0x7
	bl __udivsi3
	strh r0, [r5]
	ldrh r4, [r5]
	adds r0, r4, 0
	movs r1, 0x14
	bl __udivsi3
	lsls r0, 16
	lsrs r0, 16
	lsls r1, r0, 2
	adds r1, r0
	lsls r1, 2
	subs r4, r1
	strh r4, [r5]
	pop {r4,r5}
	pop {r0}
	bx r0
	.pool
	thumb_func_end sub_813B968

	thumb_func_start sub_813B9A0
sub_813B9A0: @ 813B9A0
	push {lr}
	ldr r0, =gSaveBlock1Ptr
	ldr r0, [r0]
	ldrh r1, [r0, 0x1C]
	movs r0, 0xB0
	lsls r0, 4
	cmp r1, r0
	bne _0813B9B6
	movs r0, 0x3
	bl Overworld_SetHealLocationWarp
_0813B9B6:
	pop {r0}
	bx r0
	.pool
	thumb_func_end sub_813B9A0

	thumb_func_start sub_813B9C0
sub_813B9C0: @ 813B9C0
	push {r4,lr}
	ldr r0, =gSaveBlock1Ptr
	ldr r0, [r0]
	movs r1, 0x4
	ldrsb r1, [r0, r1]
	lsls r1, 8
	ldrb r0, [r0, 0x5]
	lsls r0, 24
	asrs r0, 24
	adds r0, r1
	lsls r0, 16
	lsrs r3, r0, 16
	ldr r2, =gUnknown_085B3444
	ldrh r0, [r2]
	ldr r1, =0x0000ffff
	cmp r0, r1
	beq _0813BA06
	adds r4, r1, 0
	adds r1, r2, 0
_0813B9E6:
	ldrh r0, [r2]
	cmp r0, r3
	bne _0813B9FC
	movs r0, 0x1
	b _0813BA08
	.pool
_0813B9FC:
	adds r1, 0x2
	adds r2, 0x2
	ldrh r0, [r1]
	cmp r0, r4
	bne _0813B9E6
_0813BA06:
	movs r0, 0
_0813BA08:
	pop {r4}
	pop {r1}
	bx r1
	thumb_func_end sub_813B9C0

	thumb_func_start ResetFanClub
ResetFanClub: @ 813BA10
	ldr r0, =gSaveBlock1Ptr
	ldr r0, [r0]
	ldr r2, =0x0000141e
	adds r1, r0, r2
	movs r2, 0
	strh r2, [r1]
	movs r1, 0xA1
	lsls r1, 5
	adds r0, r1
	strh r2, [r0]
	bx lr
	.pool
	thumb_func_end ResetFanClub

	thumb_func_start sub_813BA30
sub_813BA30: @ 813BA30
	push {lr}
	bl sub_813BF44
	lsls r0, 24
	cmp r0, 0
	beq _0813BA52
	bl sub_813BCE8
	ldr r0, =gSaveBlock1Ptr
	ldr r1, [r0]
	ldr r0, =gSaveBlock2Ptr
	ldr r0, [r0]
	ldrh r0, [r0, 0xE]
	movs r2, 0xA1
	lsls r2, 5
	adds r1, r2
	strh r0, [r1]
_0813BA52:
	pop {r0}
	bx r0
	.pool
	thumb_func_end sub_813BA30

	thumb_func_start sub_813BA60
sub_813BA60: @ 813BA60
	push {r4,lr}
	ldr r4, =gSaveBlock1Ptr
	ldr r0, [r4]
	ldr r1, =0x0000141e
	adds r0, r1
	ldrh r0, [r0]
	lsrs r0, 7
	movs r1, 0x1
	ands r0, r1
	cmp r0, 0
	bne _0813BAB6
	bl sub_813BF60
	bl sub_813BD84
	ldr r1, [r4]
	ldr r0, =gSaveBlock2Ptr
	ldr r0, [r0]
	ldrh r0, [r0, 0xE]
	movs r2, 0xA1
	lsls r2, 5
	adds r1, r2
	strh r0, [r1]
	ldr r0, =0x00000315
	bl FlagClear
	ldr r0, =0x00000316
	bl FlagClear
	ldr r0, =0x00000317
	bl FlagClear
	movs r0, 0xC6
	lsls r0, 2
	bl FlagClear
	ldr r0, =0x000002da
	bl FlagClear
	ldr r0, =0x00004095
	movs r1, 0x1
	bl VarSet
_0813BAB6:
	pop {r4}
	pop {r0}
	bx r0
	.pool
	thumb_func_end sub_813BA60

	thumb_func_start sub_813BADC
sub_813BADC: @ 813BADC
	push {r4-r6,lr}
	lsls r0, 24
	lsrs r6, r0, 24
	ldr r0, =0x00004095
	bl VarGet
	lsls r0, 16
	lsrs r0, 16
	cmp r0, 0x2
	bne _0813BB58
	ldr r4, =gSaveBlock1Ptr
	ldr r0, [r4]
	ldr r5, =0x0000141e
	adds r3, r0, r5
	ldrh r2, [r3]
	movs r1, 0x7F
	ands r1, r2
	ldr r0, =gUnknown_085B3470
	adds r0, r6, r0
	ldrb r0, [r0]
	adds r1, r0
	cmp r1, 0x13
	ble _0813BB54
	bl sub_813BCA8
	lsls r0, 16
	lsrs r0, 16
	cmp r0, 0x2
	bhi _0813BB3C
	bl sub_813BB74
	ldr r0, [r4]
	adds r0, r5
	ldrh r2, [r0]
	ldr r1, =0x0000ff80
	ands r1, r2
	strh r1, [r0]
	b _0813BB58
	.pool
_0813BB3C:
	ldr r2, [r4]
	adds r2, r5
	ldrh r1, [r2]
	ldr r0, =0x0000ff80
	ands r0, r1
	movs r1, 0x14
	orrs r0, r1
	strh r0, [r2]
	b _0813BB58
	.pool
_0813BB54:
	adds r0, r2, r0
	strh r0, [r3]
_0813BB58:
	ldr r0, =gSaveBlock1Ptr
	ldr r0, [r0]
	ldr r1, =0x0000141e
	adds r0, r1
	ldrb r1, [r0]
	movs r0, 0x7F
	ands r0, r1
	pop {r4-r6}
	pop {r1}
	bx r1
	.pool
	thumb_func_end sub_813BADC

	thumb_func_start sub_813BB74
sub_813BB74: @ 813BB74
	push {r4-r7,lr}
	sub sp, 0x8
	movs r3, 0
	movs r5, 0
	ldr r7, =gSaveBlock1Ptr
	ldr r2, =0x0000141e
	movs r6, 0x1
_0813BB82:
	ldr r0, [r7]
	adds r0, r2
	ldrh r1, [r0]
	ldr r0, =gUnknown_085B3474
	adds r0, r5, r0
	ldrb r4, [r0]
	asrs r1, r4
	ands r1, r6
	cmp r1, 0
	bne _0813BBC8
	adds r3, r5, 0
	str r2, [sp]
	str r3, [sp, 0x4]
	bl Random
	adds r1, r6, 0
	ands r1, r0
	ldr r2, [sp]
	ldr r3, [sp, 0x4]
	cmp r1, 0
	beq _0813BBC8
	ldr r0, [r7]
	adds r0, r2
	adds r1, r6, 0
	lsls r1, r4
	ldrh r2, [r0]
	orrs r1, r2
	strh r1, [r0]
	b _0813BBEA
	.pool
_0813BBC8:
	adds r0, r5, 0x1
	lsls r0, 24
	lsrs r5, r0, 24
	cmp r5, 0x7
	bls _0813BB82
	ldr r0, =gSaveBlock1Ptr
	ldr r2, [r0]
	ldr r0, =0x0000141e
	adds r2, r0
	ldr r1, =gUnknown_085B3474
	adds r1, r3, r1
	movs r0, 0x1
	ldrb r1, [r1]
	lsls r0, r1
	ldrh r1, [r2]
	orrs r0, r1
	strh r0, [r2]
_0813BBEA:
	adds r0, r3, 0
	add sp, 0x8
	pop {r4-r7}
	pop {r1}
	bx r1
	.pool
	thumb_func_end sub_813BB74

	thumb_func_start sub_813BC00
sub_813BC00: @ 813BC00
	push {r4-r7,lr}
	mov r7, r10
	mov r6, r9
	mov r5, r8
	push {r5-r7}
	movs r0, 0
	mov r10, r0
	bl sub_813BCA8
	lsls r0, 16
	lsrs r0, 16
	cmp r0, 0x1
	bne _0813BC2E
	movs r0, 0
	b _0813BC8E
_0813BC1E:
	mov r1, r8
	ldr r0, [r1]
	add r0, r9
	lsls r4, r6
	ldrh r1, [r0]
	eors r4, r1
	strh r4, [r0]
	b _0813BC8C
_0813BC2E:
	movs r5, 0
	ldr r2, =gSaveBlock1Ptr
	mov r8, r2
	ldr r0, =0x0000141e
	mov r9, r0
	movs r4, 0x1
_0813BC3A:
	mov r1, r8
	ldr r0, [r1]
	add r0, r9
	ldrh r1, [r0]
	ldr r7, =gUnknown_085B347C
	adds r0, r5, r7
	ldrb r6, [r0]
	asrs r1, r6
	ands r1, r4
	cmp r1, 0
	beq _0813BC5E
	mov r10, r5
	bl Random
	adds r1, r4, 0
	ands r1, r0
	cmp r1, 0
	bne _0813BC1E
_0813BC5E:
	adds r0, r5, 0x1
	lsls r0, 24
	lsrs r5, r0, 24
	cmp r5, 0x7
	bls _0813BC3A
	ldr r0, =gSaveBlock1Ptr
	ldr r0, [r0]
	ldr r2, =0x0000141e
	adds r4, r0, r2
	ldrh r1, [r4]
	mov r2, r10
	adds r0, r2, r7
	ldrb r2, [r0]
	adds r0, r1, 0
	asrs r0, r2
	movs r3, 0x1
	ands r0, r3
	cmp r0, 0
	beq _0813BC8C
	adds r0, r3, 0
	lsls r0, r2
	eors r1, r0
	strh r1, [r4]
_0813BC8C:
	mov r0, r10
_0813BC8E:
	pop {r3-r5}
	mov r8, r3
	mov r9, r4
	mov r10, r5
	pop {r4-r7}
	pop {r1}
	bx r1
	.pool
	thumb_func_end sub_813BC00

	thumb_func_start sub_813BCA8
sub_813BCA8: @ 813BCA8
	push {r4,r5,lr}
	movs r3, 0
	movs r2, 0
	ldr r0, =gSaveBlock1Ptr
	ldr r0, [r0]
	ldr r1, =0x0000141e
	adds r0, r1
	ldrh r4, [r0]
	movs r5, 0x1
_0813BCBA:
	adds r1, r2, 0
	adds r1, 0x8
	adds r0, r4, 0
	asrs r0, r1
	ands r0, r5
	cmp r0, 0
	beq _0813BCCE
	adds r0, r3, 0x1
	lsls r0, 24
	lsrs r3, r0, 24
_0813BCCE:
	adds r0, r2, 0x1
	lsls r0, 24
	lsrs r2, r0, 24
	cmp r2, 0x7
	bls _0813BCBA
	adds r0, r3, 0
	pop {r4,r5}
	pop {r1}
	bx r1
	.pool
	thumb_func_end sub_813BCA8

	thumb_func_start sub_813BCE8
sub_813BCE8: @ 813BCE8
	push {r4-r6,lr}
	movs r5, 0
	ldr r2, =gSaveBlock2Ptr
	ldr r0, [r2]
	ldrh r1, [r0, 0xE]
	ldr r0, =0x000003e6
	cmp r1, r0
	bhi _0813BD58
	adds r6, r2, 0
	b _0813BD32
	.pool
_0813BD04:
	ldr r0, [r6]
	ldrh r1, [r0, 0xE]
	ldr r4, =gSaveBlock1Ptr
	ldr r0, [r4]
	movs r2, 0xA1
	lsls r2, 5
	adds r0, r2
	ldrh r0, [r0]
	subs r1, r0
	cmp r1, 0xB
	ble _0813BD58
	bl sub_813BC00
	ldr r0, [r4]
	movs r1, 0xA1
	lsls r1, 5
	adds r0, r1
	ldrh r1, [r0]
	adds r1, 0xC
	strh r1, [r0]
	adds r0, r5, 0x1
	lsls r0, 24
	lsrs r5, r0, 24
_0813BD32:
	bl sub_813BCA8
	lsls r0, 16
	lsrs r0, 16
	cmp r0, 0x4
	bhi _0813BD54
	ldr r0, =gSaveBlock1Ptr
	ldr r1, [r0]
	ldr r0, [r6]
	ldrh r0, [r0, 0xE]
	movs r2, 0xA1
	lsls r2, 5
	adds r1, r2
	strh r0, [r1]
	b _0813BD58
	.pool
_0813BD54:
	cmp r5, 0x8
	bne _0813BD04
_0813BD58:
	pop {r4-r6}
	pop {r0}
	bx r0
	thumb_func_end sub_813BCE8

	thumb_func_start sub_813BD60
sub_813BD60: @ 813BD60
	ldr r0, =gSaveBlock1Ptr
	ldr r0, [r0]
	ldr r1, =0x0000141e
	adds r0, r1
	ldrh r0, [r0]
	ldr r1, =gSpecialVar_0x8004
	ldrh r1, [r1]
	asrs r0, r1
	movs r1, 0x1
	ands r0, r1
	bx lr
	.pool
	thumb_func_end sub_813BD60

	thumb_func_start sub_813BD84
sub_813BD84: @ 813BD84
	ldr r0, =gSaveBlock1Ptr
	ldr r2, [r0]
	ldr r0, =0x0000141e
	adds r2, r0
	ldrh r1, [r2]
	movs r3, 0x80
	lsls r3, 6
	adds r0, r3, 0
	orrs r0, r1
	movs r3, 0x80
	lsls r3, 1
	adds r1, r3, 0
	orrs r0, r1
	movs r3, 0x80
	lsls r3, 3
	adds r1, r3, 0
	orrs r0, r1
	strh r0, [r2]
	bx lr
	.pool
	thumb_func_end sub_813BD84

	thumb_func_start sub_813BDB4
sub_813BDB4: @ 813BDB4
	push {lr}
	movs r3, 0
	movs r2, 0
	ldr r0, =gSpecialVar_0x8004
	ldrh r0, [r0]
	subs r0, 0x8
	cmp r0, 0x7
	bhi _0813BE14
	lsls r0, 2
	ldr r1, =_0813BDD8
	adds r0, r1
	ldr r0, [r0]
	mov pc, r0
	.pool
	.align 2, 0
_0813BDD8:
	.4byte _0813BE14
	.4byte _0813BE14
	.4byte _0813BDF8
	.4byte _0813BDFE
	.4byte _0813BE04
	.4byte _0813BE0A
	.4byte _0813BE10
	.4byte _0813BE14
_0813BDF8:
	movs r3, 0
	movs r2, 0x3
	b _0813BE14
_0813BDFE:
	movs r3, 0
	movs r2, 0x1
	b _0813BE14
_0813BE04:
	movs r3, 0x1
	movs r2, 0
	b _0813BE14
_0813BE0A:
	movs r3, 0
	movs r2, 0x4
	b _0813BE14
_0813BE10:
	movs r3, 0x1
	movs r2, 0x5
_0813BE14:
	ldr r0, =gSaveBlock1Ptr
	ldr r0, [r0]
	ldr r1, =0x00003150
	adds r0, r1
	adds r1, r3, 0
	bl sub_813BE30
	pop {r0}
	bx r0
	.pool
	thumb_func_end sub_813BDB4

	thumb_func_start sub_813BE30
sub_813BE30: @ 813BE30
	push {r4-r6,lr}
	adds r6, r0, 0
	lsls r1, 24
	lsrs r5, r1, 24
	lsls r2, 24
	lsrs r2, 24
	lsls r0, r5, 4
	adds r1, r6, r0
	ldrb r0, [r1]
	cmp r0, 0xFF
	bne _0813BEE8
	cmp r2, 0x5
	bhi _0813BED4
	lsls r0, r2, 2
	ldr r1, =_0813BE58
	adds r0, r1
	ldr r0, [r0]
	mov pc, r0
	.pool
	.align 2, 0
_0813BE58:
	.4byte _0813BED4
	.4byte _0813BE70
	.4byte _0813BE84
	.4byte _0813BE98
	.4byte _0813BEAC
	.4byte _0813BEC0
_0813BE70:
	ldr r0, =gStringVar1
	ldr r1, =gText_Steven
	bl StringCopy
	b _0813BF04
	.pool
_0813BE84:
	ldr r0, =gStringVar1
	ldr r1, =gText_Brawly
	bl StringCopy
	b _0813BF04
	.pool
_0813BE98:
	ldr r0, =gStringVar1
	ldr r1, =gText_Winona
	bl StringCopy
	b _0813BF04
	.pool
_0813BEAC:
	ldr r0, =gStringVar1
	ldr r1, =gText_Phoebe
	bl StringCopy
	b _0813BF04
	.pool
_0813BEC0:
	ldr r0, =gStringVar1
	ldr r1, =gText_Glacia
	bl StringCopy
	b _0813BF04
	.pool
_0813BED4:
	ldr r0, =gStringVar1
	ldr r1, =gText_Wallace
	bl StringCopy
	b _0813BF04
	.pool
_0813BEE8:
	ldr r4, =gStringVar1
	adds r0, r4, 0
	movs r2, 0x7
	bl StringCopyN
	movs r0, 0xFF
	strb r0, [r4, 0x7]
	adds r0, r6, 0
	adds r0, 0x50
	adds r0, r5
	ldrb r1, [r0]
	adds r0, r4, 0
	bl ConvertInternationalString
_0813BF04:
	pop {r4-r6}
	pop {r0}
	bx r0
	.pool
	thumb_func_end sub_813BE30

	thumb_func_start sub_813BF10
sub_813BF10: @ 813BF10
	push {lr}
	ldr r0, =0x00004095
	bl VarGet
	lsls r0, 16
	lsrs r0, 16
	cmp r0, 0x2
	bne _0813BF40
	bl sub_813BA30
	ldr r0, =gBattleOutcome
	ldrb r0, [r0]
	cmp r0, 0x1
	bne _0813BF3C
	bl sub_813BB74
	b _0813BF40
	.pool
_0813BF3C:
	bl sub_813BC00
_0813BF40:
	pop {r0}
	bx r0
	thumb_func_end sub_813BF10

	thumb_func_start sub_813BF44
sub_813BF44: @ 813BF44
	ldr r0, =gSaveBlock1Ptr
	ldr r0, [r0]
	ldr r1, =0x0000141e
	adds r0, r1
	ldrh r0, [r0]
	lsrs r0, 7
	movs r1, 0x1
	ands r0, r1
	bx lr
	.pool
	thumb_func_end sub_813BF44

	thumb_func_start sub_813BF60
sub_813BF60: @ 813BF60
	ldr r0, =gSaveBlock1Ptr
	ldr r1, [r0]
	ldr r0, =0x0000141e
	adds r1, r0
	ldrh r2, [r1]
	movs r0, 0x80
	orrs r0, r2
	strh r0, [r1]
	bx lr
	.pool
	thumb_func_end sub_813BF60

	thumb_func_start sub_813BF7C
sub_813BF7C: @ 813BF7C
	push {lr}
	ldr r0, =gSpecialVar_0x8004
	ldrb r0, [r0]
	bl sub_813BADC
	lsls r0, 24
	lsrs r0, 24
	pop {r1}
	bx r1
	.pool
	thumb_func_end sub_813BF7C

	.align 2, 0 @ Don't pad with nop.<|MERGE_RESOLUTION|>--- conflicted
+++ resolved
@@ -6537,11 +6537,7 @@
 	thumb_func_start sub_8138C04
 sub_8138C04: @ 8138C04
 	push {r4,lr}
-<<<<<<< HEAD
 	bl GetLeadMonIndex
-=======
-	bl GetIdxOfFirstPartyMemberThatIsNotAnEgg
->>>>>>> f6af9e70
 	lsls r0, 24
 	lsrs r0, 24
 	movs r1, 0x64
@@ -7064,11 +7060,7 @@
 	thumb_func_start sub_8139004
 sub_8139004: @ 8139004
 	push {lr}
-<<<<<<< HEAD
 	bl GetLeadMonIndex
-=======
-	bl GetIdxOfFirstPartyMemberThatIsNotAnEgg
->>>>>>> f6af9e70
 	lsls r0, 24
 	lsrs r0, 24
 	movs r1, 0x64
@@ -7092,11 +7084,7 @@
 	thumb_func_start sub_8139030
 sub_8139030: @ 8139030
 	push {lr}
-<<<<<<< HEAD
 	bl GetLeadMonIndex
-=======
-	bl GetIdxOfFirstPartyMemberThatIsNotAnEgg
->>>>>>> f6af9e70
 	lsls r0, 24
 	lsrs r0, 24
 	movs r1, 0x64
@@ -7120,11 +7108,7 @@
 	thumb_func_start sub_813905C
 sub_813905C: @ 813905C
 	push {lr}
-<<<<<<< HEAD
 	bl GetLeadMonIndex
-=======
-	bl GetIdxOfFirstPartyMemberThatIsNotAnEgg
->>>>>>> f6af9e70
 	lsls r0, 24
 	lsrs r0, 24
 	movs r1, 0x64
@@ -7148,11 +7132,7 @@
 	thumb_func_start sub_8139088
 sub_8139088: @ 8139088
 	push {lr}
-<<<<<<< HEAD
 	bl GetLeadMonIndex
-=======
-	bl GetIdxOfFirstPartyMemberThatIsNotAnEgg
->>>>>>> f6af9e70
 	lsls r0, 24
 	lsrs r0, 24
 	movs r1, 0x64
@@ -7176,11 +7156,7 @@
 	thumb_func_start sub_81390B4
 sub_81390B4: @ 81390B4
 	push {lr}
-<<<<<<< HEAD
 	bl GetLeadMonIndex
-=======
-	bl GetIdxOfFirstPartyMemberThatIsNotAnEgg
->>>>>>> f6af9e70
 	lsls r0, 24
 	lsrs r0, 24
 	movs r1, 0x64
@@ -7319,11 +7295,7 @@
 	thumb_func_start sub_81391D0
 sub_81391D0: @ 81391D0
 	push {lr}
-<<<<<<< HEAD
 	bl GetLeadMonIndex
-=======
-	bl GetIdxOfFirstPartyMemberThatIsNotAnEgg
->>>>>>> f6af9e70
 	lsls r0, 24
 	lsrs r0, 24
 	movs r1, 0x64
@@ -7507,11 +7479,7 @@
 	thumb_func_start sub_8139348
 sub_8139348: @ 8139348
 	push {lr}
-<<<<<<< HEAD
 	bl GetLeadMonIndex
-=======
-	bl GetIdxOfFirstPartyMemberThatIsNotAnEgg
->>>>>>> f6af9e70
 	lsls r0, 24
 	lsrs r0, 24
 	movs r1, 0x64
@@ -7539,11 +7507,7 @@
 	movs r1, 0x1
 	mov r0, sp
 	strb r1, [r0]
-<<<<<<< HEAD
 	bl GetLeadMonIndex
-=======
-	bl GetIdxOfFirstPartyMemberThatIsNotAnEgg
->>>>>>> f6af9e70
 	lsls r0, 24
 	lsrs r0, 24
 	movs r1, 0x64
@@ -7574,11 +7538,7 @@
 	thumb_func_start sub_81393C8
 sub_81393C8: @ 81393C8
 	push {lr}
-<<<<<<< HEAD
 	bl GetLeadMonIndex
-=======
-	bl GetIdxOfFirstPartyMemberThatIsNotAnEgg
->>>>>>> f6af9e70
 	lsls r0, 24
 	lsrs r0, 24
 	movs r1, 0x64
@@ -7922,13 +7882,8 @@
 	bx r0
 	thumb_func_end sub_8139668
 
-<<<<<<< HEAD
 	thumb_func_start GetLeadMonIndex
 GetLeadMonIndex: @ 8139688
-=======
-	thumb_func_start GetIdxOfFirstPartyMemberThatIsNotAnEgg
-GetIdxOfFirstPartyMemberThatIsNotAnEgg: @ 8139688
->>>>>>> f6af9e70
 	push {r4-r6,lr}
 	bl CalculatePlayerPartyCount
 	lsls r0, 24
@@ -7971,11 +7926,7 @@
 	pop {r4-r6}
 	pop {r1}
 	bx r1
-<<<<<<< HEAD
 	thumb_func_end GetLeadMonIndex
-=======
-	thumb_func_end GetIdxOfFirstPartyMemberThatIsNotAnEgg
->>>>>>> f6af9e70
 
 	thumb_func_start sub_81396E0
 sub_81396E0: @ 81396E0
