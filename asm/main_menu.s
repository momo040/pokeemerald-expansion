	.include "asm/macros.inc"
	.include "constants/constants.inc"

	.syntax unified

	.text

	thumb_func_start CB2_MainMenu
@ void CB2_MainMenu()
CB2_MainMenu: @ 802F6B0
	push {lr}
	bl RunTasks
	bl CallObjectCallbacks
	bl PrepareSpritesForOamLoad
	bl UpdatePaletteFade
	pop {r0}
	bx r0
	thumb_func_end CB2_MainMenu

	thumb_func_start VBlankCB_MainMenu
@ void VBlankCB_MainMenu()
VBlankCB_MainMenu: @ 802F6C8
	push {lr}
	bl LoadOamFromSprites
	bl ProcessObjectCopyRequests
	bl TransferPlttBuffer
	pop {r0}
	bx r0
	thumb_func_end VBlankCB_MainMenu

	thumb_func_start CB2_InitMainMenu
@ void CB2_InitMainMenu()
CB2_InitMainMenu: @ 802F6DC
	push {lr}
	movs r0, 0
	bl InitMainMenu
	pop {r0}
	bx r0
	thumb_func_end CB2_InitMainMenu

	thumb_func_start CB2_ReinitMainMenu
@ void CB2_ReinitMainMenu()
CB2_ReinitMainMenu: @ 802F6E8
	push {lr}
	movs r0, 0x1
	bl InitMainMenu
	pop {r0}
	bx r0
	thumb_func_end CB2_ReinitMainMenu

	thumb_func_start InitMainMenu
@ void InitMainMenu(bool8 affects_palette_maybe)
InitMainMenu: @ 802F6F4
	push {r4,r5,lr}
	sub sp, 0xC
	adds r4, r0, 0
	lsls r4, 24
	lsrs r4, 24
	movs r0, 0
	bl SetVBlankCallback
	movs r0, 0
	movs r1, 0
	bl SetGpuReg
	movs r0, 0xC
	movs r1, 0
	bl SetGpuReg
	movs r0, 0xA
	movs r1, 0
	bl SetGpuReg
	movs r0, 0x8
	movs r1, 0
	bl SetGpuReg
	movs r0, 0x18
	movs r1, 0
	bl SetGpuReg
	movs r0, 0x1A
	movs r1, 0
	bl SetGpuReg
	movs r0, 0x14
	movs r1, 0
	bl SetGpuReg
	movs r0, 0x16
	movs r1, 0
	bl SetGpuReg
	movs r0, 0x10
	movs r1, 0
	bl SetGpuReg
	movs r0, 0x12
	movs r1, 0
	bl SetGpuReg
	add r1, sp, 0x4
	movs r0, 0
	strh r0, [r1]
	ldr r1, =0x040000d4
	add r0, sp, 0x4
	str r0, [r1]
	movs r0, 0xC0
	lsls r0, 19
	str r0, [r1, 0x4]
	ldr r0, =0x8100c000
	str r0, [r1, 0x8]
	ldr r0, [r1, 0x8]
	movs r5, 0
	str r5, [sp, 0x8]
	add r0, sp, 0x8
	str r0, [r1]
	movs r0, 0xE0
	lsls r0, 19
	str r0, [r1, 0x4]
	ldr r0, =0x85000100
	str r0, [r1, 0x8]
	ldr r0, [r1, 0x8]
	add r0, sp, 0x4
	strh r5, [r0]
	str r0, [r1]
	ldr r0, =0x05000002
	str r0, [r1, 0x4]
	ldr r0, =0x810001ff
	str r0, [r1, 0x8]
	ldr r0, [r1, 0x8]
	bl ResetPaletteFade
	ldr r0, =gUnknown_082FF0A0
	movs r1, 0
	movs r2, 0x20
	bl LoadPalette
	ldr r0, =gUnknown_082FF0C0
	movs r1, 0xF0
	movs r2, 0x20
	bl LoadPalette
	bl remove_some_task
	bl ResetTasks
	bl ResetAllObjectData
	bl ResetObjectPaletteAllocator
	cmp r4, 0
	beq _0802F7EC
	movs r0, 0x1
	negs r0, r0
	str r5, [sp]
	movs r1, 0
	movs r2, 0x10
	movs r3, 0
	bl BeginNormalPaletteFade
	b _0802F7FE
	.pool
_0802F7EC:
	movs r0, 0x1
	negs r0, r0
	ldr r1, =0x0000ffff
	str r1, [sp]
	movs r1, 0
	movs r2, 0x10
	movs r3, 0
	bl BeginNormalPaletteFade
_0802F7FE:
	movs r0, 0
	bl ResetBgsAndClearDma3BusyFlags
	ldr r1, =gUnknown_082FF0E8
	movs r0, 0
	movs r2, 0x2
	bl InitBgsFromTemplates
	movs r0, 0
	movs r1, 0
	movs r2, 0
	bl ChangeBgX
	movs r0, 0
	movs r1, 0
	movs r2, 0
	bl ChangeBgY
	movs r0, 0x1
	movs r1, 0
	movs r2, 0
	bl ChangeBgX
	movs r0, 0x1
	movs r1, 0
	movs r2, 0
	bl ChangeBgY
	ldr r0, =gUnknown_082FF038
	bl InitWindows
	bl DeactivateAllTextPrinters
	ldr r1, =0x000001d5
	movs r0, 0
	bl LoadMainMenuWindowFrameTiles
	movs r0, 0x40
	movs r1, 0
	bl SetGpuReg
	movs r0, 0x44
	movs r1, 0
	bl SetGpuReg
	movs r0, 0x48
	movs r1, 0
	bl SetGpuReg
	movs r0, 0x4A
	movs r1, 0
	bl SetGpuReg
	movs r0, 0x50
	movs r1, 0
	bl SetGpuReg
	movs r0, 0x52
	movs r1, 0
	bl SetGpuReg
	movs r0, 0x54
	movs r1, 0
	bl SetGpuReg
	movs r0, 0x1
	bl EnableInterrupts
	ldr r0, =VBlankCB_MainMenu
	bl SetVBlankCallback
	ldr r0, =CB2_MainMenu
	bl SetMainCallback2
	movs r1, 0xC1
	lsls r1, 6
	movs r0, 0
	bl SetGpuReg
	movs r0, 0
	bl ShowBg
	movs r0, 0x1
	bl HideBg
	ldr r0, =Task_MainMenuCheckSaveFile
	movs r1, 0
	bl CreateTask
	movs r0, 0
	add sp, 0xC
	pop {r4,r5}
	pop {r1}
	bx r1
	.pool
	thumb_func_end InitMainMenu

	thumb_func_start Task_MainMenuCheckSaveFile
@ void Task_MainMenuCheckSaveFile(u8 taskId)
Task_MainMenuCheckSaveFile: @ 802F8D8
	push {r4-r7,lr}
	mov r7, r8
	push {r7}
	lsls r0, 24
	lsrs r6, r0, 24
	lsls r0, r6, 2
	adds r0, r6
	lsls r7, r0, 3
	ldr r0, =gTasks + 0x8
	mov r8, r0
	adds r4, r7, r0
	ldr r0, =gPaletteFade
	ldrb r1, [r0, 0x7]
	movs r0, 0x80
	ands r0, r1
	lsls r0, 24
	lsrs r5, r0, 24
	cmp r5, 0
	beq _0802F900
	b _0802FA4E
_0802F900:
	movs r0, 0x40
	movs r1, 0
	bl SetGpuReg
	movs r0, 0x44
	movs r1, 0
	bl SetGpuReg
	movs r0, 0x48
	movs r1, 0x11
	bl SetGpuReg
	movs r0, 0x4A
	movs r1, 0x31
	bl SetGpuReg
	movs r0, 0x50
	movs r1, 0xC1
	bl SetGpuReg
	movs r0, 0x52
	movs r1, 0
	bl SetGpuReg
	movs r0, 0x54
	movs r1, 0x7
	bl SetGpuReg
	bl sub_80093CC
	lsls r0, 24
	cmp r0, 0
	beq _0802F946
	movs r0, 0x1
	strh r0, [r4, 0x1E]
_0802F946:
	ldr r0, =gUnknown_03006210
	ldrh r0, [r0]
	cmp r0, 0x2
	beq _0802F990
	cmp r0, 0x2
	bgt _0802F968
	cmp r0, 0
	beq _0802F9D0
	cmp r0, 0x1
	beq _0802F972
	b _0802F9D0
	.pool
_0802F968:
	cmp r0, 0x4
	beq _0802F9EC
	cmp r0, 0xFF
	beq _0802F9A4
	b _0802F9D0
_0802F972:
	strh r0, [r4]
	bl sub_809D4C4
	cmp r0, 0
	beq _0802F982
	ldrh r0, [r4]
	adds r0, 0x1
	strh r0, [r4]
_0802F982:
	mov r0, r8
	subs r0, 0x8
	adds r0, r7, r0
	ldr r1, =Task_MainMenuCheckBattery
	b _0802F9FC
	.pool
_0802F990:
	ldr r0, =gUnknown_085E8405
	bl CreateMainMenuErrorWindow
	strh r5, [r4]
	mov r0, r8
	subs r0, 0x8
	adds r0, r7, r0
	b _0802F9FA
	.pool
_0802F9A4:
	ldr r0, =gUnknown_085E83C2
	bl CreateMainMenuErrorWindow
	mov r0, r8
	subs r0, 0x8
	adds r0, r7, r0
	ldr r1, =Task_WaitForSaveFileErrorWindow
	str r1, [r0]
	movs r0, 0x1
	strh r0, [r4]
	bl sub_809D4C4
	cmp r0, 0x1
	bne _0802F9FE
	ldrh r0, [r4]
	adds r0, 0x1
	strh r0, [r4]
	b _0802F9FE
	.pool
_0802F9D0:
	movs r0, 0
	strh r0, [r4]
	ldr r1, =gTasks
	lsls r0, r6, 2
	adds r0, r6
	lsls r0, 3
	adds r0, r1
	ldr r1, =Task_MainMenuCheckBattery
	b _0802F9FC
	.pool
_0802F9EC:
	ldr r0, =gUnknown_085E8440
	bl CreateMainMenuErrorWindow
	mov r0, r8
	subs r0, 0x8
	adds r0, r7, r0
	strh r5, [r0, 0x8]
_0802F9FA:
	ldr r1, =Task_WaitForSaveFileErrorWindow
_0802F9FC:
	str r1, [r0]
_0802F9FE:
	ldr r2, =gUnknown_02022D06
	ldrh r1, [r2]
	movs r0, 0x80
	lsls r0, 8
	ands r0, r1
	cmp r0, 0
	beq _0802FA3E
	movs r1, 0
	ldrsh r0, [r4, r1]
	cmp r0, 0x2
	beq _0802FA36
	cmp r0, 0x2
	ble _0802FA2C
	cmp r0, 0x3
	beq _0802FA3A
	b _0802FA3E
	.pool
_0802FA2C:
	cmp r0, 0
	blt _0802FA3E
	ldrh r0, [r4]
	adds r0, 0x1
	b _0802FA3C
_0802FA36:
	movs r0, 0x3
	b _0802FA3C
_0802FA3A:
	movs r0, 0x4
_0802FA3C:
	strh r0, [r2]
_0802FA3E:
	ldrh r1, [r2]
	ldr r0, =0x00007fff
	ands r0, r1
	strh r0, [r2]
	strh r0, [r4, 0x2]
	ldrh r0, [r4]
	adds r0, 0x2
	strh r0, [r4, 0x18]
_0802FA4E:
	pop {r3}
	mov r8, r3
	pop {r4-r7}
	pop {r0}
	bx r0
	.pool
	thumb_func_end Task_MainMenuCheckSaveFile

	thumb_func_start Task_WaitForSaveFileErrorWindow
@ void Task_WaitForSaveFileErrorWindow(u8 taskId)
Task_WaitForSaveFileErrorWindow: @ 802FA5C
	push {r4,lr}
	lsls r0, 24
	lsrs r4, r0, 24
	bl RunTextPrinters
	movs r0, 0x7
	bl IsTextPrinterActive
	lsls r0, 16
	cmp r0, 0
	bne _0802FA98
	ldr r0, =gMain
	ldrh r1, [r0, 0x2E]
	movs r0, 0x1
	ands r0, r1
	cmp r0, 0
	beq _0802FA98
	movs r0, 0x7
	bl ClearWindowTilemap
	ldr r0, =gUnknown_082FF070
	bl sub_8032250
	ldr r1, =gTasks
	lsls r0, r4, 2
	adds r0, r4
	lsls r0, 3
	adds r0, r1
	ldr r1, =Task_MainMenuCheckBattery
	str r1, [r0]
_0802FA98:
	pop {r4}
	pop {r0}
	bx r0
	.pool
	thumb_func_end Task_WaitForSaveFileErrorWindow

	thumb_func_start Task_MainMenuCheckBattery
@ void Task_MainMenuCheckBattery(u8 taskId)
Task_MainMenuCheckBattery: @ 802FAB0
	push {r4,r5,lr}
	lsls r0, 24
	lsrs r4, r0, 24
	adds r5, r4, 0
	ldr r0, =gPaletteFade
	ldrb r1, [r0, 0x7]
	movs r0, 0x80
	ands r0, r1
	cmp r0, 0
	bne _0802FB3C
	movs r0, 0x40
	movs r1, 0
	bl SetGpuReg
	movs r0, 0x44
	movs r1, 0
	bl SetGpuReg
	movs r0, 0x48
	movs r1, 0x11
	bl SetGpuReg
	movs r0, 0x4A
	movs r1, 0x31
	bl SetGpuReg
	movs r0, 0x50
	movs r1, 0xC1
	bl SetGpuReg
	movs r0, 0x52
	movs r1, 0
	bl SetGpuReg
	movs r0, 0x54
	movs r1, 0x7
	bl SetGpuReg
	bl GameFreakRTC_GetErrorFlags
	movs r1, 0xFF
	lsls r1, 4
	ands r1, r0
	cmp r1, 0
	bne _0802FB28
	ldr r0, =gTasks
	lsls r1, r4, 2
	adds r1, r4
	lsls r1, 3
	adds r1, r0
	ldr r0, =Task_DisplayMainMenu
	str r0, [r1]
	b _0802FB3C
	.pool
_0802FB28:
	ldr r0, =gUnknown_085E8453
	bl CreateMainMenuErrorWindow
	ldr r1, =gTasks
	lsls r0, r5, 2
	adds r0, r5
	lsls r0, 3
	adds r0, r1
	ldr r1, =Task_WaitForBatteryDryErrorWindow
	str r1, [r0]
_0802FB3C:
	pop {r4,r5}
	pop {r0}
	bx r0
	.pool
	thumb_func_end Task_MainMenuCheckBattery

	thumb_func_start Task_WaitForBatteryDryErrorWindow
@ void Task_WaitForBatteryDryErrorWindow(u8 taskId)
Task_WaitForBatteryDryErrorWindow: @ 802FB50
	push {r4,lr}
	lsls r0, 24
	lsrs r4, r0, 24
	bl RunTextPrinters
	movs r0, 0x7
	bl IsTextPrinterActive
	lsls r0, 16
	cmp r0, 0
	bne _0802FB8C
	ldr r0, =gMain
	ldrh r1, [r0, 0x2E]
	movs r0, 0x1
	ands r0, r1
	cmp r0, 0
	beq _0802FB8C
	movs r0, 0x7
	bl ClearWindowTilemap
	ldr r0, =gUnknown_082FF070
	bl sub_8032250
	ldr r1, =gTasks
	lsls r0, r4, 2
	adds r0, r4
	lsls r0, 3
	adds r0, r1
	ldr r1, =Task_DisplayMainMenu
	str r1, [r0]
_0802FB8C:
	pop {r4}
	pop {r0}
	bx r0
	.pool
	thumb_func_end Task_WaitForBatteryDryErrorWindow

	thumb_func_start Task_DisplayMainMenu
@ void Task_DisplayMainMenu(u8 taskId)
Task_DisplayMainMenu: @ 802FBA4
	push {r4-r7,lr}
	mov r7, r9
	mov r6, r8
	push {r6,r7}
	sub sp, 0x10
	lsls r0, 24
	lsrs r7, r0, 24
	lsls r0, r7, 2
	adds r0, r7
	lsls r0, 3
	ldr r1, =gTasks + 0x8
	adds r6, r0, r1
	ldr r0, =gPaletteFade
	ldrb r1, [r0, 0x7]
	movs r0, 0x80
	ands r0, r1
	lsls r0, 24
	lsrs r4, r0, 24
	cmp r4, 0
	beq _0802FBCE
	b _0803006C
_0802FBCE:
	movs r0, 0x40
	movs r1, 0
	bl SetGpuReg
	movs r0, 0x44
	movs r1, 0
	bl SetGpuReg
	movs r0, 0x48
	movs r1, 0x11
	bl SetGpuReg
	movs r0, 0x4A
	movs r1, 0x31
	bl SetGpuReg
	movs r0, 0x50
	movs r1, 0xC1
	bl SetGpuReg
	movs r0, 0x52
	movs r1, 0
	bl SetGpuReg
	movs r0, 0x54
	movs r1, 0x7
	bl SetGpuReg
	add r0, sp, 0xC
	strh r4, [r0]
	movs r1, 0xFE
	movs r2, 0x2
	bl LoadPalette
	add r1, sp, 0xC
	ldr r2, =0x00007fff
	adds r0, r2, 0
	strh r0, [r1]
	adds r0, r1, 0
	movs r1, 0xFA
	movs r2, 0x2
	bl LoadPalette
	add r1, sp, 0xC
	ldr r2, =0x0000318c
	adds r0, r2, 0
	strh r0, [r1]
	adds r0, r1, 0
	movs r1, 0xFB
	movs r2, 0x2
	bl LoadPalette
	add r1, sp, 0xC
	ldr r2, =0x0000675a
	adds r0, r2, 0
	strh r0, [r1]
	adds r0, r1, 0
	movs r1, 0xFC
	movs r2, 0x2
<<<<<<< HEAD
	bl LoadPalette
	ldr r0, =gUnknown_03005D90
=======
	bl gpu_pal_apply
	ldr r0, =gSaveBlock2Ptr
>>>>>>> 83ae14e2
	ldr r0, [r0]
	ldrb r0, [r0, 0x8]
	cmp r0, 0
	bne _0802FC84
	add r1, sp, 0xC
	ldr r2, =0x00007e04
	adds r0, r2, 0
	strh r0, [r1]
	adds r0, r1, 0
	movs r1, 0xF1
	movs r2, 0x2
	bl LoadPalette
	b _0802FC96
	.pool
_0802FC84:
	add r1, sp, 0xC
	ldr r2, =0x0000547f
	adds r0, r2, 0
	strh r0, [r1]
	adds r0, r1, 0
	movs r1, 0xF1
	movs r2, 0x2
	bl LoadPalette
_0802FC96:
	ldr r0, =gTasks
	mov r8, r0
	lsls r1, r7, 2
	adds r0, r1, r7
	lsls r0, 3
	add r0, r8
	movs r2, 0x8
	ldrsh r0, [r0, r2]
	mov r9, r1
	cmp r0, 0x1
	beq _0802FD44
	cmp r0, 0x1
	ble _0802FCBC
	cmp r0, 0x2
	bne _0802FCB6
	b _0802FE00
_0802FCB6:
	cmp r0, 0x3
	bne _0802FCBC
	b _0802FEFC
_0802FCBC:
	movs r0, 0
	movs r1, 0xAA
	bl FillWindowPixelBuffer
	movs r0, 0x1
	movs r1, 0xAA
	bl FillWindowPixelBuffer
	ldr r5, =gUnknown_082FF0E0
	str r5, [sp]
	movs r4, 0x1
	negs r4, r4
	str r4, [sp, 0x4]
	ldr r0, =gUnknown_085E827C
	str r0, [sp, 0x8]
	movs r0, 0
	movs r1, 0x1
	movs r2, 0
	movs r3, 0x1
	bl box_print
	str r5, [sp]
	str r4, [sp, 0x4]
	ldr r0, =gUnknown_085E828E
	str r0, [sp, 0x8]
	movs r0, 0x1
	movs r1, 0x1
	movs r2, 0
	movs r3, 0x1
	bl box_print
	movs r0, 0
	bl PutWindowTilemap
	movs r0, 0x1
	bl PutWindowTilemap
	movs r0, 0
	movs r1, 0x2
	bl CopyWindowToVram
	movs r0, 0x1
	movs r1, 0x2
	bl CopyWindowToVram
	ldr r4, =gUnknown_082FF038
	ldr r5, =0x000001d5
	adds r0, r4, 0
	adds r1, r5, 0
	bl DrawMainMenuWindowBorder
	adds r4, 0x8
	b _0802FED4
	.pool
_0802FD44:
	movs r0, 0x2
	movs r1, 0xAA
	bl FillWindowPixelBuffer
	movs r0, 0x3
	movs r1, 0xAA
	bl FillWindowPixelBuffer
	movs r0, 0x4
	movs r1, 0xAA
	bl FillWindowPixelBuffer
	ldr r5, =gUnknown_082FF0E0
	str r5, [sp]
	movs r4, 0x1
	negs r4, r4
	str r4, [sp, 0x4]
	ldr r0, =gUnknown_085E8285
	str r0, [sp, 0x8]
	movs r0, 0x2
	movs r1, 0x1
	movs r2, 0
	movs r3, 0x1
	bl box_print
	str r5, [sp]
	str r4, [sp, 0x4]
	ldr r0, =gUnknown_085E827C
	str r0, [sp, 0x8]
	movs r0, 0x3
	movs r1, 0x1
	movs r2, 0
	movs r3, 0x1
	bl box_print
	str r5, [sp]
	str r4, [sp, 0x4]
	ldr r0, =gUnknown_085E828E
	str r0, [sp, 0x8]
	movs r0, 0x4
	movs r1, 0x1
	movs r2, 0
	movs r3, 0x1
	bl box_print
	bl fmt_savegame
	movs r0, 0x2
	bl PutWindowTilemap
	movs r0, 0x3
	bl PutWindowTilemap
	movs r0, 0x4
	bl PutWindowTilemap
	movs r0, 0x2
	movs r1, 0x2
	bl CopyWindowToVram
	movs r0, 0x3
	movs r1, 0x2
	bl CopyWindowToVram
	movs r0, 0x4
	movs r1, 0x2
	bl CopyWindowToVram
	ldr r4, =gUnknown_082FF048
	ldr r5, =0x000001d5
	adds r0, r4, 0
	adds r1, r5, 0
	bl DrawMainMenuWindowBorder
	adds r0, r4, 0
	adds r0, 0x8
	adds r1, r5, 0
	bl DrawMainMenuWindowBorder
	adds r4, 0x10
	b _0802FED4
	.pool
_0802FE00:
	movs r0, 0x2
	movs r1, 0xAA
	bl FillWindowPixelBuffer
	movs r0, 0x3
	movs r1, 0xAA
	bl FillWindowPixelBuffer
	movs r0, 0x4
	movs r1, 0xAA
	bl FillWindowPixelBuffer
	movs r0, 0x5
	movs r1, 0xAA
	bl FillWindowPixelBuffer
	ldr r5, =gUnknown_082FF0E0
	str r5, [sp]
	movs r4, 0x1
	negs r4, r4
	str r4, [sp, 0x4]
	ldr r0, =gUnknown_085E8285
	str r0, [sp, 0x8]
	movs r0, 0x2
	movs r1, 0x1
	movs r2, 0
	movs r3, 0x1
	bl box_print
	str r5, [sp]
	str r4, [sp, 0x4]
	ldr r0, =gUnknown_085E827C
	str r0, [sp, 0x8]
	movs r0, 0x3
	movs r1, 0x1
	movs r2, 0
	movs r3, 0x1
	bl box_print
	str r5, [sp]
	str r4, [sp, 0x4]
	ldr r0, =gUnknown_085E8295
	str r0, [sp, 0x8]
	movs r0, 0x4
	movs r1, 0x1
	movs r2, 0
	movs r3, 0x1
	bl box_print
	str r5, [sp]
	str r4, [sp, 0x4]
	ldr r0, =gUnknown_085E828E
	str r0, [sp, 0x8]
	movs r0, 0x5
	movs r1, 0x1
	movs r2, 0
	movs r3, 0x1
	bl box_print
	bl fmt_savegame
	movs r0, 0x2
	bl PutWindowTilemap
	movs r0, 0x3
	bl PutWindowTilemap
	movs r0, 0x4
	bl PutWindowTilemap
	movs r0, 0x5
	bl PutWindowTilemap
	movs r0, 0x2
	movs r1, 0x2
	bl CopyWindowToVram
	movs r0, 0x3
	movs r1, 0x2
	bl CopyWindowToVram
	movs r0, 0x4
	movs r1, 0x2
	bl CopyWindowToVram
	movs r0, 0x5
	movs r1, 0x2
	bl CopyWindowToVram
	ldr r4, =gUnknown_082FF048
	ldr r5, =0x000001d5
	adds r0, r4, 0
	adds r1, r5, 0
	bl DrawMainMenuWindowBorder
	adds r0, r4, 0
	adds r0, 0x8
	adds r1, r5, 0
	bl DrawMainMenuWindowBorder
	adds r0, r4, 0
	adds r0, 0x10
	adds r1, r5, 0
	bl DrawMainMenuWindowBorder
	adds r4, 0x18
_0802FED4:
	adds r0, r4, 0
	adds r1, r5, 0
	bl DrawMainMenuWindowBorder
	b _0803005E
	.pool
_0802FEFC:
	movs r0, 0x2
	movs r1, 0xAA
	bl FillWindowPixelBuffer
	movs r0, 0x3
	movs r1, 0xAA
	bl FillWindowPixelBuffer
	movs r0, 0x4
	movs r1, 0xAA
	bl FillWindowPixelBuffer
	movs r0, 0x5
	movs r1, 0xAA
	bl FillWindowPixelBuffer
	movs r0, 0x6
	movs r1, 0xAA
	bl FillWindowPixelBuffer
	ldr r5, =gUnknown_082FF0E0
	str r5, [sp]
	movs r4, 0x1
	negs r4, r4
	str r4, [sp, 0x4]
	ldr r0, =gUnknown_085E8285
	str r0, [sp, 0x8]
	movs r0, 0x2
	movs r1, 0x1
	movs r2, 0
	movs r3, 0x1
	bl box_print
	str r5, [sp]
	str r4, [sp, 0x4]
	ldr r0, =gUnknown_085E827C
	str r0, [sp, 0x8]
	movs r0, 0x3
	movs r1, 0x1
	movs r2, 0
	movs r3, 0x1
	bl box_print
	str r5, [sp]
	str r4, [sp, 0x4]
	ldr r0, =gUnknown_085E82A2
	str r0, [sp, 0x8]
	movs r0, 0x4
	movs r1, 0x1
	movs r2, 0
	movs r3, 0x1
	bl box_print
	str r5, [sp]
	str r4, [sp, 0x4]
	ldr r0, =gUnknown_085E82AF
	str r0, [sp, 0x8]
	movs r0, 0x5
	movs r1, 0x1
	movs r2, 0
	movs r3, 0x1
	bl box_print
	str r5, [sp]
	str r4, [sp, 0x4]
	ldr r0, =gUnknown_085E828E
	str r0, [sp, 0x8]
	movs r0, 0x6
	movs r1, 0x1
	movs r2, 0
	movs r3, 0x1
	bl box_print
	bl fmt_savegame
	movs r0, 0x2
	bl PutWindowTilemap
	movs r0, 0x3
	bl PutWindowTilemap
	movs r0, 0x4
	bl PutWindowTilemap
	movs r0, 0x5
	bl PutWindowTilemap
	movs r0, 0x6
	bl PutWindowTilemap
	movs r0, 0x2
	movs r1, 0x2
	bl CopyWindowToVram
	movs r0, 0x3
	movs r1, 0x2
	bl CopyWindowToVram
	movs r0, 0x4
	movs r1, 0x2
	bl CopyWindowToVram
	movs r0, 0x5
	movs r1, 0x2
	bl CopyWindowToVram
	movs r0, 0x6
	movs r1, 0x2
	bl CopyWindowToVram
	ldr r5, =gUnknown_082FF048
	ldr r4, =0x000001d5
	adds r0, r5, 0
	adds r1, r4, 0
	bl DrawMainMenuWindowBorder
	adds r0, r5, 0
	adds r0, 0x8
	adds r1, r4, 0
	bl DrawMainMenuWindowBorder
	adds r0, r5, 0
	adds r0, 0x10
	adds r1, r4, 0
	bl DrawMainMenuWindowBorder
	adds r0, r5, 0
	adds r0, 0x18
	adds r1, r4, 0
	bl DrawMainMenuWindowBorder
	adds r0, r5, 0
	adds r0, 0x20
	adds r1, r4, 0
	bl DrawMainMenuWindowBorder
	ldr r0, =gUnknown_082FF0F4
	ldr r4, =gUnknown_02022D06
	adds r1, r4, 0
	bl AddScrollIndicatorArrowPair
	lsls r0, 24
	lsrs r0, 24
	strh r0, [r6, 0x1A]
	movs r0, 0x1A
	ldrsh r1, [r6, r0]
	lsls r0, r1, 2
	adds r0, r1
	lsls r0, 3
	add r0, r8
	ldr r1, =Task_ScrollIndicatorArrowPairOnMainMenu
	str r1, [r0]
	ldrh r0, [r4]
	cmp r0, 0x4
	bne _0803005E
	movs r4, 0x80
	lsls r4, 6
	movs r0, 0
	adds r1, r4, 0
	movs r2, 0x1
	bl ChangeBgY
	movs r0, 0x1
	adds r1, r4, 0
	movs r2, 0x1
	bl ChangeBgY
	movs r0, 0x1
	strh r0, [r6, 0x1C]
	movs r2, 0x1A
	ldrsh r1, [r6, r2]
	lsls r0, r1, 2
	adds r0, r1
	lsls r0, 3
	add r0, r8
	movs r1, 0x1
	strh r1, [r0, 0x26]
_0803005E:
	ldr r0, =gTasks
	mov r2, r9
	adds r1, r2, r7
	lsls r1, 3
	adds r1, r0
	ldr r0, =Task_HighlightSelectedMainMenuItem
	str r0, [r1]
_0803006C:
	add sp, 0x10
	pop {r3,r4}
	mov r8, r3
	mov r9, r4
	pop {r4-r7}
	pop {r0}
	bx r0
	.pool
	thumb_func_end Task_DisplayMainMenu

	thumb_func_start Task_HighlightSelectedMainMenuItem
@ void Task_HighlightSelectedMainMenuItem(u8 taskId)
Task_HighlightSelectedMainMenuItem: @ 80300B0
	push {r4,lr}
	lsls r0, 24
	lsrs r0, 24
	ldr r1, =gTasks
	lsls r4, r0, 2
	adds r4, r0
	lsls r4, 3
	adds r4, r1
	ldrb r0, [r4, 0x8]
	ldrb r1, [r4, 0xA]
	movs r3, 0x24
	ldrsh r2, [r4, r3]
	bl HighlightSelectedMainMenuItem
	ldr r0, =Task_HandleMainMenuInput
	str r0, [r4]
	pop {r4}
	pop {r0}
	bx r0
	.pool
	thumb_func_end Task_HighlightSelectedMainMenuItem

	thumb_func_start HandleMainMenuInput
@ u8 HandleMainMenuInput(u8 taskId)
HandleMainMenuInput: @ 80300E0
	push {r4-r7,lr}
	sub sp, 0x4
	lsls r0, 24
	lsrs r0, 24
	lsls r1, r0, 2
	adds r1, r0
	lsls r4, r1, 3
	ldr r7, =gTasks + 0x8
	adds r5, r4, r7
	ldr r1, =gMain
	ldrh r2, [r1, 0x2E]
	movs r0, 0x1
	ands r0, r2
	cmp r0, 0
	beq _08030130
	movs r0, 0x5
	bl audio_play
	bl sub_80093CC
	movs r0, 0x1
	negs r0, r0
	movs r1, 0
	str r1, [sp]
	movs r2, 0
	movs r3, 0x10
	bl BeginNormalPaletteFade
	adds r0, r7, 0
	subs r0, 0x8
	adds r0, r4, r0
	ldr r1, =Task_HandleMainMenuAPressed
	str r1, [r0]
	b _08030240
	.pool
_08030130:
	movs r0, 0x2
	ands r0, r2
	lsls r0, 16
	lsrs r6, r0, 16
	cmp r6, 0
	beq _08030178
	movs r0, 0x5
	bl audio_play
	movs r0, 0x1
	negs r0, r0
	ldr r1, =0x0000ffff
	str r1, [sp]
	movs r1, 0
	movs r2, 0
	movs r3, 0x10
	bl BeginNormalPaletteFade
	movs r0, 0x40
	movs r1, 0xF0
	bl SetGpuReg
	movs r0, 0x44
	movs r1, 0xA0
	bl SetGpuReg
	adds r0, r7, 0
	subs r0, 0x8
	adds r0, r4, r0
	ldr r1, =Task_HandleMainMenuBPressed
	str r1, [r0]
	b _08030240
	.pool
_08030178:
	movs r0, 0x40
	ands r0, r2
	cmp r0, 0
	beq _080301CA
	movs r0, 0x2
	ldrsh r2, [r5, r0]
	cmp r2, 0
	ble _080301CA
	movs r1, 0
	ldrsh r0, [r5, r1]
	cmp r0, 0x3
	bne _080301C4
	movs r1, 0x1C
	ldrsh r0, [r5, r1]
	cmp r0, 0x1
	bne _080301C4
	cmp r2, 0x1
	bne _080301C4
	movs r4, 0x80
	lsls r4, 6
	movs r0, 0
	adds r1, r4, 0
	movs r2, 0x2
	bl ChangeBgY
	movs r0, 0x1
	adds r1, r4, 0
	movs r2, 0x2
	bl ChangeBgY
	movs r2, 0x1A
	ldrsh r1, [r5, r2]
	lsls r0, r1, 2
	adds r0, r1
	lsls r0, 3
	adds r0, r7, r0
	strh r6, [r5, 0x1C]
	strh r6, [r0, 0x1E]
_080301C4:
	ldrh r0, [r5, 0x2]
	subs r0, 0x1
	b _0803022C
_080301CA:
	ldrh r1, [r1, 0x2E]
	movs r0, 0x80
	ands r0, r1
	cmp r0, 0
	beq _08030240
	movs r0, 0x2
	ldrsh r1, [r5, r0]
	movs r2, 0x18
	ldrsh r0, [r5, r2]
	subs r0, 0x1
	cmp r1, r0
	bge _08030240
	movs r1, 0
	ldrsh r0, [r5, r1]
	cmp r0, 0x3
	bne _08030228
	movs r2, 0x2
	ldrsh r0, [r5, r2]
	cmp r0, 0x3
	bne _08030228
	movs r1, 0x1C
	ldrsh r0, [r5, r1]
	cmp r0, 0
	bne _08030228
	movs r4, 0x80
	lsls r4, 6
	movs r0, 0
	adds r1, r4, 0
	movs r2, 0x1
	bl ChangeBgY
	movs r0, 0x1
	adds r1, r4, 0
	movs r2, 0x1
	bl ChangeBgY
	ldr r2, =gTasks
	movs r0, 0x1A
	ldrsh r1, [r5, r0]
	lsls r0, r1, 2
	adds r0, r1
	lsls r0, 3
	adds r0, r2
	movs r1, 0x1
	strh r1, [r5, 0x1C]
	movs r1, 0x1
	strh r1, [r0, 0x26]
_08030228:
	ldrh r0, [r5, 0x2]
	adds r0, 0x1
_0803022C:
	strh r0, [r5, 0x2]
	ldr r1, =gUnknown_02022D06
	strh r0, [r1]
	movs r0, 0x1
	b _08030242
	.pool
_08030240:
	movs r0, 0
_08030242:
	add sp, 0x4
	pop {r4-r7}
	pop {r1}
	bx r1
	thumb_func_end HandleMainMenuInput

	thumb_func_start Task_HandleMainMenuInput
@ void Task_HandleMainMenuInput(u8 taskId)
Task_HandleMainMenuInput: @ 803024C
	push {r4,lr}
	lsls r0, 24
	lsrs r4, r0, 24
	adds r0, r4, 0
	bl HandleMainMenuInput
	lsls r0, 24
	cmp r0, 0
	beq _0803026C
	ldr r0, =gTasks
	lsls r1, r4, 2
	adds r1, r4
	lsls r1, 3
	adds r1, r0
	ldr r0, =Task_HighlightSelectedMainMenuItem
	str r0, [r1]
_0803026C:
	pop {r4}
	pop {r0}
	bx r0
	.pool
	thumb_func_end Task_HandleMainMenuInput

	thumb_func_start Task_HandleMainMenuAPressed
@ void Task_HandleMainMenuAPressed(int task_id)
Task_HandleMainMenuAPressed: @ 803027C
	push {r4-r7,lr}
	sub sp, 0x4
	lsls r0, 24
	lsrs r6, r0, 24
	ldr r0, =gPaletteFade
	ldrb r1, [r0, 0x7]
	movs r0, 0x80
	ands r0, r1
	cmp r0, 0
	beq _08030292
	b _08030536
_08030292:
	ldr r2, =gTasks
	lsls r1, r6, 2
	adds r0, r1, r6
	lsls r0, 3
	adds r4, r0, r2
	movs r2, 0x8
	ldrsh r0, [r4, r2]
	adds r7, r1, 0
	cmp r0, 0x3
	bne _080302B0
	ldrh r0, [r4, 0x22]
	lsls r0, 24
	lsrs r0, 24
	bl RemoveScrollIndicatorArrowPair
_080302B0:
	movs r0, 0
	movs r1, 0x1
	bl sub_819746C
	movs r0, 0x1
	movs r1, 0x1
	bl sub_819746C
	movs r0, 0x2
	movs r1, 0x1
	bl sub_819746C
	movs r0, 0x3
	movs r1, 0x1
	bl sub_819746C
	movs r0, 0x4
	movs r1, 0x1
	bl sub_819746C
	movs r0, 0x5
	movs r1, 0x1
	bl sub_819746C
	movs r0, 0x6
	movs r1, 0x1
	bl sub_819746C
	movs r0, 0x7
	movs r1, 0x1
	bl sub_819746C
	bl sub_80093CC
	lsls r0, 24
	lsrs r2, r0, 24
	movs r3, 0x8
	ldrsh r0, [r4, r3]
	cmp r0, 0x1
	beq _08030324
	cmp r0, 0x1
	ble _0803030C
	cmp r0, 0x2
	beq _08030336
	cmp r0, 0x3
	beq _08030358
_0803030C:
	movs r1, 0xA
	ldrsh r0, [r4, r1]
	cmp r0, 0
	beq _08030388
	cmp r0, 0x1
	bne _08030388
	b _080303D8
	.pool
_08030324:
	movs r2, 0xA
	ldrsh r0, [r4, r2]
	cmp r0, 0x1
	beq _08030388
	cmp r0, 0x1
	ble _08030384
	cmp r0, 0x2
	bne _08030384
	b _080303D8
_08030336:
	movs r3, 0xA
	ldrsh r0, [r4, r3]
	cmp r0, 0x1
	beq _08030388
	cmp r0, 0x1
	ble _08030384
	cmp r0, 0x2
	beq _0803034C
	cmp r0, 0x3
	beq _080303D8
	b _08030384
_0803034C:
	movs r5, 0x3
	cmp r2, 0
	bne _080303DA
	movs r5, 0x6
	strh r2, [r4, 0x8]
	b _080303DA
_08030358:
	movs r1, 0xA
	ldrsh r0, [r4, r1]
	cmp r0, 0x4
	bhi _08030384
	lsls r0, 2
	ldr r1, =_08030370
	adds r0, r1
	ldr r0, [r0]
	mov pc, r0
	.pool
	.align 2, 0
_08030370:
	.4byte _08030384
	.4byte _08030388
	.4byte _0803038C
	.4byte _080303BC
	.4byte _080303D8
_08030384:
	movs r5, 0x1
	b _080303DA
_08030388:
	movs r5, 0
	b _080303DA
_0803038C:
	ldr r0, =gTasks
	adds r1, r7, r6
	lsls r1, 3
	adds r1, r0
	movs r3, 0x26
	ldrsh r0, [r1, r3]
	cmp r0, 0
	beq _080303AC
	movs r5, 0x3
	cmp r2, 0
	bne _080303DA
	movs r5, 0x6
	strh r2, [r1, 0x8]
	b _080303DA
	.pool
_080303AC:
	cmp r2, 0
	beq _080303B8
	movs r5, 0x6
	movs r0, 0x1
	strh r0, [r1, 0x8]
	b _080303DA
_080303B8:
	movs r5, 0x5
	b _080303DA
_080303BC:
	cmp r2, 0
	beq _080303D4
	movs r5, 0x6
	ldr r0, =gTasks
	adds r1, r7, r6
	lsls r1, 3
	adds r1, r0
	movs r0, 0x2
	strh r0, [r1, 0x8]
	b _080303DA
	.pool
_080303D4:
	movs r5, 0x4
	b _080303DA
_080303D8:
	movs r5, 0x2
_080303DA:
	movs r0, 0
	movs r1, 0
	movs r2, 0
	bl ChangeBgY
	movs r0, 0x1
	movs r1, 0
	movs r2, 0
	bl ChangeBgY
	cmp r5, 0x6
	bhi _0803041C
	lsls r0, r5, 2
	ldr r1, =_08030400
	adds r0, r1
	ldr r0, [r0]
	mov pc, r0
	.pool
	.align 2, 0
_08030400:
	.4byte _0803041C
	.4byte _08030444
	.4byte _08030460
	.4byte _08030478
	.4byte _08030480
	.4byte _08030488
	.4byte _0803049C
_0803041C:
	ldr r0, =gPlttBufferUnfaded
	movs r1, 0
	strh r1, [r0]
	ldr r0, =gPlttBufferFaded
	strh r1, [r0]
	ldr r1, =gTasks
	adds r0, r7, r6
	lsls r0, 3
	adds r0, r1
	ldr r1, =task_new_game_prof_birch_speech_1
	str r1, [r0]
	b _08030514
	.pool
_08030444:
	ldr r0, =gPlttBufferUnfaded
	movs r1, 0
	strh r1, [r0]
	ldr r0, =gPlttBufferFaded
	strh r1, [r0]
	ldr r0, =sub_8086230
	b _0803048A
	.pool
_08030460:
	ldr r0, =gMain
	ldr r1, =CB2_ReinitMainMenu
	str r1, [r0, 0x8]
	ldr r0, =CB2_OptionsMenu
	b _0803048A
	.pool
_08030478:
	ldr r0, =c2_mystery_gift
	b _0803048A
	.pool
_08030480:
	ldr r0, =sub_8178974
	b _0803048A
	.pool
_08030488:
	ldr r0, =sub_801867C
_0803048A:
	bl SetMainCallback2
	adds r0, r6, 0
	bl DestroyTask
	b _08030514
	.pool
_0803049C:
	ldr r1, =gTasks
	adds r0, r7, r6
	lsls r0, 3
	adds r0, r1
	movs r4, 0
	strh r4, [r0, 0xA]
	ldr r1, =Task_DisplayMainMenuInvalidActionError
	str r1, [r0]
	ldr r0, =gPlttBufferUnfaded
	movs r2, 0xF1
	lsls r2, 1
	adds r0, r2
	ldr r1, =0x00007fff
	strh r1, [r0]
	ldr r0, =gPlttBufferFaded
	adds r0, r2
	strh r1, [r0]
	movs r0, 0x18
	movs r1, 0
	bl SetGpuReg
	movs r0, 0x1A
	movs r1, 0
	bl SetGpuReg
	movs r0, 0x14
	movs r1, 0
	bl SetGpuReg
	movs r0, 0x16
	movs r1, 0
	bl SetGpuReg
	movs r0, 0x10
	movs r1, 0
	bl SetGpuReg
	movs r0, 0x12
	movs r1, 0
	bl SetGpuReg
	movs r0, 0x1
	negs r0, r0
	str r4, [sp]
	movs r1, 0
	movs r2, 0x10
	movs r3, 0
	bl BeginNormalPaletteFade
	b _08030536
	.pool
_08030514:
	bl FreeAllWindowBuffers
	cmp r5, 0x2
	beq _08030528
	ldr r1, =gUnknown_02022D06
	movs r0, 0
	strh r0, [r1]
	b _08030536
	.pool
_08030528:
	ldr r0, =gUnknown_02022D06
	ldrh r1, [r0]
	movs r3, 0x80
	lsls r3, 8
	adds r2, r3, 0
	orrs r1, r2
	strh r1, [r0]
_08030536:
	add sp, 0x4
	pop {r4-r7}
	pop {r0}
	bx r0
	.pool
	thumb_func_end Task_HandleMainMenuAPressed

	thumb_func_start Task_HandleMainMenuBPressed
@ void Task_HandleMainMenuBPressed(u8 taskId)
Task_HandleMainMenuBPressed: @ 8030544
	push {r4,r5,lr}
	lsls r0, 24
	lsrs r2, r0, 24
	adds r5, r2, 0
	ldr r0, =gPaletteFade
	ldrb r1, [r0, 0x7]
	movs r0, 0x80
	ands r0, r1
	lsls r0, 24
	lsrs r4, r0, 24
	cmp r4, 0
	bne _0803058C
	ldr r0, =gTasks
	lsls r1, r2, 2
	adds r1, r2
	lsls r1, 3
	adds r1, r0
	movs r2, 0x8
	ldrsh r0, [r1, r2]
	cmp r0, 0x3
	bne _08030578
	ldrh r0, [r1, 0x22]
	lsls r0, 24
	lsrs r0, 24
	bl RemoveScrollIndicatorArrowPair
_08030578:
	ldr r0, =gUnknown_02022D06
	strh r4, [r0]
	bl FreeAllWindowBuffers
	ldr r0, =c2_title_screen_1
	bl SetMainCallback2
	adds r0, r5, 0
	bl DestroyTask
_0803058C:
	pop {r4,r5}
	pop {r0}
	bx r0
	.pool
	thumb_func_end Task_HandleMainMenuBPressed

	thumb_func_start Task_DisplayMainMenuInvalidActionError
@ void Task_DisplayMainMenuInvalidActionError(u8 taskId)
Task_DisplayMainMenuInvalidActionError: @ 80305A4
	push {r4,r5,lr}
	sub sp, 0x8
	lsls r0, 24
	lsrs r5, r0, 24
	ldr r1, =gTasks
	lsls r0, r5, 2
	adds r0, r5
	lsls r0, 3
	adds r4, r0, r1
	movs r0, 0xA
	ldrsh r1, [r4, r0]
	cmp r1, 0x1
	beq _0803063C
	cmp r1, 0x1
	bgt _080305CC
	cmp r1, 0
	beq _080305D6
	b _08030688
	.pool
_080305CC:
	cmp r1, 0x2
	beq _0803064C
	cmp r1, 0x3
	beq _08030664
	b _08030688
_080305D6:
	movs r0, 0x1E
	str r0, [sp]
	movs r0, 0x14
	str r0, [sp, 0x4]
	movs r0, 0
	movs r1, 0
	movs r2, 0
	movs r3, 0
	bl FillBgTilemapBufferRect_Palette0
	movs r1, 0x8
	ldrsh r0, [r4, r1]
	cmp r0, 0x1
	beq _08030610
	cmp r0, 0x1
	bgt _080305FC
	cmp r0, 0
	beq _08030602
	b _08030622
_080305FC:
	cmp r0, 0x2
	beq _0803061C
	b _08030622
_08030602:
	ldr r0, =gUnknown_085E82BE
	bl CreateMainMenuErrorWindow
	b _08030622
	.pool
_08030610:
	ldr r0, =gUnknown_085E82E5
	bl CreateMainMenuErrorWindow
	b _08030622
	.pool
_0803061C:
	ldr r0, =gUnknown_085E8328
	bl CreateMainMenuErrorWindow
_08030622:
	ldr r0, =gTasks
	lsls r1, r5, 2
	adds r1, r5
	lsls r1, 3
	adds r1, r0
	ldrh r0, [r1, 0xA]
	adds r0, 0x1
	strh r0, [r1, 0xA]
	b _08030688
	.pool
_0803063C:
	ldr r0, =gPaletteFade
	ldrb r1, [r0, 0x7]
	movs r0, 0x80
	ands r0, r1
	b _08030658
	.pool
_0803064C:
	bl RunTextPrinters
	movs r0, 0x7
	bl IsTextPrinterActive
	lsls r0, 16
_08030658:
	cmp r0, 0
	bne _08030688
	ldrh r0, [r4, 0xA]
	adds r0, 0x1
	strh r0, [r4, 0xA]
	b _08030688
_08030664:
	ldr r0, =gMain
	ldrh r0, [r0, 0x2E]
	ands r1, r0
	cmp r1, 0
	beq _08030688
	movs r0, 0x5
	bl audio_play
	movs r0, 0x1
	negs r0, r0
	movs r1, 0
	str r1, [sp]
	movs r2, 0
	movs r3, 0x10
	bl BeginNormalPaletteFade
	ldr r0, =Task_HandleMainMenuBPressed
	str r0, [r4]
_08030688:
	add sp, 0x8
	pop {r4,r5}
	pop {r0}
	bx r0
	.pool
	thumb_func_end Task_DisplayMainMenuInvalidActionError

	thumb_func_start HighlightSelectedMainMenuItem
@ void HighlightSelectedMainMenuItem(u8 a1, u8 selectedMenuItem, u16 a3)
HighlightSelectedMainMenuItem: @ 8030698
	push {r4-r6,lr}
	lsls r0, 24
	lsrs r5, r0, 24
	lsls r1, 24
	lsrs r4, r1, 24
	lsls r2, 16
	lsrs r6, r2, 16
	ldr r1, =0x000009e7
	movs r0, 0x40
	bl SetGpuReg
	cmp r5, 0x1
	beq _080306DC
	cmp r5, 0x1
	ble _080306BE
	cmp r5, 0x2
	beq _08030700
	cmp r5, 0x3
	beq _08030728
_080306BE:
	cmp r4, 0
	beq _080306C6
	cmp r4, 0x1
	beq _080306D4
_080306C6:
	ldr r1, =0x0000011f
	b _0803078E
	.pool
_080306D4:
	ldr r1, =0x0000213f
	b _0803078E
	.pool
_080306DC:
	cmp r4, 0x1
	beq _080306F0
	cmp r4, 0x1
	ble _080306E8
	cmp r4, 0x2
	beq _080306F8
_080306E8:
	ldr r1, =0x0000013f
	b _0803078E
	.pool
_080306F0:
	ldr r1, =0x0000415f
	b _0803078E
	.pool
_080306F8:
	ldr r1, =0x0000617f
	b _0803078E
	.pool
_08030700:
	cmp r4, 0x1
	beq _08030718
	cmp r4, 0x1
	ble _08030710
	cmp r4, 0x2
	beq _08030720
	cmp r4, 0x3
	beq _0803078C
_08030710:
	ldr r1, =0x0000013f
	b _0803078E
	.pool
_08030718:
	ldr r1, =0x0000415f
	b _0803078E
	.pool
_08030720:
	ldr r1, =0x0000617f
	b _0803078E
	.pool
_08030728:
	cmp r4, 0x4
	bhi _08030750
	lsls r0, r4, 2
	ldr r1, =_0803073C
	adds r0, r1
	ldr r0, [r0]
	mov pc, r0
	.pool
	.align 2, 0
_0803073C:
	.4byte _08030750
	.4byte _08030758
	.4byte _0803076C
	.4byte _08030780
	.4byte _0803079C
_08030750:
	ldr r1, =0x0000013f
	b _0803078E
	.pool
_08030758:
	cmp r6, 0
	beq _08030764
	ldr r1, =0x0000213f
	b _0803078E
	.pool
_08030764:
	ldr r1, =0x0000415f
	b _0803078E
	.pool
_0803076C:
	cmp r6, 0
	beq _08030778
	ldr r1, =0x0000415f
	b _0803078E
	.pool
_08030778:
	ldr r1, =0x0000617f
	b _0803078E
	.pool
_08030780:
	cmp r6, 0
	beq _0803078C
	ldr r1, =0x0000617f
	b _0803078E
	.pool
_0803078C:
	ldr r1, =0x0000819f
_0803078E:
	movs r0, 0x44
	bl SetGpuReg
	b _080307A4
	.pool
_0803079C:
	ldr r1, =0x0000819f
	movs r0, 0x44
	bl SetGpuReg
_080307A4:
	pop {r4-r6}
	pop {r0}
	bx r0
	.pool
	thumb_func_end HighlightSelectedMainMenuItem

	thumb_func_start task_new_game_prof_birch_speech_1
@ void task_new_game_prof_birch_speech_1(int task_id)
task_new_game_prof_birch_speech_1: @ 80307B0
	push {r4,r5,lr}
	sub sp, 0x4
	adds r4, r0, 0
	lsls r4, 24
	lsrs r4, 24
	movs r0, 0
	movs r1, 0
	bl SetGpuReg
	movs r1, 0x82
	lsls r1, 5
	movs r0, 0
	bl SetGpuReg
	ldr r0, =gUnknown_082FF0F0
	bl InitBgFromTemplate
	movs r0, 0x40
	movs r1, 0
	bl SetGpuReg
	movs r0, 0x44
	movs r1, 0
	bl SetGpuReg
	movs r0, 0x48
	movs r1, 0
	bl SetGpuReg
	movs r0, 0x4A
	movs r1, 0
	bl SetGpuReg
	movs r0, 0x50
	movs r1, 0
	bl SetGpuReg
	movs r0, 0x52
	movs r1, 0
	bl SetGpuReg
	movs r0, 0x54
	movs r1, 0
	bl SetGpuReg
	ldr r0, =gUnknown_082FED3C
	movs r1, 0xC0
	lsls r1, 19
	bl LZ77UnCompVram
	ldr r0, =gUnknown_082FEEF0
	ldr r1, =0x06003800
	bl LZ77UnCompVram
	ldr r0, =gUnknown_082FECFC
	movs r1, 0
	movs r2, 0x40
	bl LoadPalette
	ldr r0, =gUnknown_082FF028
	movs r1, 0x1
	movs r2, 0x10
	bl LoadPalette
	bl remove_some_task
	bl ResetAllObjectData
	bl ResetObjectPaletteAllocator
	bl dp13_810BB8C
	adds r0, r4, 0
	bl AddBirchSpeechObjects
	movs r0, 0x1
	negs r0, r0
	movs r5, 0
	str r5, [sp]
	movs r1, 0
	movs r2, 0x10
	movs r3, 0
	bl BeginNormalPaletteFade
	ldr r1, =gTasks
	lsls r0, r4, 2
	adds r0, r4
	lsls r0, 3
	adds r0, r1
	strh r5, [r0, 0x10]
	ldr r1, =task_new_game_prof_birch_speech_2
	str r1, [r0]
	movs r1, 0xFF
	strh r1, [r0, 0xC]
	strh r1, [r0, 0xE]
	movs r1, 0xD8
	strh r1, [r0, 0x16]
	movs r0, 0xBB
	lsls r0, 1
	bl song_play_for_text
	movs r0, 0
	bl ShowBg
	movs r0, 0x1
	bl ShowBg
	add sp, 0x4
	pop {r4,r5}
	pop {r0}
	bx r0
	.pool
	thumb_func_end task_new_game_prof_birch_speech_1

	thumb_func_start task_new_game_prof_birch_speech_2
task_new_game_prof_birch_speech_2: @ 80308B0
	push {r4,r5,lr}
	lsls r0, 24
	lsrs r5, r0, 24
	ldr r1, =gTasks
	lsls r0, r5, 2
	adds r0, r5
	lsls r0, 3
	adds r4, r0, r1
	ldrh r1, [r4, 0x16]
	movs r2, 0x16
	ldrsh r0, [r4, r2]
	cmp r0, 0
	beq _080308D4
	subs r0, r1, 0x1
	strh r0, [r4, 0x16]
	b _0803091A
	.pool
_080308D4:
	ldrb r0, [r4, 0x18]
	ldr r2, =gUnknown_02020630
	lsls r1, r0, 4
	adds r1, r0
	lsls r1, 2
	adds r1, r2
	movs r0, 0x88
	strh r0, [r1, 0x20]
	movs r0, 0x3C
	strh r0, [r1, 0x22]
	adds r3, r1, 0
	adds r3, 0x3E
	ldrb r2, [r3]
	subs r0, 0x41
	ands r0, r2
	strb r0, [r3]
	ldrb r2, [r1, 0x1]
	movs r0, 0xD
	negs r0, r0
	ands r0, r2
	movs r2, 0x4
	orrs r0, r2
	strb r0, [r1, 0x1]
	adds r0, r5, 0
	movs r1, 0xA
	bl sub_8031BAC
	adds r0, r5, 0
	movs r1, 0x14
	bl sub_8031D34
	movs r0, 0x50
	strh r0, [r4, 0x16]
	ldr r0, =task_new_game_prof_birch_speech_3
	str r0, [r4]
_0803091A:
	pop {r4,r5}
	pop {r0}
	bx r0
	.pool
	thumb_func_end task_new_game_prof_birch_speech_2

	thumb_func_start task_new_game_prof_birch_speech_3
@ int task_new_game_prof_birch_speech_3()
task_new_game_prof_birch_speech_3: @ 8030928
	push {r4,lr}
	lsls r0, 24
	lsrs r0, 24
	ldr r2, =gTasks
	lsls r1, r0, 2
	adds r1, r0
	lsls r1, 3
	adds r4, r1, r2
	movs r1, 0x12
	ldrsh r0, [r4, r1]
	cmp r0, 0
	beq _080309B6
	ldr r2, =gUnknown_02020630
	movs r1, 0x18
	ldrsh r0, [r4, r1]
	lsls r1, r0, 4
	adds r1, r0
	lsls r1, 2
	adds r1, r2
	ldrb r2, [r1, 0x1]
	movs r0, 0xD
	negs r0, r0
	ands r0, r2
	strb r0, [r1, 0x1]
	ldrh r1, [r4, 0x16]
	movs r2, 0x16
	ldrsh r0, [r4, r2]
	cmp r0, 0
	beq _08030970
	subs r0, r1, 0x1
	strh r0, [r4, 0x16]
	b _080309B6
	.pool
_08030970:
	ldr r0, =gUnknown_082FF080
	bl InitWindows
	movs r0, 0
	movs r1, 0xF3
	bl LoadMainMenuWindowFrameTiles
	movs r0, 0
	movs r1, 0xFC
	movs r2, 0xF0
	bl copy_textbox_border_tile_patterns_to_vram
	movs r0, 0
	movs r1, 0x1
	bl unknown_rbox_to_vram
	movs r0, 0
	bl PutWindowTilemap
	movs r0, 0
	movs r1, 0x2
	bl CopyWindowToVram
	movs r0, 0
	bl sub_8032318
	ldr r0, =gStringVar4
	ldr r1, =gUnknown_082C897B
	bl StringExpandPlaceholders
	movs r0, 0x1
	bl AddTextPrinterForMessage
	ldr r0, =task_new_game_prof_birch_speech_4
	str r0, [r4]
_080309B6:
	pop {r4}
	pop {r0}
	bx r0
	.pool
	thumb_func_end task_new_game_prof_birch_speech_3

	thumb_func_start task_new_game_prof_birch_speech_4
task_new_game_prof_birch_speech_4: @ 80309CC
	push {r4,lr}
	lsls r0, 24
	lsrs r4, r0, 24
	ldr r0, =gPaletteFade
	ldrb r1, [r0, 0x7]
	movs r0, 0x80
	ands r0, r1
	cmp r0, 0
	bne _08030A0A
	bl sub_8197224
	lsls r0, 16
	cmp r0, 0
	bne _08030A0A
	ldr r1, =gTasks
	lsls r0, r4, 2
	adds r0, r4
	lsls r0, 3
	adds r0, r1
	ldr r1, =task_new_game_prof_birch_speech_5
	str r1, [r0]
	ldr r0, =gStringVar4
	ldr r1, =gUnknown_085E8692
	bl StringExpandPlaceholders
	ldr r1, =sub_80323A0
	movs r0, 0x1
	bl AddTextPrinterWithCallbackForMessage
	ldr r0, =gUnknown_03000DD0
	strb r4, [r0]
_08030A0A:
	pop {r4}
	pop {r0}
	bx r0
	.pool
	thumb_func_end task_new_game_prof_birch_speech_4

	thumb_func_start task_new_game_prof_birch_speech_5
task_new_game_prof_birch_speech_5: @ 8030A2C
	push {r4,lr}
	lsls r0, 24
	lsrs r4, r0, 24
	bl sub_8197224
	lsls r0, 16
	cmp r0, 0
	bne _08030A58
	ldr r0, =gStringVar4
	ldr r1, =gUnknown_082C8A1F
	bl StringExpandPlaceholders
	movs r0, 0x1
	bl AddTextPrinterForMessage
	ldr r1, =gTasks
	lsls r0, r4, 2
	adds r0, r4
	lsls r0, 3
	adds r0, r1
	ldr r1, =task_new_game_prof_birch_speech_6
	str r1, [r0]
_08030A58:
	pop {r4}
	pop {r0}
	bx r0
	.pool
	thumb_func_end task_new_game_prof_birch_speech_5

	thumb_func_start sub_8030A70
sub_8030A70: @ 8030A70
	push {r4-r6,lr}
	mov r6, r8
	push {r6}
	sub sp, 0x14
	adds r4, r0, 0
	lsls r4, 24
	lsrs r4, 24
	ldr r6, =gTasks
	ldr r0, =gUnknown_03000DD0
	mov r8, r0
	ldrb r1, [r0]
	lsls r0, r1, 2
	adds r0, r1
	lsls r0, 3
	adds r0, r6
	ldrb r0, [r0, 0x1A]
	ldr r1, =gUnknown_02020630
	lsls r2, r0, 4
	adds r2, r0
	lsls r2, 2
	adds r2, r1
	movs r5, 0
	movs r1, 0x64
	strh r1, [r2, 0x20]
	movs r1, 0x4B
	strh r1, [r2, 0x22]
	movs r1, 0x3E
	adds r1, r2
	mov r12, r1
	ldrb r3, [r1]
	movs r1, 0x5
	negs r1, r1
	ands r1, r3
	mov r3, r12
	strb r1, [r3]
	strh r5, [r2, 0x2E]
	ldrb r1, [r2, 0x5]
	lsrs r1, 4
	str r5, [sp]
	str r5, [sp, 0x4]
	movs r2, 0x20
	str r2, [sp, 0x8]
	ldr r2, =0x0000ffff
	str r2, [sp, 0xC]
	ldr r2, =0x00000127
	str r2, [sp, 0x10]
	movs r2, 0x70
	movs r3, 0x3A
	bl sub_8076438
	lsls r0, r4, 2
	adds r0, r4
	lsls r0, 3
	adds r0, r6
	ldr r1, =sub_8030B14
	str r1, [r0]
	mov r0, r8
	ldrb r1, [r0]
	lsls r0, r1, 2
	adds r0, r1
	lsls r0, 3
	adds r0, r6
	strh r5, [r0, 0x16]
	add sp, 0x14
	pop {r3}
	mov r8, r3
	pop {r4-r6}
	pop {r0}
	bx r0
	.pool
	thumb_func_end sub_8030A70

	thumb_func_start sub_8030B14
sub_8030B14: @ 8030B14
	push {r4-r7,lr}
	mov r7, r8
	push {r7}
	lsls r0, 24
	lsrs r4, r0, 24
	lsls r0, r4, 2
	adds r0, r4
	lsls r0, 3
	ldr r1, =gTasks + 0x8
	adds r5, r0, r1
	subs r1, 0x8
	mov r8, r1
	ldr r2, =gUnknown_03000DD0
	ldrb r1, [r2]
	lsls r0, r1, 2
	adds r0, r1
	lsls r0, 3
	mov r1, r8
	adds r6, r0, r1
	movs r0, 0x1A
	ldrsh r1, [r6, r0]
	lsls r0, r1, 4
	adds r0, r1
	lsls r0, 2
	ldr r1, =gUnknown_02020630
	adds r3, r0, r1
	movs r1, 0
	ldrsh r0, [r5, r1]
	adds r7, r2, 0
	cmp r0, 0
	beq _08030B64
	cmp r0, 0x1
	beq _08030B7C
	b _08030B98
	.pool
_08030B64:
	ldr r1, [r3, 0x1C]
	ldr r0, =DummyObjectCallback
	cmp r1, r0
	bne _08030BBA
	ldrb r1, [r3, 0x1]
	movs r0, 0x4
	negs r0, r0
	ands r0, r1
	strb r0, [r3, 0x1]
	b _08030B98
	.pool
_08030B7C:
	movs r1, 0x16
	ldrsh r0, [r6, r1]
	cmp r0, 0x5F
	ble _08030BBA
	adds r0, r4, 0
	bl DestroyTask
	ldrb r1, [r7]
	lsls r0, r1, 2
	adds r0, r1
	lsls r0, 3
	mov r1, r8
	adds r2, r0, r1
	b _08030BAA
_08030B98:
	ldrh r0, [r5]
	adds r0, 0x1
	strh r0, [r5]
	ldr r2, =gTasks
	ldrb r1, [r7]
	lsls r0, r1, 2
	adds r0, r1
	lsls r0, 3
	adds r2, r0, r2
_08030BAA:
	ldrh r3, [r2, 0x16]
	movs r0, 0x16
	ldrsh r1, [r2, r0]
	ldr r0, =0x00003fff
	cmp r1, r0
	bgt _08030BBA
	adds r0, r3, 0x1
	strh r0, [r2, 0x16]
_08030BBA:
	pop {r3}
	mov r8, r3
	pop {r4-r7}
	pop {r0}
	bx r0
	.pool
	thumb_func_end sub_8030B14

	thumb_func_start task_new_game_prof_birch_speech_6
task_new_game_prof_birch_speech_6: @ 8030BCC
	push {r4,lr}
	lsls r0, 24
	lsrs r4, r0, 24
	bl sub_8197224
	lsls r0, 16
	lsrs r1, r0, 16
	cmp r1, 0
	bne _08030BFE
	ldr r0, =gUnknown_02022D04
	strb r1, [r0]
	ldr r0, =gStringVar4
	ldr r1, =gUnknown_082C8BD0
	bl StringExpandPlaceholders
	movs r0, 0x1
	bl AddTextPrinterForMessage
	ldr r1, =gTasks
	lsls r0, r4, 2
	adds r0, r4
	lsls r0, 3
	adds r0, r1
	ldr r1, =task_new_game_prof_birch_speech_7
	str r1, [r0]
_08030BFE:
	pop {r4}
	pop {r0}
	bx r0
	.pool
	thumb_func_end task_new_game_prof_birch_speech_6

	thumb_func_start task_new_game_prof_birch_speech_7
task_new_game_prof_birch_speech_7: @ 8030C18
	push {r4-r6,lr}
	lsls r0, 24
	lsrs r6, r0, 24
	bl sub_8197224
	lsls r0, 16
	cmp r0, 0
	bne _08030C7C
	ldr r5, =gUnknown_02020630
	ldr r0, =gTasks
	lsls r4, r6, 2
	adds r4, r6
	lsls r4, 3
	adds r4, r0
	movs r1, 0x18
	ldrsh r0, [r4, r1]
	lsls r1, r0, 4
	adds r1, r0
	lsls r1, 2
	adds r1, r5
	ldrb r3, [r1, 0x1]
	movs r2, 0xD
	negs r2, r2
	adds r0, r2, 0
	ands r0, r3
	movs r3, 0x4
	orrs r0, r3
	strb r0, [r1, 0x1]
	movs r0, 0x1A
	ldrsh r1, [r4, r0]
	lsls r0, r1, 4
	adds r0, r1
	lsls r0, 2
	adds r0, r5
	ldrb r1, [r0, 0x1]
	ands r2, r1
	orrs r2, r3
	strb r2, [r0, 0x1]
	adds r0, r6, 0
	movs r1, 0x2
	bl sub_8031ACC
	adds r0, r6, 0
	movs r1, 0x1
	bl sub_8031C88
	movs r0, 0x40
	strh r0, [r4, 0x16]
	ldr r0, =task_new_game_prof_birch_speech_8
	str r0, [r4]
_08030C7C:
	pop {r4-r6}
	pop {r0}
	bx r0
	.pool
	thumb_func_end task_new_game_prof_birch_speech_7

	thumb_func_start task_new_game_prof_birch_speech_8
task_new_game_prof_birch_speech_8: @ 8030C90
	push {lr}
	lsls r0, 24
	lsrs r0, 24
	ldr r2, =gTasks
	lsls r1, r0, 2
	adds r1, r0
	lsls r1, 3
	adds r2, r1, r2
	ldrh r3, [r2, 0x10]
	movs r0, 0x10
	ldrsh r1, [r2, r0]
	movs r0, 0x3C
	negs r0, r0
	cmp r1, r0
	beq _08030CC0
	subs r0, r3, 0x2
	strh r0, [r2, 0x10]
	ldrh r1, [r2, 0x10]
	movs r0, 0x14
	bl SetGpuReg
	b _08030CC8
	.pool
_08030CC0:
	ldr r0, =0x0000ffc4
	strh r0, [r2, 0x10]
	ldr r0, =task_new_game_prof_birch_speech_9
	str r0, [r2]
_08030CC8:
	pop {r0}
	bx r0
	.pool
	thumb_func_end task_new_game_prof_birch_speech_8

	thumb_func_start task_new_game_prof_birch_speech_9
task_new_game_prof_birch_speech_9: @ 8030CD4
	push {r4-r7,lr}
	lsls r0, 24
	lsrs r0, 24
	adds r5, r0, 0
	ldr r1, =gTasks
	lsls r0, r5, 2
	adds r0, r5
	lsls r0, 3
	adds r4, r0, r1
	movs r1, 0x12
	ldrsh r0, [r4, r1]
	cmp r0, 0
	beq _08030D7A
	ldr r2, =gUnknown_02020630
	movs r0, 0x18
	ldrsh r1, [r4, r0]
	lsls r0, r1, 4
	adds r0, r1
	lsls r0, 2
	adds r0, r2
	adds r0, 0x3E
	ldrb r1, [r0]
	movs r7, 0x4
	orrs r1, r7
	strb r1, [r0]
	movs r0, 0x1A
	ldrsh r1, [r4, r0]
	lsls r0, r1, 4
	adds r0, r1
	lsls r0, 2
	adds r0, r2
	adds r0, 0x3E
	ldrb r1, [r0]
	orrs r1, r7
	strb r1, [r0]
	ldrh r0, [r4, 0x16]
	movs r1, 0x16
	ldrsh r6, [r4, r1]
	cmp r6, 0
	beq _08030D34
	subs r0, 0x1
	strh r0, [r4, 0x16]
	b _08030D7A
	.pool
_08030D34:
	ldrb r3, [r4, 0x1C]
	lsls r1, r3, 4
	adds r1, r3
	lsls r1, 2
	adds r1, r2
	movs r0, 0xB4
	strh r0, [r1, 0x20]
	movs r0, 0x3C
	strh r0, [r1, 0x22]
	movs r2, 0x3E
	adds r2, r1
	mov r12, r2
	ldrb r2, [r2]
	subs r0, 0x41
	ands r0, r2
	mov r2, r12
	strb r0, [r2]
	ldrb r2, [r1, 0x1]
	movs r0, 0xD
	negs r0, r0
	ands r0, r2
	orrs r0, r7
	strb r0, [r1, 0x1]
	strh r3, [r4, 0xC]
	strh r6, [r4, 0x14]
	adds r0, r5, 0
	movs r1, 0x2
	bl sub_8031BAC
	adds r0, r5, 0
	movs r1, 0x1
	bl sub_8031D34
	ldr r0, =task_new_game_prof_birch_speech_10
	str r0, [r4]
_08030D7A:
	pop {r4-r7}
	pop {r0}
	bx r0
	.pool
	thumb_func_end task_new_game_prof_birch_speech_9

	thumb_func_start task_new_game_prof_birch_speech_10
task_new_game_prof_birch_speech_10: @ 8030D84
	push {lr}
	lsls r0, 24
	lsrs r0, 24
	ldr r2, =gTasks
	lsls r1, r0, 2
	adds r1, r0
	lsls r1, 3
	adds r3, r1, r2
	movs r1, 0x12
	ldrsh r0, [r3, r1]
	cmp r0, 0
	beq _08030DB8
	ldr r2, =gUnknown_02020630
	movs r1, 0xC
	ldrsh r0, [r3, r1]
	lsls r1, r0, 4
	adds r1, r0
	lsls r1, 2
	adds r1, r2
	ldrb r2, [r1, 0x1]
	movs r0, 0xD
	negs r0, r0
	ands r0, r2
	strb r0, [r1, 0x1]
	ldr r0, =task_new_game_prof_birch_speech_11
	str r0, [r3]
_08030DB8:
	pop {r0}
	bx r0
	.pool
	thumb_func_end task_new_game_prof_birch_speech_10

	thumb_func_start task_new_game_prof_birch_speech_11
task_new_game_prof_birch_speech_11: @ 8030DC8
	push {r4,lr}
	adds r4, r0, 0
	lsls r4, 24
	lsrs r4, 24
	movs r0, 0
	bl sub_8032318
	ldr r0, =gStringVar4
	ldr r1, =gUnknown_082C8BDD
	bl StringExpandPlaceholders
	movs r0, 0x1
	bl AddTextPrinterForMessage
	ldr r1, =gTasks
	lsls r0, r4, 2
	adds r0, r4
	lsls r0, 3
	adds r0, r1
	ldr r1, =task_new_game_prof_birch_speech_12
	str r1, [r0]
	pop {r4}
	pop {r0}
	bx r0
	.pool
	thumb_func_end task_new_game_prof_birch_speech_11

	thumb_func_start task_new_game_prof_birch_speech_12
task_new_game_prof_birch_speech_12: @ 8030E08
	push {r4,lr}
	lsls r0, 24
	lsrs r4, r0, 24
	bl sub_8197224
	lsls r0, 16
	cmp r0, 0
	bne _08030E2A
	bl sub_8031D74
	ldr r0, =gTasks
	lsls r1, r4, 2
	adds r1, r4
	lsls r1, 3
	adds r1, r0
	ldr r0, =task_new_game_prof_birch_speech_13
	str r0, [r1]
_08030E2A:
	pop {r4}
	pop {r0}
	bx r0
	.pool
	thumb_func_end task_new_game_prof_birch_speech_12

	thumb_func_start task_new_game_prof_birch_speech_13
task_new_game_prof_birch_speech_13: @ 8030E38
	push {r4,r5,lr}
	lsls r0, 24
	lsrs r5, r0, 24
	bl sub_8031DB4
	lsls r0, 24
	asrs r4, r0, 24
	cmp r4, 0
	beq _08030E52
	cmp r4, 0x1
	beq _08030E52
	lsls r4, r5, 2
	b _08030E76
_08030E52:
	movs r0, 0x5
	bl audio_play
	ldr r0, =gSaveBlock2Ptr
	ldr r0, [r0]
	strb r4, [r0, 0x8]
	movs r0, 0x1
	movs r1, 0x1
	bl sub_80322E0
	ldr r1, =gTasks
	lsls r2, r5, 2
	adds r0, r2, r5
	lsls r0, 3
	adds r0, r1
	ldr r1, =task_new_game_prof_birch_speech_14
	str r1, [r0]
	adds r4, r2, 0
_08030E76:
	bl GetMenuCursorPos
	lsls r0, 24
	lsrs r3, r0, 24
	ldr r1, =gTasks
	adds r0, r4, r5
	lsls r0, 3
	adds r4, r0, r1
	movs r1, 0x14
	ldrsh r0, [r4, r1]
	cmp r3, r0
	beq _08030EB8
	strh r3, [r4, 0x14]
	ldr r2, =gUnknown_02020630
	movs r0, 0xC
	ldrsh r1, [r4, r0]
	lsls r0, r1, 4
	adds r0, r1
	lsls r0, 2
	adds r0, r2
	ldrb r2, [r0, 0x1]
	movs r1, 0xD
	negs r1, r1
	ands r1, r2
	movs r2, 0x4
	orrs r1, r2
	strb r1, [r0, 0x1]
	adds r0, r5, 0
	movs r1, 0
	bl sub_8031ACC
	ldr r0, =sub_8030ED4
	str r0, [r4]
_08030EB8:
	pop {r4,r5}
	pop {r0}
	bx r0
	.pool
	thumb_func_end task_new_game_prof_birch_speech_13

	thumb_func_start sub_8030ED4
sub_8030ED4: @ 8030ED4
	push {r4-r7,lr}
	lsls r0, 24
	lsrs r6, r0, 24
	ldr r1, =gTasks
	lsls r0, r6, 2
	adds r0, r6
	lsls r0, 3
	adds r4, r0, r1
	ldrb r5, [r4, 0xC]
	movs r2, 0x12
	ldrsh r0, [r4, r2]
	adds r7, r1, 0
	cmp r0, 0
	bne _08030F0C
	ldr r0, =gUnknown_02020630
	lsls r1, r5, 4
	adds r1, r5
	lsls r1, 2
	adds r1, r0
	ldrh r0, [r1, 0x20]
	adds r0, 0x4
	strh r0, [r1, 0x20]
	b _08030F72
	.pool
_08030F0C:
	ldr r3, =gUnknown_02020630
	lsls r0, r5, 4
	adds r0, r5
	lsls r0, 2
	adds r0, r3
	adds r0, 0x3E
	ldrb r1, [r0]
	movs r2, 0x4
	orrs r1, r2
	strb r1, [r0]
	movs r1, 0x14
	ldrsh r0, [r4, r1]
	cmp r0, 0
	beq _08030F30
	ldrb r5, [r4, 0x1E]
	b _08030F32
	.pool
_08030F30:
	ldrb r5, [r4, 0x1C]
_08030F32:
	lsls r2, r5, 4
	adds r2, r5
	lsls r2, 2
	adds r2, r3
	movs r0, 0xF0
	strh r0, [r2, 0x20]
	movs r0, 0x3C
	strh r0, [r2, 0x22]
	adds r3, r2, 0
	adds r3, 0x3E
	ldrb r1, [r3]
	subs r0, 0x41
	ands r0, r1
	strb r0, [r3]
	lsls r4, r6, 2
	adds r4, r6
	lsls r4, 3
	adds r4, r7
	strh r5, [r4, 0xC]
	ldrb r1, [r2, 0x1]
	movs r0, 0xD
	negs r0, r0
	ands r0, r1
	movs r1, 0x4
	orrs r0, r1
	strb r0, [r2, 0x1]
	adds r0, r6, 0
	movs r1, 0
	bl sub_8031BAC
	ldr r0, =sub_8030F7C
	str r0, [r4]
_08030F72:
	pop {r4-r7}
	pop {r0}
	bx r0
	.pool
	thumb_func_end sub_8030ED4

	thumb_func_start sub_8030F7C
sub_8030F7C: @ 8030F7C
	push {r4,lr}
	lsls r0, 24
	lsrs r0, 24
	ldr r2, =gTasks
	lsls r1, r0, 2
	adds r1, r0
	lsls r1, 3
	adds r3, r1, r2
	ldrb r1, [r3, 0xC]
	ldr r2, =gUnknown_02020630
	lsls r0, r1, 4
	adds r0, r1
	lsls r0, 2
	adds r2, r0, r2
	ldrh r1, [r2, 0x20]
	movs r4, 0x20
	ldrsh r0, [r2, r4]
	cmp r0, 0xB4
	ble _08030FB0
	subs r0, r1, 0x4
	strh r0, [r2, 0x20]
	b _08030FCA
	.pool
_08030FB0:
	movs r0, 0xB4
	strh r0, [r2, 0x20]
	movs r1, 0x12
	ldrsh r0, [r3, r1]
	cmp r0, 0
	beq _08030FCA
	ldrb r0, [r2, 0x1]
	movs r1, 0xD
	negs r1, r1
	ands r1, r0
	strb r1, [r2, 0x1]
	ldr r0, =task_new_game_prof_birch_speech_13
	str r0, [r3]
_08030FCA:
	pop {r4}
	pop {r0}
	bx r0
	.pool
	thumb_func_end sub_8030F7C

	thumb_func_start task_new_game_prof_birch_speech_14
task_new_game_prof_birch_speech_14: @ 8030FD4
	push {r4,lr}
	adds r4, r0, 0
	lsls r4, 24
	lsrs r4, 24
	movs r0, 0
	bl sub_8032318
	ldr r0, =gStringVar4
	ldr r1, =gUnknown_082C8BFF
	bl StringExpandPlaceholders
	movs r0, 0x1
	bl AddTextPrinterForMessage
	ldr r1, =gTasks
	lsls r0, r4, 2
	adds r0, r4
	lsls r0, 3
	adds r0, r1
	ldr r1, =task_new_game_prof_birch_speech_15
	str r1, [r0]
	pop {r4}
	pop {r0}
	bx r0
	.pool
	thumb_func_end task_new_game_prof_birch_speech_14

	thumb_func_start task_new_game_prof_birch_speech_15
task_new_game_prof_birch_speech_15: @ 8031014
	push {r4,lr}
	lsls r0, 24
	lsrs r4, r0, 24
	bl sub_8197224
	lsls r0, 16
	cmp r0, 0
	bne _08031032
	ldr r0, =gTasks
	lsls r1, r4, 2
	adds r1, r4
	lsls r1, 3
	adds r1, r0
	ldr r0, =task_new_game_prof_birch_speech_16
	str r0, [r1]
_08031032:
	pop {r4}
	pop {r0}
	bx r0
	.pool
	thumb_func_end task_new_game_prof_birch_speech_15

	thumb_func_start task_new_game_prof_birch_speech_16
task_new_game_prof_birch_speech_16: @ 8031040
	push {r4,lr}
	sub sp, 0x4
	lsls r0, 24
	lsrs r4, r0, 24
	ldr r0, =gMain
	ldrh r1, [r0, 0x2E]
	movs r0, 0x1
	ands r0, r1
	cmp r0, 0
	bne _0803105C
	movs r0, 0x2
	ands r0, r1
	cmp r0, 0
	beq _0803107A
_0803105C:
	movs r0, 0x1
	negs r0, r0
	movs r1, 0
	str r1, [sp]
	movs r2, 0
	movs r3, 0x10
	bl BeginNormalPaletteFade
	ldr r1, =gTasks
	lsls r0, r4, 2
	adds r0, r4
	lsls r0, 3
	adds r0, r1
	ldr r1, =task_new_game_prof_birch_speech_17
	str r1, [r0]
_0803107A:
	add sp, 0x4
	pop {r4}
	pop {r0}
	bx r0
	.pool
	thumb_func_end task_new_game_prof_birch_speech_16

	thumb_func_start task_new_game_prof_birch_speech_17
task_new_game_prof_birch_speech_17: @ 8031090
	push {r4,r5,lr}
	sub sp, 0x8
	lsls r0, 24
	lsrs r4, r0, 24
	ldr r0, =gPaletteFade
	ldrb r1, [r0, 0x7]
	movs r0, 0x80
	ands r0, r1
	lsls r0, 24
	lsrs r5, r0, 24
	cmp r5, 0
	bne _080310EC
	bl FreeAllWindowBuffers
	ldr r1, =gTasks
	lsls r0, r4, 2
	adds r0, r4
	lsls r0, 3
	adds r0, r1
	ldrh r0, [r0, 0x1A]
	bl sub_818D820
	bl Random
	lsls r0, 16
	lsrs r0, 16
	movs r1, 0x14
	bl __umodsi3
	lsls r0, 24
	lsrs r0, 24
	bl set_default_player_name
	adds r0, r4, 0
	bl DestroyTask
	ldr r0, =gSaveBlock2Ptr
	ldr r1, [r0]
	ldrb r2, [r1, 0x8]
	str r5, [sp]
	ldr r0, =new_game_prof_birch_speech_part2_start
	str r0, [sp, 0x4]
	movs r0, 0
	movs r3, 0
	bl do_choose_name_or_words_screen
_080310EC:
	add sp, 0x8
	pop {r4,r5}
	pop {r0}
	bx r0
	.pool
	thumb_func_end task_new_game_prof_birch_speech_17

	thumb_func_start task_new_game_prof_birch_speech_part2_2
task_new_game_prof_birch_speech_part2_2: @ 8031104
	push {r4,lr}
	adds r4, r0, 0
	lsls r4, 24
	lsrs r4, 24
	movs r0, 0
	bl sub_8032318
	ldr r0, =gStringVar4
	ldr r1, =gUnknown_082C8C1C
	bl StringExpandPlaceholders
	movs r0, 0x1
	bl AddTextPrinterForMessage
	ldr r1, =gTasks
	lsls r0, r4, 2
	adds r0, r4
	lsls r0, 3
	adds r0, r1
	ldr r1, =task_new_game_prof_birch_speech_part2_3
	str r1, [r0]
	pop {r4}
	pop {r0}
	bx r0
	.pool
	thumb_func_end task_new_game_prof_birch_speech_part2_2

	thumb_func_start task_new_game_prof_birch_speech_part2_3
task_new_game_prof_birch_speech_part2_3: @ 8031144
	push {r4,lr}
	sub sp, 0x8
	lsls r0, 24
	lsrs r4, r0, 24
	bl sub_8197224
	lsls r0, 16
	cmp r0, 0
	bne _08031178
	movs r0, 0x2
	str r0, [sp]
	movs r0, 0xF
	str r0, [sp, 0x4]
	movs r0, 0x2
	movs r1, 0x1
	movs r2, 0xF3
	movs r3, 0xDF
	bl sub_80323CC
	ldr r1, =gTasks
	lsls r0, r4, 2
	adds r0, r4
	lsls r0, 3
	adds r0, r1
	ldr r1, =task_new_game_prof_birch_speech_part2_4
	str r1, [r0]
_08031178:
	add sp, 0x8
	pop {r4}
	pop {r0}
	bx r0
	.pool
	thumb_func_end task_new_game_prof_birch_speech_part2_3

	thumb_func_start task_new_game_prof_birch_speech_part2_4
task_new_game_prof_birch_speech_part2_4: @ 8031188
	push {r4,r5,lr}
	lsls r0, 24
	lsrs r5, r0, 24
	bl sub_8198C58
	lsls r0, 24
	asrs r1, r0, 24
	cmp r1, 0
	beq _080311AE
	cmp r1, 0
	bgt _080311A8
	movs r0, 0x1
	negs r0, r0
	cmp r1, r0
	beq _080311FC
	b _08031210
_080311A8:
	cmp r1, 0x1
	beq _080311FC
	b _08031210
_080311AE:
	movs r0, 0x5
	bl audio_play
	ldr r2, =gUnknown_02020630
	ldr r0, =gTasks
	lsls r4, r5, 2
	adds r4, r5
	lsls r4, 3
	adds r4, r0
	movs r0, 0xC
	ldrsh r1, [r4, r0]
	lsls r0, r1, 4
	adds r0, r1
	lsls r0, 2
	adds r0, r2
	ldrb r2, [r0, 0x1]
	movs r1, 0xD
	negs r1, r1
	ands r1, r2
	movs r2, 0x4
	orrs r1, r2
	strb r1, [r0, 0x1]
	adds r0, r5, 0
	movs r1, 0x2
	bl sub_8031ACC
	adds r0, r5, 0
	movs r1, 0x1
	bl sub_8031C88
	ldr r0, =task_new_game_prof_birch_speech_part2_5
	str r0, [r4]
	b _08031210
	.pool
_080311FC:
	movs r0, 0x5
	bl audio_play
	ldr r0, =gTasks
	lsls r1, r5, 2
	adds r1, r5
	lsls r1, 3
	adds r1, r0
	ldr r0, =task_new_game_prof_birch_speech_11
	str r0, [r1]
_08031210:
	pop {r4,r5}
	pop {r0}
	bx r0
	.pool
	thumb_func_end task_new_game_prof_birch_speech_part2_4

	thumb_func_start task_new_game_prof_birch_speech_part2_5
task_new_game_prof_birch_speech_part2_5: @ 8031220
	push {lr}
	lsls r0, 24
	lsrs r0, 24
	ldr r2, =gTasks
	lsls r1, r0, 2
	adds r1, r0
	lsls r1, 3
	adds r1, r2
	ldrh r2, [r1, 0x10]
	movs r3, 0x10
	ldrsh r0, [r1, r3]
	cmp r0, 0
	beq _0803124C
	adds r0, r2, 0x2
	strh r0, [r1, 0x10]
	ldrh r1, [r1, 0x10]
	movs r0, 0x14
	bl SetGpuReg
	b _08031250
	.pool
_0803124C:
	ldr r0, =task_new_game_prof_birch_speech_part2_6
	str r0, [r1]
_08031250:
	pop {r0}
	bx r0
	.pool
	thumb_func_end task_new_game_prof_birch_speech_part2_5

	thumb_func_start task_new_game_prof_birch_speech_part2_6
task_new_game_prof_birch_speech_part2_6: @ 8031258
	push {r4-r7,lr}
	lsls r0, 24
	lsrs r6, r0, 24
	ldr r1, =gTasks
	lsls r0, r6, 2
	adds r0, r6
	lsls r0, 3
	adds r7, r0, r1
	movs r1, 0x12
	ldrsh r0, [r7, r1]
	cmp r0, 0
	beq _08031320
	ldr r5, =gUnknown_02020630
	movs r2, 0x1C
	ldrsh r1, [r7, r2]
	lsls r0, r1, 4
	adds r0, r1
	lsls r0, 2
	adds r0, r5
	adds r0, 0x3E
	ldrb r1, [r0]
	movs r3, 0x4
	mov r12, r3
	mov r2, r12
	orrs r1, r2
	strb r1, [r0]
	movs r3, 0x1E
	ldrsh r1, [r7, r3]
	lsls r0, r1, 4
	adds r0, r1
	lsls r0, 2
	adds r0, r5
	adds r0, 0x3E
	ldrb r1, [r0]
	orrs r1, r2
	strb r1, [r0]
	ldrb r0, [r7, 0x18]
	lsls r1, r0, 4
	adds r1, r0
	lsls r1, 2
	adds r1, r5
	movs r0, 0x88
	strh r0, [r1, 0x20]
	movs r0, 0x3C
	strh r0, [r1, 0x22]
	adds r3, r1, 0
	adds r3, 0x3E
	ldrb r2, [r3]
	movs r4, 0x5
	negs r4, r4
	adds r0, r4, 0
	ands r0, r2
	strb r0, [r3]
	ldrb r3, [r1, 0x1]
	movs r2, 0xD
	negs r2, r2
	adds r0, r2, 0
	ands r0, r3
	mov r3, r12
	orrs r0, r3
	strb r0, [r1, 0x1]
	ldrb r1, [r7, 0x1A]
	lsls r0, r1, 4
	adds r0, r1
	lsls r0, 2
	adds r0, r5
	movs r1, 0x64
	strh r1, [r0, 0x20]
	movs r1, 0x4B
	strh r1, [r0, 0x22]
	adds r3, r0, 0
	adds r3, 0x3E
	ldrb r1, [r3]
	ands r4, r1
	strb r4, [r3]
	ldrb r1, [r0, 0x1]
	ands r2, r1
	mov r1, r12
	orrs r2, r1
	strb r2, [r0, 0x1]
	adds r0, r6, 0
	movs r1, 0x2
	bl sub_8031BAC
	adds r0, r6, 0
	movs r1, 0x1
	bl sub_8031D34
	movs r0, 0
	bl sub_8032318
	ldr r0, =gStringVar4
	ldr r1, =gUnknown_082C8C2A
	bl StringExpandPlaceholders
	movs r0, 0x1
	bl AddTextPrinterForMessage
	ldr r0, =task_new_game_prof_birch_speech_part2_7
	str r0, [r7]
_08031320:
	pop {r4-r7}
	pop {r0}
	bx r0
	.pool
	thumb_func_end task_new_game_prof_birch_speech_part2_6

	thumb_func_start task_new_game_prof_birch_speech_part2_7
task_new_game_prof_birch_speech_part2_7: @ 803133C
	push {r4-r7,lr}
	lsls r0, 24
	lsrs r5, r0, 24
	ldr r1, =gTasks
	lsls r0, r5, 2
	adds r0, r5
	lsls r0, 3
	adds r4, r0, r1
	movs r1, 0x12
	ldrsh r0, [r4, r1]
	cmp r0, 0
	beq _080313D2
	ldr r7, =gUnknown_02020630
	movs r1, 0x18
	ldrsh r0, [r4, r1]
	lsls r1, r0, 4
	adds r1, r0
	lsls r1, 2
	adds r1, r7
	ldrb r2, [r1, 0x1]
	movs r6, 0xD
	negs r6, r6
	adds r0, r6, 0
	ands r0, r2
	strb r0, [r1, 0x1]
	movs r1, 0x1A
	ldrsh r0, [r4, r1]
	lsls r1, r0, 4
	adds r1, r0
	lsls r1, 2
	adds r1, r7
	ldrb r2, [r1, 0x1]
	adds r0, r6, 0
	ands r0, r2
	strb r0, [r1, 0x1]
	bl sub_8197224
	lsls r0, 16
	cmp r0, 0
	bne _080313D2
	movs r0, 0x18
	ldrsh r1, [r4, r0]
	lsls r0, r1, 4
	adds r0, r1
	lsls r0, 2
	adds r0, r7
	ldrb r2, [r0, 0x1]
	adds r1, r6, 0
	ands r1, r2
	movs r3, 0x4
	orrs r1, r3
	strb r1, [r0, 0x1]
	movs r1, 0x1A
	ldrsh r0, [r4, r1]
	lsls r1, r0, 4
	adds r1, r0
	lsls r1, 2
	adds r1, r7
	ldrb r2, [r1, 0x1]
	adds r0, r6, 0
	ands r0, r2
	orrs r0, r3
	strb r0, [r1, 0x1]
	adds r0, r5, 0
	movs r1, 0x2
	bl sub_8031ACC
	adds r0, r5, 0
	movs r1, 0x1
	bl sub_8031C88
	movs r0, 0x40
	strh r0, [r4, 0x16]
	ldr r0, =task_new_game_prof_birch_speech_part2_8
	str r0, [r4]
_080313D2:
	pop {r4-r7}
	pop {r0}
	bx r0
	.pool
	thumb_func_end task_new_game_prof_birch_speech_part2_7

	thumb_func_start task_new_game_prof_birch_speech_part2_8
task_new_game_prof_birch_speech_part2_8: @ 80313E4
	push {r4-r7,lr}
	lsls r0, 24
	lsrs r6, r0, 24
	ldr r1, =gTasks
	lsls r0, r6, 2
	adds r0, r6
	lsls r0, 3
	adds r4, r0, r1
	movs r2, 0x12
	ldrsh r0, [r4, r2]
	adds r7, r1, 0
	cmp r0, 0
	beq _080314B0
	ldr r2, =gUnknown_02020630
	movs r3, 0x18
	ldrsh r1, [r4, r3]
	lsls r0, r1, 4
	adds r0, r1
	lsls r0, 2
	adds r0, r2
	adds r0, 0x3E
	ldrb r1, [r0]
	movs r3, 0x4
	orrs r1, r3
	strb r1, [r0]
	movs r0, 0x1A
	ldrsh r1, [r4, r0]
	lsls r0, r1, 4
	adds r0, r1
	lsls r0, 2
	adds r0, r2
	adds r0, 0x3E
	ldrb r1, [r0]
	orrs r1, r3
	strb r1, [r0]
	ldrh r1, [r4, 0x16]
	movs r3, 0x16
	ldrsh r0, [r4, r3]
	cmp r0, 0
	beq _08031444
	subs r0, r1, 0x1
	strh r0, [r4, 0x16]
	b _080314B0
	.pool
_08031444:
	ldr r0, =gSaveBlock2Ptr
	ldr r0, [r0]
	ldrb r0, [r0, 0x8]
	cmp r0, 0
	beq _08031458
	ldrb r5, [r4, 0x1E]
	b _0803145A
	.pool
_08031458:
	ldrb r5, [r4, 0x1C]
_0803145A:
	lsls r1, r5, 4
	adds r1, r5
	lsls r1, 2
	adds r1, r2
	movs r0, 0x78
	strh r0, [r1, 0x20]
	movs r0, 0x3C
	strh r0, [r1, 0x22]
	adds r3, r1, 0
	adds r3, 0x3E
	ldrb r2, [r3]
	subs r0, 0x41
	ands r0, r2
	strb r0, [r3]
	ldrb r2, [r1, 0x1]
	movs r0, 0xD
	negs r0, r0
	ands r0, r2
	movs r2, 0x4
	orrs r0, r2
	strb r0, [r1, 0x1]
	lsls r4, r6, 2
	adds r4, r6
	lsls r4, 3
	adds r4, r7
	strh r5, [r4, 0xC]
	adds r0, r6, 0
	movs r1, 0x2
	bl sub_8031BAC
	adds r0, r6, 0
	movs r1, 0x1
	bl sub_8031D34
	ldr r0, =gStringVar4
	ldr r1, =gUnknown_082C8C7A
	bl StringExpandPlaceholders
	movs r0, 0x1
	bl AddTextPrinterForMessage
	ldr r0, =task_new_game_prof_birch_speech_part2_9
	str r0, [r4]
_080314B0:
	pop {r4-r7}
	pop {r0}
	bx r0
	.pool
	thumb_func_end task_new_game_prof_birch_speech_part2_8

	thumb_func_start task_new_game_prof_birch_speech_part2_9
task_new_game_prof_birch_speech_part2_9: @ 80314C4
	push {r4-r7,lr}
	mov r7, r8
	push {r7}
	sub sp, 0x4
	lsls r0, 24
	lsrs r0, 24
	ldr r2, =gTasks
	lsls r1, r0, 2
	adds r1, r0
	lsls r1, 3
	adds r6, r1, r2
	movs r1, 0x12
	ldrsh r0, [r6, r1]
	cmp r0, 0
	beq _0803155C
	ldr r7, =gUnknown_02020630
	movs r1, 0xC
	ldrsh r0, [r6, r1]
	lsls r1, r0, 4
	adds r1, r0
	lsls r1, 2
	adds r1, r7
	ldrb r2, [r1, 0x1]
	movs r0, 0xD
	negs r0, r0
	ands r0, r2
	strb r0, [r1, 0x1]
	bl sub_8197224
	lsls r0, 16
	lsrs r0, 16
	mov r8, r0
	cmp r0, 0
	bne _0803155C
	ldrb r0, [r6, 0xC]
	lsls r4, r0, 4
	adds r4, r0
	lsls r4, 2
	adds r5, r4, r7
	ldrb r1, [r5, 0x1]
	movs r0, 0x4
	negs r0, r0
	ands r0, r1
	movs r1, 0x1
	orrs r0, r1
	strb r0, [r5, 0x1]
	adds r0, r7, 0
	adds r0, 0x10
	adds r0, r4, r0
	ldr r1, =gUnknown_082FF114
	str r1, [r0]
	adds r0, r5, 0
	bl obj_alloc_rotscale_entry
	adds r0, r5, 0
	movs r1, 0
	bl StartObjectRotScalAnim
	adds r0, r7, 0
	adds r0, 0x1C
	adds r4, r0
	ldr r0, =sub_80318D8
	str r0, [r4]
	ldr r0, =0x0000ffff
	mov r1, r8
	str r1, [sp]
	movs r1, 0
	movs r2, 0
	movs r3, 0x10
	bl BeginNormalPaletteFade
	movs r0, 0x4
	bl play_sound_effect
	ldr r0, =task_new_game_prof_birch_speech_part2_10
	str r0, [r6]
_0803155C:
	add sp, 0x4
	pop {r3}
	mov r8, r3
	pop {r4-r7}
	pop {r0}
	bx r0
	.pool
	thumb_func_end task_new_game_prof_birch_speech_part2_9

	thumb_func_start task_new_game_prof_birch_speech_part2_10
task_new_game_prof_birch_speech_part2_10: @ 8031580
	push {lr}
	lsls r0, 24
	lsrs r0, 24
	ldr r2, =gTasks
	lsls r1, r0, 2
	adds r1, r0
	lsls r1, 3
	adds r3, r1, r2
	ldrb r1, [r3, 0xC]
	ldr r2, =gUnknown_02020630
	lsls r0, r1, 4
	adds r0, r1
	lsls r0, 2
	adds r0, r2
	adds r0, 0x3F
	ldrb r0, [r0]
	lsls r0, 26
	cmp r0, 0
	bge _080315AA
	ldr r0, =task_new_game_prof_birch_speech_part2_11
	str r0, [r3]
_080315AA:
	pop {r0}
	bx r0
	.pool
	thumb_func_end task_new_game_prof_birch_speech_part2_10

	thumb_func_start task_new_game_prof_birch_speech_part2_11
task_new_game_prof_birch_speech_part2_11: @ 80315BC
	push {r4,lr}
	sub sp, 0x4
	lsls r0, 24
	lsrs r2, r0, 24
	ldr r0, =gPaletteFade
	ldrb r1, [r0, 0x7]
	movs r0, 0x80
	ands r0, r1
	cmp r0, 0
	bne _0803160A
	ldr r0, =gTasks
	lsls r4, r2, 2
	adds r4, r2
	lsls r4, 3
	adds r4, r0
	ldrb r2, [r4, 0xC]
	ldr r1, =gUnknown_02020630
	lsls r0, r2, 4
	adds r0, r2
	lsls r0, 2
	adds r1, 0x1C
	adds r0, r1
	ldr r1, =nullsub_11
	str r1, [r0]
	movs r1, 0x82
	lsls r1, 5
	movs r0, 0
	bl SetGpuReg
	ldr r0, =0xffff0000
	ldr r1, =0x0000ffff
	str r1, [sp]
	movs r1, 0
	movs r2, 0
	movs r3, 0x10
	bl BeginNormalPaletteFade
	ldr r0, =task_new_game_prof_birch_speech_part2_12
	str r0, [r4]
_0803160A:
	add sp, 0x4
	pop {r4}
	pop {r0}
	bx r0
	.pool
	thumb_func_end task_new_game_prof_birch_speech_part2_11

	thumb_func_start task_new_game_prof_birch_speech_part2_12
task_new_game_prof_birch_speech_part2_12: @ 8031630
	push {r4,lr}
	lsls r0, 24
	lsrs r4, r0, 24
	ldr r0, =gPaletteFade
	ldrb r1, [r0, 0x7]
	movs r0, 0x80
	ands r0, r1
	cmp r0, 0
	bne _08031666
	bl FreeAllWindowBuffers
	ldr r1, =gTasks
	lsls r0, r4, 2
	adds r0, r4
	lsls r0, 3
	adds r0, r1
	ldrh r0, [r0, 0x1A]
	bl sub_818D820
	bl dp13_810BB8C
	ldr r0, =CB2_NewGame
	bl SetMainCallback2
	adds r0, r4, 0
	bl DestroyTask
_08031666:
	pop {r4}
	pop {r0}
	bx r0
	.pool
	thumb_func_end task_new_game_prof_birch_speech_part2_12

	thumb_func_start new_game_prof_birch_speech_part2_start
new_game_prof_birch_speech_part2_start: @ 8031678
	push {r4,r5,lr}
	sub sp, 0xC
	movs r0, 0
	bl ResetBgsAndClearDma3BusyFlags
	movs r0, 0
	movs r1, 0
	bl SetGpuReg
	movs r1, 0x82
	lsls r1, 5
	movs r0, 0
	bl SetGpuReg
	ldr r1, =gUnknown_082FF0E8
	movs r0, 0
	movs r2, 0x2
	bl InitBgsFromTemplates
	ldr r0, =gUnknown_082FF0F0
	bl InitBgFromTemplate
	movs r0, 0
	bl SetVBlankCallback
	movs r0, 0xC
	movs r1, 0
	bl SetGpuReg
	movs r0, 0xA
	movs r1, 0
	bl SetGpuReg
	movs r0, 0x8
	movs r1, 0
	bl SetGpuReg
	movs r0, 0x18
	movs r1, 0
	bl SetGpuReg
	movs r0, 0x1A
	movs r1, 0
	bl SetGpuReg
	movs r0, 0x14
	movs r1, 0
	bl SetGpuReg
	movs r0, 0x16
	movs r1, 0
	bl SetGpuReg
	movs r0, 0x10
	movs r1, 0
	bl SetGpuReg
	movs r0, 0x12
	movs r1, 0
	bl SetGpuReg
	add r0, sp, 0x4
	movs r4, 0
	strh r4, [r0]
	ldr r1, =0x040000d4
	str r0, [r1]
	movs r4, 0xC0
	lsls r4, 19
	str r4, [r1, 0x4]
	ldr r0, =0x8100c000
	str r0, [r1, 0x8]
	ldr r0, [r1, 0x8]
	movs r2, 0
	str r2, [sp, 0x8]
	add r0, sp, 0x8
	str r0, [r1]
	movs r0, 0xE0
	lsls r0, 19
	str r0, [r1, 0x4]
	ldr r0, =0x85000100
	str r0, [r1, 0x8]
	ldr r0, [r1, 0x8]
	add r0, sp, 0x4
	strh r2, [r0]
	str r0, [r1]
	movs r0, 0xA0
	lsls r0, 19
	str r0, [r1, 0x4]
	ldr r0, =0x81000200
	str r0, [r1, 0x8]
	ldr r0, [r1, 0x8]
	bl ResetPaletteFade
	ldr r0, =gUnknown_082FED3C
	adds r1, r4, 0
	bl LZ77UnCompVram
	ldr r0, =gUnknown_082FEEF0
	ldr r1, =0x06003800
	bl LZ77UnCompVram
	ldr r0, =gUnknown_082FECFC
	movs r1, 0
	movs r2, 0x40
	bl LoadPalette
	ldr r0, =gUnknown_082FF01A
	movs r1, 0x1
	movs r2, 0x10
	bl LoadPalette
	bl ResetTasks
	ldr r0, =task_new_game_prof_birch_speech_part2_1
	movs r1, 0
	bl CreateTask
	lsls r0, 24
	lsrs r5, r0, 24
	ldr r1, =gTasks
	lsls r0, r5, 2
	adds r0, r5
	lsls r0, 3
	adds r4, r0, r1
	movs r0, 0x5
	strh r0, [r4, 0x16]
	ldr r0, =0x0000ffc4
	strh r0, [r4, 0x10]
	bl remove_some_task
	bl ResetAllObjectData
	bl ResetObjectPaletteAllocator
	bl dp13_810BB8C
	adds r0, r5, 0
	bl AddBirchSpeechObjects
	ldr r0, =gSaveBlock2Ptr
	ldr r0, [r0]
	ldrb r0, [r0, 0x8]
	cmp r0, 0
	beq _080317DC
	movs r0, 0x1
	strh r0, [r4, 0x14]
	ldrb r3, [r4, 0x1E]
	b _080317E0
	.pool
_080317DC:
	strh r0, [r4, 0x14]
	ldrb r3, [r4, 0x1C]
_080317E0:
	ldr r0, =gUnknown_02020630
	lsls r1, r3, 4
	adds r1, r3
	lsls r1, 2
	adds r1, r0
	movs r4, 0
	movs r0, 0xB4
	strh r0, [r1, 0x20]
	movs r0, 0x3C
	strh r0, [r1, 0x22]
	adds r1, 0x3E
	ldrb r2, [r1]
	subs r0, 0x41
	ands r0, r2
	strb r0, [r1]
	ldr r1, =gTasks
	lsls r0, r5, 2
	adds r0, r5
	lsls r0, 3
	adds r0, r1
	strh r3, [r0, 0xC]
	ldr r1, =0x0000ffc4
	movs r0, 0x14
	bl SetGpuReg
	movs r0, 0x1
	negs r0, r0
	str r4, [sp]
	movs r1, 0
	movs r2, 0x10
	movs r3, 0
	bl BeginNormalPaletteFade
	movs r0, 0x40
	movs r1, 0
	bl SetGpuReg
	movs r0, 0x44
	movs r1, 0
	bl SetGpuReg
	movs r0, 0x48
	movs r1, 0
	bl SetGpuReg
	movs r0, 0x4A
	movs r1, 0
	bl SetGpuReg
	movs r0, 0x50
	movs r1, 0
	bl SetGpuReg
	movs r0, 0x52
	movs r1, 0
	bl SetGpuReg
	movs r0, 0x54
	movs r1, 0
	bl SetGpuReg
	movs r0, 0
	bl ShowBg
	movs r0, 0x1
	bl ShowBg
	ldr r3, =0x04000208
	ldrh r2, [r3]
	strh r4, [r3]
	ldr r4, =0x04000200
	ldrh r0, [r4]
	movs r1, 0x1
	orrs r0, r1
	strh r0, [r4]
	strh r2, [r3]
	ldr r0, =VBlankCB_MainMenu
	bl SetVBlankCallback
	ldr r0, =CB2_MainMenu
	bl SetMainCallback2
	ldr r0, =gUnknown_082FF080
	bl InitWindows
	movs r0, 0
	movs r1, 0xF3
	bl LoadMainMenuWindowFrameTiles
	movs r0, 0
	movs r1, 0xFC
	movs r2, 0xF0
	bl copy_textbox_border_tile_patterns_to_vram
	movs r0, 0
	bl PutWindowTilemap
	movs r0, 0
	movs r1, 0x3
	bl CopyWindowToVram
	add sp, 0xC
	pop {r4,r5}
	pop {r0}
	bx r0
	.pool
	thumb_func_end new_game_prof_birch_speech_part2_start

	thumb_func_start nullsub_11
nullsub_11: @ 80318D4
	bx lr
	thumb_func_end nullsub_11

	thumb_func_start sub_80318D8
sub_80318D8: @ 80318D8
	movs r2, 0x22
	ldrsh r1, [r0, r2]
	lsls r1, 16
	movs r3, 0x2E
	ldrsh r2, [r0, r3]
	adds r1, r2
	movs r2, 0xC0
	lsls r2, 8
	adds r1, r2
	lsrs r2, r1, 16
	strh r2, [r0, 0x22]
	strh r1, [r0, 0x2E]
	bx lr
	thumb_func_end sub_80318D8

	thumb_func_start sub_80318F4
sub_80318F4: @ 80318F4
	push {lr}
	sub sp, 0x10
	lsls r0, 24
	lsrs r0, 24
	lsls r1, 24
	lsrs r1, 24
	ldr r2, =0x00000127
	str r0, [sp]
	str r1, [sp, 0x4]
	movs r0, 0xE
	str r0, [sp, 0x8]
	ldr r0, =0x0000ffff
	str r0, [sp, 0xC]
	adds r0, r2, 0
	movs r1, 0x8
	movs r2, 0
	movs r3, 0x1
	bl sub_818D3E4
	lsls r0, 24
	lsrs r0, 24
	add sp, 0x10
	pop {r1}
	bx r1
	.pool
	thumb_func_end sub_80318F4

	thumb_func_start AddBirchSpeechObjects
@ void AddBirchSpeechObjects(u8 taskId)
AddBirchSpeechObjects: @ 803192C
	push {r4-r7,lr}
	mov r7, r10
	mov r6, r9
	mov r5, r8
	push {r5-r7}
	sub sp, 0x4
	adds r4, r0, 0
	lsls r4, 24
	lsrs r4, 24
	movs r0, 0x88
	movs r1, 0x3C
	movs r2, 0x1
	bl AddNewGameBirchObject
	lsls r0, 24
	lsrs r0, 24
	ldr r1, =gUnknown_02020630
	mov r9, r1
	lsls r2, r0, 4
	adds r2, r0
	lsls r2, 2
	movs r3, 0x1C
	add r3, r9
	mov r8, r3
	adds r1, r2, r3
	ldr r7, =nullsub_11
	str r7, [r1]
	add r2, r9
	ldrb r3, [r2, 0x5]
	movs r6, 0xD
	negs r6, r6
	adds r1, r6, 0
	ands r1, r3
	strb r1, [r2, 0x5]
	adds r2, 0x3E
	ldrb r1, [r2]
	movs r3, 0x4
	mov r10, r3
	mov r3, r10
	orrs r1, r3
	strb r1, [r2]
	ldr r1, =gTasks
	lsls r5, r4, 2
	adds r5, r4
	lsls r5, 3
	adds r5, r1
	strh r0, [r5, 0x18]
	movs r0, 0x64
	movs r1, 0x4B
	bl sub_80318F4
	lsls r0, 24
	lsrs r0, 24
	lsls r2, r0, 4
	adds r2, r0
	lsls r2, 2
	mov r4, r8
	adds r1, r2, r4
	str r7, [r1]
	add r2, r9
	ldrb r3, [r2, 0x5]
	adds r1, r6, 0
	ands r1, r3
	strb r1, [r2, 0x5]
	adds r2, 0x3E
	ldrb r1, [r2]
	mov r3, r10
	orrs r1, r3
	strb r1, [r2]
	strh r0, [r5, 0x1A]
	movs r0, 0x3C
	bl TrainerClassToTrainerPic
	lsls r0, 24
	lsrs r0, 24
	ldr r4, =0x0201c000
	str r4, [sp]
	movs r1, 0x78
	movs r2, 0x3C
	movs r3, 0
	bl sub_80B5E6C
	lsls r0, 24
	lsrs r0, 24
	lsls r2, r0, 4
	adds r2, r0
	lsls r2, 2
	mov r3, r8
	adds r1, r2, r3
	str r7, [r1]
	add r2, r9
	adds r3, r2, 0
	adds r3, 0x3E
	ldrb r1, [r3]
	mov r4, r10
	orrs r1, r4
	strb r1, [r3]
	ldrb r3, [r2, 0x5]
	adds r1, r6, 0
	ands r1, r3
	strb r1, [r2, 0x5]
	strh r0, [r5, 0x1C]
	movs r0, 0x3F
	bl TrainerClassToTrainerPic
	lsls r0, 24
	lsrs r0, 24
	ldr r1, =0x0201c000
	movs r2, 0x80
	lsls r2, 4
	adds r4, r1, r2
	str r4, [sp]
	movs r1, 0x78
	movs r2, 0x3C
	movs r3, 0
	bl sub_80B5E6C
	lsls r0, 24
	lsrs r0, 24
	lsls r2, r0, 4
	adds r2, r0
	lsls r2, 2
	add r8, r2
	mov r3, r8
	str r7, [r3]
	add r2, r9
	adds r3, r2, 0
	adds r3, 0x3E
	ldrb r1, [r3]
	mov r4, r10
	orrs r1, r4
	strb r1, [r3]
	ldrb r1, [r2, 0x5]
	ands r6, r1
	strb r6, [r2, 0x5]
	strh r0, [r5, 0x1E]
	add sp, 0x4
	pop {r3-r5}
	mov r8, r3
	mov r9, r4
	mov r10, r5
	pop {r4-r7}
	pop {r0}
	bx r0
	.pool
	thumb_func_end AddBirchSpeechObjects

	thumb_func_start sub_8031A5C
sub_8031A5C: @ 8031A5C
	push {r4,r5,lr}
	lsls r0, 24
	lsrs r3, r0, 24
	ldr r4, =gTasks
	lsls r0, r3, 2
	adds r0, r3
	lsls r0, 3
	adds r2, r0, r4
	ldrh r1, [r2, 0xA]
	movs r5, 0xA
	ldrsh r0, [r2, r5]
	cmp r0, 0
	bne _08031A94
	movs r1, 0x8
	ldrsh r0, [r2, r1]
	lsls r1, r0, 2
	adds r1, r0
	lsls r1, 3
	adds r1, r4
	movs r0, 0x1
	strh r0, [r1, 0x12]
	adds r0, r3, 0
	bl DestroyTask
	b _08031AC4
	.pool
_08031A94:
	ldrh r3, [r2, 0x10]
	movs r4, 0x10
	ldrsh r0, [r2, r4]
	cmp r0, 0
	beq _08031AA4
	subs r0, r3, 0x1
	strh r0, [r2, 0x10]
	b _08031AC4
_08031AA4:
	ldrh r0, [r2, 0xE]
	strh r0, [r2, 0x10]
	subs r1, 0x1
	strh r1, [r2, 0xA]
	ldrh r0, [r2, 0xC]
	adds r0, 0x1
	strh r0, [r2, 0xC]
	movs r5, 0xC
	ldrsh r0, [r2, r5]
	lsls r0, 8
	adds r1, r0
	lsls r1, 16
	lsrs r1, 16
	movs r0, 0x52
	bl SetGpuReg
_08031AC4:
	pop {r4,r5}
	pop {r0}
	bx r0
	thumb_func_end sub_8031A5C

	thumb_func_start sub_8031ACC
sub_8031ACC: @ 8031ACC
	push {r4-r6,lr}
	mov r6, r8
	push {r6}
	adds r4, r0, 0
	adds r5, r1, 0
	lsls r4, 24
	lsrs r4, 24
	lsls r5, 24
	lsrs r5, 24
	movs r1, 0x94
	lsls r1, 2
	movs r0, 0x50
	bl SetGpuReg
	movs r0, 0x52
	movs r1, 0x10
	bl SetGpuReg
	movs r0, 0x54
	movs r1, 0
	bl SetGpuReg
	ldr r0, =gTasks
	mov r8, r0
	lsls r0, r4, 2
	adds r0, r4
	lsls r0, 3
	add r0, r8
	movs r6, 0
	strh r6, [r0, 0x12]
	ldr r0, =sub_8031A5C
	movs r1, 0
	bl CreateTask
	lsls r0, 24
	lsrs r0, 24
	lsls r1, r0, 2
	adds r1, r0
	lsls r1, 3
	add r1, r8
	strh r4, [r1, 0x8]
	movs r0, 0x10
	strh r0, [r1, 0xA]
	strh r6, [r1, 0xC]
	strh r5, [r1, 0xE]
	strh r5, [r1, 0x10]
	pop {r3}
	mov r8, r3
	pop {r4-r6}
	pop {r0}
	bx r0
	.pool
	thumb_func_end sub_8031ACC

	thumb_func_start sub_8031B3C
sub_8031B3C: @ 8031B3C
	push {r4,r5,lr}
	lsls r0, 24
	lsrs r3, r0, 24
	ldr r4, =gTasks
	lsls r0, r3, 2
	adds r0, r3
	lsls r0, 3
	adds r2, r0, r4
	ldrh r1, [r2, 0xA]
	movs r5, 0xA
	ldrsh r0, [r2, r5]
	cmp r0, 0x10
	bne _08031B74
	movs r1, 0x8
	ldrsh r0, [r2, r1]
	lsls r1, r0, 2
	adds r1, r0
	lsls r1, 3
	adds r1, r4
	movs r0, 0x1
	strh r0, [r1, 0x12]
	adds r0, r3, 0
	bl DestroyTask
	b _08031BA4
	.pool
_08031B74:
	ldrh r3, [r2, 0x10]
	movs r4, 0x10
	ldrsh r0, [r2, r4]
	cmp r0, 0
	beq _08031B84
	subs r0, r3, 0x1
	strh r0, [r2, 0x10]
	b _08031BA4
_08031B84:
	ldrh r0, [r2, 0xE]
	strh r0, [r2, 0x10]
	adds r1, 0x1
	strh r1, [r2, 0xA]
	ldrh r0, [r2, 0xC]
	subs r0, 0x1
	strh r0, [r2, 0xC]
	movs r5, 0xC
	ldrsh r0, [r2, r5]
	lsls r0, 8
	adds r1, r0
	lsls r1, 16
	lsrs r1, 16
	movs r0, 0x52
	bl SetGpuReg
_08031BA4:
	pop {r4,r5}
	pop {r0}
	bx r0
	thumb_func_end sub_8031B3C

	thumb_func_start sub_8031BAC
sub_8031BAC: @ 8031BAC
	push {r4-r6,lr}
	mov r6, r8
	push {r6}
	adds r4, r0, 0
	adds r5, r1, 0
	lsls r4, 24
	lsrs r4, 24
	lsls r5, 24
	lsrs r5, 24
	movs r1, 0x94
	lsls r1, 2
	movs r0, 0x50
	bl SetGpuReg
	movs r1, 0x80
	lsls r1, 5
	movs r0, 0x52
	bl SetGpuReg
	movs r0, 0x54
	movs r1, 0
	bl SetGpuReg
	ldr r0, =gTasks
	mov r8, r0
	lsls r0, r4, 2
	adds r0, r4
	lsls r0, 3
	add r0, r8
	movs r6, 0
	strh r6, [r0, 0x12]
	ldr r0, =sub_8031B3C
	movs r1, 0
	bl CreateTask
	lsls r0, 24
	lsrs r0, 24
	lsls r1, r0, 2
	adds r1, r0
	lsls r1, 3
	add r1, r8
	strh r4, [r1, 0x8]
	strh r6, [r1, 0xA]
	movs r0, 0x10
	strh r0, [r1, 0xC]
	strh r5, [r1, 0xE]
	strh r5, [r1, 0x10]
	pop {r3}
	mov r8, r3
	pop {r4-r6}
	pop {r0}
	bx r0
	.pool
	thumb_func_end sub_8031BAC

	thumb_func_start sub_8031C1C
sub_8031C1C: @ 8031C1C
	push {r4,lr}
	lsls r0, 24
	lsrs r2, r0, 24
	ldr r1, =gTasks
	lsls r0, r2, 2
	adds r0, r2
	lsls r0, 3
	adds r1, r0, r1
	ldrh r3, [r1, 0xC]
	movs r4, 0xC
	ldrsh r0, [r1, r4]
	cmp r0, 0
	beq _08031C40
	subs r0, r3, 0x1
	strh r0, [r1, 0xC]
	b _08031C7C
	.pool
_08031C40:
	ldrh r3, [r1, 0xA]
	movs r4, 0xA
	ldrsh r0, [r1, r4]
	cmp r0, 0x8
	bne _08031C52
	adds r0, r2, 0
	bl DestroyTask
	b _08031C7C
_08031C52:
	ldrh r2, [r1, 0x10]
	movs r4, 0x10
	ldrsh r0, [r1, r4]
	cmp r0, 0
	beq _08031C62
	subs r0, r2, 0x1
	strh r0, [r1, 0x10]
	b _08031C7C
_08031C62:
	ldrh r0, [r1, 0xE]
	strh r0, [r1, 0x10]
	adds r0, r3, 0x1
	strh r0, [r1, 0xA]
	movs r2, 0xA
	ldrsh r0, [r1, r2]
	lsls r0, 1
	ldr r1, =gUnknown_082FF018
	adds r0, r1
	movs r1, 0x1
	movs r2, 0x10
	bl LoadPalette
_08031C7C:
	pop {r4}
	pop {r0}
	bx r0
	.pool
	thumb_func_end sub_8031C1C

	thumb_func_start sub_8031C88
sub_8031C88: @ 8031C88
	push {r4,r5,lr}
	adds r4, r0, 0
	adds r5, r1, 0
	lsls r4, 24
	lsrs r4, 24
	lsls r5, 24
	lsrs r5, 24
	ldr r0, =sub_8031C1C
	movs r1, 0
	bl CreateTask
	lsls r0, 24
	lsrs r0, 24
	ldr r2, =gTasks
	lsls r1, r0, 2
	adds r1, r0
	lsls r1, 3
	adds r1, r2
	movs r0, 0
	strh r4, [r1, 0x8]
	strh r0, [r1, 0xA]
	movs r0, 0x8
	strh r0, [r1, 0xC]
	strh r5, [r1, 0xE]
	strh r5, [r1, 0x10]
	pop {r4,r5}
	pop {r0}
	bx r0
	.pool
	thumb_func_end sub_8031C88

	thumb_func_start sub_8031CC8
sub_8031CC8: @ 8031CC8
	push {r4,lr}
	lsls r0, 24
	lsrs r2, r0, 24
	ldr r1, =gTasks
	lsls r0, r2, 2
	adds r0, r2
	lsls r0, 3
	adds r1, r0, r1
	ldrh r3, [r1, 0xC]
	movs r4, 0xC
	ldrsh r0, [r1, r4]
	cmp r0, 0
	beq _08031CEC
	subs r0, r3, 0x1
	strh r0, [r1, 0xC]
	b _08031D28
	.pool
_08031CEC:
	ldrh r3, [r1, 0xA]
	movs r4, 0xA
	ldrsh r0, [r1, r4]
	cmp r0, 0
	bne _08031CFE
	adds r0, r2, 0
	bl DestroyTask
	b _08031D28
_08031CFE:
	ldrh r2, [r1, 0x10]
	movs r4, 0x10
	ldrsh r0, [r1, r4]
	cmp r0, 0
	beq _08031D0E
	subs r0, r2, 0x1
	strh r0, [r1, 0x10]
	b _08031D28
_08031D0E:
	ldrh r0, [r1, 0xE]
	strh r0, [r1, 0x10]
	subs r0, r3, 0x1
	strh r0, [r1, 0xA]
	movs r2, 0xA
	ldrsh r0, [r1, r2]
	lsls r0, 1
	ldr r1, =gUnknown_082FF018
	adds r0, r1
	movs r1, 0x1
	movs r2, 0x10
	bl LoadPalette
_08031D28:
	pop {r4}
	pop {r0}
	bx r0
	.pool
	thumb_func_end sub_8031CC8

	thumb_func_start sub_8031D34
sub_8031D34: @ 8031D34
	push {r4,r5,lr}
	adds r4, r0, 0
	adds r5, r1, 0
	lsls r4, 24
	lsrs r4, 24
	lsls r5, 24
	lsrs r5, 24
	ldr r0, =sub_8031CC8
	movs r1, 0
	bl CreateTask
	lsls r0, 24
	lsrs r0, 24
	ldr r2, =gTasks
	lsls r1, r0, 2
	adds r1, r0
	lsls r1, 3
	adds r1, r2
	strh r4, [r1, 0x8]
	movs r0, 0x8
	strh r0, [r1, 0xA]
	strh r0, [r1, 0xC]
	strh r5, [r1, 0xE]
	strh r5, [r1, 0x10]
	pop {r4,r5}
	pop {r0}
	bx r0
	.pool
	thumb_func_end sub_8031D34

	thumb_func_start sub_8031D74
sub_8031D74: @ 8031D74
	push {lr}
	ldr r0, =gUnknown_082FF088
	movs r1, 0xF3
	bl DrawMainMenuWindowBorder
	movs r0, 0x1
	movs r1, 0x11
	bl FillWindowPixelBuffer
	ldr r2, =gUnknown_082FF118
	movs r0, 0x1
	movs r1, 0x2
	bl PrintMenuTable
	movs r0, 0x1
	movs r1, 0x2
	movs r2, 0
	bl InitMenuInUpperLeftCornerPlaySoundWhenAPressed
	movs r0, 0x1
	bl PutWindowTilemap
	movs r0, 0x1
	movs r1, 0x3
	bl CopyWindowToVram
	pop {r0}
	bx r0
	.pool
	thumb_func_end sub_8031D74

	thumb_func_start sub_8031DB4
sub_8031DB4: @ 8031DB4
	push {lr}
	bl ProcessMenuInputNoWrapAround
	lsls r0, 24
	asrs r0, 24
	pop {r1}
	bx r1
	thumb_func_end sub_8031DB4

	thumb_func_start set_default_player_name
@ void set_default_player_name(int name_id)
set_default_player_name: @ 8031DC4
	push {r4,r5,lr}
	lsls r0, 24
	lsrs r2, r0, 24
	ldr r1, =gSaveBlock2Ptr
	ldr r0, [r1]
	ldrb r0, [r0, 0x8]
	adds r5, r1, 0
	cmp r0, 0
	bne _08031DE4
	ldr r1, =gUnknown_082FF128
	b _08031DE6
	.pool
_08031DE4:
	ldr r1, =gUnknown_082FF178
_08031DE6:
	lsls r0, r2, 2
	adds r0, r1
	ldr r3, [r0]
	movs r2, 0
	ldr r4, =gSaveBlock2Ptr
_08031DF0:
	ldr r1, [r4]
	adds r1, r2
	adds r0, r3, r2
	ldrb r0, [r0]
	strb r0, [r1]
	adds r0, r2, 0x1
	lsls r0, 24
	lsrs r2, r0, 24
	cmp r2, 0x6
	bls _08031DF0
	ldr r1, [r5]
	movs r0, 0xFF
	strb r0, [r1, 0x7]
	pop {r4,r5}
	pop {r0}
	bx r0
	.pool
	thumb_func_end set_default_player_name

	thumb_func_start CreateMainMenuErrorWindow
@ void CreateMainMenuErrorWindow(u8 *str)
CreateMainMenuErrorWindow: @ 8031E18
	push {r4,lr}
	sub sp, 0xC
	adds r4, r0, 0
	movs r0, 0x7
	movs r1, 0x11
	bl FillWindowPixelBuffer
	movs r0, 0x1
	str r0, [sp]
	movs r0, 0x2
	str r0, [sp, 0x4]
	movs r0, 0
	str r0, [sp, 0x8]
	movs r0, 0x7
	movs r1, 0x1
	adds r2, r4, 0
	movs r3, 0
	bl Print
	movs r0, 0x7
	bl PutWindowTilemap
	movs r0, 0x7
	movs r1, 0x2
	bl CopyWindowToVram
	ldr r0, =gUnknown_082FF070
	ldr r1, =0x000001d5
	bl DrawMainMenuWindowBorder
	ldr r1, =0x000009e7
	movs r0, 0x40
	bl SetGpuReg
	ldr r1, =0x0000719f
	movs r0, 0x44
	bl SetGpuReg
	add sp, 0xC
	pop {r4}
	pop {r0}
	bx r0
	.pool
	thumb_func_end CreateMainMenuErrorWindow

	thumb_func_start fmt_savegame
fmt_savegame: @ 8031E7C
	push {lr}
	bl fmt_time
	bl fmt_pokedex
	bl fmt_player
	bl fmt_badges
	pop {r0}
	bx r0
	thumb_func_end fmt_savegame

	thumb_func_start fmt_time
fmt_time: @ 8031E94
	push {r4-r6,lr}
	sub sp, 0xC
	ldr r4, =gStringVar4
	ldr r1, =gUnknown_085EDCC3
	adds r0, r4, 0
	bl StringExpandPlaceholders
	ldr r6, =gUnknown_082FF0E3
	str r6, [sp]
	movs r5, 0x1
	negs r5, r5
	str r5, [sp, 0x4]
	str r4, [sp, 0x8]
	movs r0, 0x2
	movs r1, 0x1
	movs r2, 0
	movs r3, 0x11
	bl box_print
	ldr r4, =gSaveBlock2Ptr
	ldr r1, [r4]
	movs r0, 0x1
	movs r2, 0x64
	bl GetStringRightAlignXOffset
	adds r2, r0, 0
	lsls r2, 24
	lsrs r2, 24
	str r6, [sp]
	str r5, [sp, 0x4]
	ldr r0, [r4]
	str r0, [sp, 0x8]
	movs r0, 0x2
	movs r1, 0x1
	movs r3, 0x11
	bl box_print
	add sp, 0xC
	pop {r4-r6}
	pop {r0}
	bx r0
	.pool
	thumb_func_end fmt_time

	thumb_func_start fmt_player
fmt_player: @ 8031EF8
	push {r4-r6,lr}
	sub sp, 0x2C
	ldr r4, =gStringVar4
	ldr r1, =gUnknown_085EDCCA
	adds r0, r4, 0
	bl StringExpandPlaceholders
	ldr r6, =gUnknown_082FF0E3
	str r6, [sp]
	movs r5, 0x1
	negs r5, r5
	str r5, [sp, 0x4]
	str r4, [sp, 0x8]
	movs r0, 0x2
	movs r1, 0x1
	movs r2, 0x6C
	movs r3, 0x11
	bl box_print
	ldr r4, =gSaveBlock2Ptr
	ldr r0, [r4]
	ldrh r1, [r0, 0xE]
	add r0, sp, 0xC
	movs r2, 0
	movs r3, 0x3
	bl ConvertIntToDecimalStringN
	movs r1, 0xF0
	strb r1, [r0]
	adds r0, 0x1
	ldr r1, [r4]
	ldrb r1, [r1, 0x10]
	movs r2, 0x2
	movs r3, 0x2
	bl ConvertIntToDecimalStringN
	movs r0, 0x1
	add r1, sp, 0xC
	movs r2, 0xD0
	bl GetStringRightAlignXOffset
	adds r2, r0, 0
	lsls r2, 24
	lsrs r2, 24
	str r6, [sp]
	str r5, [sp, 0x4]
	add r0, sp, 0xC
	str r0, [sp, 0x8]
	movs r0, 0x2
	movs r1, 0x1
	movs r3, 0x11
	bl box_print
	add sp, 0x2C
	pop {r4-r6}
	pop {r0}
	bx r0
	.pool
	thumb_func_end fmt_player

	thumb_func_start fmt_pokedex
fmt_pokedex: @ 8031F7C
	push {r4-r7,lr}
	sub sp, 0x2C
	ldr r0, =0x00000861
	bl FlagGet
	lsls r0, 24
	lsrs r0, 24
	cmp r0, 0x1
	bne _08031FFE
	bl sub_809D42C
	cmp r0, 0
	beq _08031FA4
	movs r0, 0x1
	bl pokedex_count
	b _08031FAA
	.pool
_08031FA4:
	movs r0, 0x1
	bl sub_80C0844
_08031FAA:
	lsls r0, 16
	lsrs r7, r0, 16
	ldr r4, =gStringVar4
	ldr r1, =gUnknown_085EDCCF
	adds r0, r4, 0
	bl StringExpandPlaceholders
	ldr r6, =gUnknown_082FF0E3
	str r6, [sp]
	movs r5, 0x1
	negs r5, r5
	str r5, [sp, 0x4]
	str r4, [sp, 0x8]
	movs r0, 0x2
	movs r1, 0x1
	movs r2, 0
	movs r3, 0x21
	bl box_print
	add r0, sp, 0xC
	adds r1, r7, 0
	movs r2, 0
	movs r3, 0x3
	bl ConvertIntToDecimalStringN
	movs r0, 0x1
	add r1, sp, 0xC
	movs r2, 0x64
	bl GetStringRightAlignXOffset
	adds r2, r0, 0
	lsls r2, 24
	lsrs r2, 24
	str r6, [sp]
	str r5, [sp, 0x4]
	add r0, sp, 0xC
	str r0, [sp, 0x8]
	movs r0, 0x2
	movs r1, 0x1
	movs r3, 0x21
	bl box_print
_08031FFE:
	add sp, 0x2C
	pop {r4-r7}
	pop {r0}
	bx r0
	.pool
	thumb_func_end fmt_pokedex

	thumb_func_start fmt_badges
fmt_badges: @ 8032014
	push {r4-r7,lr}
	sub sp, 0x2C
	movs r7, 0
	ldr r4, =0x00000867
_0803201C:
	lsls r0, r4, 16
	lsrs r0, 16
	bl FlagGet
	lsls r0, 24
	cmp r0, 0
	beq _08032030
	adds r0, r7, 0x1
	lsls r0, 24
	lsrs r7, r0, 24
_08032030:
	adds r4, 0x1
	ldr r0, =0x0000086e
	cmp r4, r0
	bls _0803201C
	ldr r4, =gStringVar4
	ldr r1, =gUnknown_085EDCD7
	adds r0, r4, 0
	bl StringExpandPlaceholders
	ldr r6, =gUnknown_082FF0E3
	str r6, [sp]
	movs r5, 0x1
	negs r5, r5
	str r5, [sp, 0x4]
	str r4, [sp, 0x8]
	movs r0, 0x2
	movs r1, 0x1
	movs r2, 0x6C
	movs r3, 0x21
	bl box_print
	add r0, sp, 0xC
	adds r1, r7, 0
	movs r2, 0x2
	movs r3, 0x1
	bl ConvertIntToDecimalStringN
	movs r0, 0x1
	add r1, sp, 0xC
	movs r2, 0xD0
	bl GetStringRightAlignXOffset
	adds r2, r0, 0
	lsls r2, 24
	lsrs r2, 24
	str r6, [sp]
	str r5, [sp, 0x4]
	add r0, sp, 0xC
	str r0, [sp, 0x8]
	movs r0, 0x2
	movs r1, 0x1
	movs r3, 0x21
	bl box_print
	add sp, 0x2C
	pop {r4-r7}
	pop {r0}
	bx r0
	.pool
	thumb_func_end fmt_badges

	thumb_func_start LoadMainMenuWindowFrameTiles
@ void LoadMainMenuWindowFrameTiles(u8 bgId, u16 tileOffset)
LoadMainMenuWindowFrameTiles: @ 80320A4
	push {r4-r6,lr}
	adds r4, r0, 0
	adds r5, r1, 0
	lsls r4, 24
	lsrs r4, 24
	lsls r5, 16
	lsrs r5, 16
	ldr r6, =gSaveBlock2Ptr
	ldr r0, [r6]
	ldrb r0, [r0, 0x14]
	lsrs r0, 3
	bl sub_8098758
	ldr r1, [r0]
	movs r2, 0x90
	lsls r2, 1
	adds r0, r4, 0
	adds r3, r5, 0
	bl LoadBgTiles
	ldr r0, [r6]
	ldrb r0, [r0, 0x14]
	lsrs r0, 3
	bl sub_8098758
	ldr r0, [r0, 0x4]
	movs r1, 0x20
	movs r2, 0x20
	bl LoadPalette
	pop {r4-r6}
	pop {r0}
	bx r0
	.pool
	thumb_func_end LoadMainMenuWindowFrameTiles

	thumb_func_start DrawMainMenuWindowBorder
@ void DrawMainMenuWindowBorder(struct WindowTemplate *template, u16 baseTileNum)
DrawMainMenuWindowBorder: @ 80320EC
	push {r4-r7,lr}
	mov r7, r10
	mov r6, r9
	mov r5, r8
	push {r5-r7}
	sub sp, 0x1C
	adds r4, r0, 0
	lsls r6, r1, 16
	movs r0, 0x80
	lsls r0, 9
	adds r0, r6
	lsrs r0, 16
	mov r9, r0
	movs r1, 0x80
	lsls r1, 10
	adds r1, r6
	lsrs r1, 16
	mov r10, r1
	movs r7, 0xC0
	lsls r7, 10
	adds r1, r6, r7
	lsrs r1, 16
	str r1, [sp, 0x18]
	movs r0, 0xA0
	lsls r0, 11
	adds r1, r6, r0
	lsrs r1, 16
	str r1, [sp, 0xC]
	movs r7, 0xC0
	lsls r7, 11
	adds r1, r6, r7
	lsrs r1, 16
	str r1, [sp, 0x10]
	movs r0, 0xE0
	lsls r0, 11
	adds r1, r6, r0
	lsrs r1, 16
	str r1, [sp, 0x14]
	lsrs r1, r6, 16
	movs r7, 0x80
	lsls r7, 12
	adds r6, r7
	lsrs r6, 16
	ldrb r0, [r4]
	ldrb r2, [r4, 0x1]
	subs r2, 0x1
	lsls r2, 24
	lsrs r2, 24
	ldrb r3, [r4, 0x2]
	subs r3, 0x1
	lsls r3, 24
	lsrs r3, 24
	movs r5, 0x1
	str r5, [sp]
	str r5, [sp, 0x4]
	movs r7, 0x2
	mov r8, r7
	str r7, [sp, 0x8]
	bl FillBgTilemapBufferRect
	ldrb r0, [r4]
	ldrb r2, [r4, 0x1]
	ldrb r3, [r4, 0x2]
	subs r3, 0x1
	lsls r3, 24
	lsrs r3, 24
	ldrb r1, [r4, 0x3]
	str r1, [sp]
	str r5, [sp, 0x4]
	str r7, [sp, 0x8]
	mov r1, r9
	bl FillBgTilemapBufferRect
	ldrb r0, [r4]
	ldrb r2, [r4, 0x3]
	ldrb r1, [r4, 0x1]
	adds r2, r1
	lsls r2, 24
	lsrs r2, 24
	ldrb r3, [r4, 0x2]
	subs r3, 0x1
	lsls r3, 24
	lsrs r3, 24
	str r5, [sp]
	str r5, [sp, 0x4]
	str r7, [sp, 0x8]
	mov r1, r10
	bl FillBgTilemapBufferRect
	ldrb r0, [r4]
	ldrb r2, [r4, 0x1]
	subs r2, 0x1
	lsls r2, 24
	lsrs r2, 24
	ldrb r3, [r4, 0x2]
	str r5, [sp]
	ldrb r1, [r4, 0x4]
	str r1, [sp, 0x4]
	str r7, [sp, 0x8]
	ldr r1, [sp, 0x18]
	bl FillBgTilemapBufferRect
	ldrb r0, [r4]
	ldrb r2, [r4, 0x3]
	ldrb r7, [r4, 0x1]
	adds r2, r7
	lsls r2, 24
	lsrs r2, 24
	ldrb r3, [r4, 0x2]
	str r5, [sp]
	ldrb r1, [r4, 0x4]
	str r1, [sp, 0x4]
	mov r1, r8
	str r1, [sp, 0x8]
	ldr r1, [sp, 0xC]
	bl FillBgTilemapBufferRect
	ldrb r0, [r4]
	ldrb r2, [r4, 0x1]
	subs r2, 0x1
	lsls r2, 24
	lsrs r2, 24
	ldrb r3, [r4, 0x4]
	ldrb r7, [r4, 0x2]
	adds r3, r7
	lsls r3, 24
	lsrs r3, 24
	str r5, [sp]
	str r5, [sp, 0x4]
	mov r1, r8
	str r1, [sp, 0x8]
	ldr r1, [sp, 0x10]
	bl FillBgTilemapBufferRect
	ldrb r0, [r4]
	ldrb r2, [r4, 0x1]
	ldrb r3, [r4, 0x4]
	ldrb r7, [r4, 0x2]
	adds r3, r7
	lsls r3, 24
	lsrs r3, 24
	ldrb r1, [r4, 0x3]
	str r1, [sp]
	str r5, [sp, 0x4]
	mov r1, r8
	str r1, [sp, 0x8]
	ldr r1, [sp, 0x14]
	bl FillBgTilemapBufferRect
	ldrb r0, [r4]
	ldrb r2, [r4, 0x3]
	ldrb r7, [r4, 0x1]
	adds r2, r7
	lsls r2, 24
	lsrs r2, 24
	ldrb r3, [r4, 0x4]
	ldrb r1, [r4, 0x2]
	adds r3, r1
	lsls r3, 24
	lsrs r3, 24
	str r5, [sp]
	str r5, [sp, 0x4]
	mov r7, r8
	str r7, [sp, 0x8]
	adds r1, r6, 0
	bl FillBgTilemapBufferRect
	ldrb r0, [r4]
	bl CopyBgTilemapBufferToVram
	add sp, 0x1C
	pop {r3-r5}
	mov r8, r3
	mov r9, r4
	mov r10, r5
	pop {r4-r7}
	pop {r0}
	bx r0
	thumb_func_end DrawMainMenuWindowBorder

	thumb_func_start sub_8032250
sub_8032250: @ 8032250
	push {r4-r6,lr}
	sub sp, 0xC
	adds r6, r0, 0
	ldrb r0, [r6]
	ldrb r1, [r6, 0x1]
	subs r2, r1, 0x1
	lsls r2, 24
	lsrs r2, 24
	ldrb r4, [r6, 0x2]
	subs r3, r4, 0x1
	lsls r3, 24
	lsrs r3, 24
	ldrb r5, [r6, 0x3]
	adds r1, r5
	adds r1, 0x1
	lsls r1, 24
	lsrs r1, 24
	str r1, [sp]
	ldrb r1, [r6, 0x4]
	adds r4, r1
	adds r4, 0x1
	lsls r4, 24
	lsrs r4, 24
	str r4, [sp, 0x4]
	movs r1, 0x2
	str r1, [sp, 0x8]
	movs r1, 0
	bl FillBgTilemapBufferRect
	ldrb r0, [r6]
	bl CopyBgTilemapBufferToVram
	add sp, 0xC
	pop {r4-r6}
	pop {r0}
	bx r0
	thumb_func_end sub_8032250

	thumb_func_start sub_8032298
sub_8032298: @ 8032298
	push {r4,r5,lr}
	sub sp, 0xC
	adds r4, r1, 0
	adds r5, r2, 0
	ldr r1, [sp, 0x18]
	lsls r0, 24
	lsrs r0, 24
	lsls r4, 24
	lsls r5, 24
	lsls r3, 24
	lsls r1, 24
	movs r2, 0xFF
	lsls r2, 24
	adds r4, r2
	lsrs r4, 24
	adds r5, r2
	lsrs r5, 24
	movs r2, 0x80
	lsls r2, 18
	adds r3, r2
	lsrs r3, 24
	str r3, [sp]
	adds r1, r2
	lsrs r1, 24
	str r1, [sp, 0x4]
	movs r1, 0x2
	str r1, [sp, 0x8]
	movs r1, 0
	adds r2, r4, 0
	adds r3, r5, 0
	bl FillBgTilemapBufferRect
	add sp, 0xC
	pop {r4,r5}
	pop {r0}
	bx r0
	thumb_func_end sub_8032298

	thumb_func_start sub_80322E0
sub_80322E0: @ 80322E0
	push {r4,r5,lr}
	adds r4, r1, 0
	lsls r0, 24
	lsrs r5, r0, 24
	lsls r4, 24
	lsrs r4, 24
	ldr r1, =sub_8032298
	adds r0, r5, 0
	bl CallWindowFunction
	adds r0, r5, 0
	movs r1, 0x11
	bl FillWindowPixelBuffer
	adds r0, r5, 0
	bl ClearWindowTilemap
	cmp r4, 0x1
	bne _0803230E
	adds r0, r5, 0
	movs r1, 0x3
	bl CopyWindowToVram
_0803230E:
	pop {r4,r5}
	pop {r0}
	bx r0
	.pool
	thumb_func_end sub_80322E0

	thumb_func_start sub_8032318
sub_8032318: @ 8032318
	push {r4-r6,lr}
	mov r6, r9
	mov r5, r8
	push {r5,r6}
	sub sp, 0x8
	adds r6, r0, 0
	lsls r6, 24
	lsrs r6, 24
	movs r0, 0x1
	movs r1, 0x6
	bl GetFontAttribute
	mov r9, r0
	mov r0, r9
	lsls r0, 24
	lsrs r0, 24
	mov r9, r0
	movs r0, 0x1
	movs r1, 0
	bl GetFontAttribute
	mov r8, r0
	mov r0, r8
	lsls r0, 24
	lsrs r0, 24
	mov r8, r0
	movs r0, 0x1
	movs r1, 0x1
	bl GetFontAttribute
	adds r5, r0, 0
	lsls r5, 24
	lsrs r5, 24
	adds r0, r6, 0
	movs r1, 0x3
	bl GetWindowAttribute
	adds r4, r0, 0
	lsls r4, 24
	lsrs r4, 24
	adds r0, r6, 0
	movs r1, 0x4
	bl GetWindowAttribute
	lsls r0, 24
	lsrs r0, 24
	mov r1, r8
	muls r1, r4
	str r1, [sp]
	muls r0, r5
	str r0, [sp, 0x4]
	adds r0, r6, 0
	mov r1, r9
	movs r2, 0
	movs r3, 0
	bl FillWindowPixelRect
	adds r0, r6, 0
	movs r1, 0x2
	bl CopyWindowToVram
	add sp, 0x8
	pop {r3,r4}
	mov r8, r3
	mov r9, r4
	pop {r4-r6}
	pop {r0}
	bx r0
	thumb_func_end sub_8032318

	thumb_func_start sub_80323A0
sub_80323A0: @ 80323A0
	push {lr}
	ldr r0, [r0]
	subs r0, 0x2
	ldrb r0, [r0]
	cmp r0, 0x8
	bne _080323C0
	ldr r1, =gUnknown_02022D04
	ldrb r0, [r1]
	cmp r0, 0
	bne _080323C0
	movs r0, 0x1
	strb r0, [r1]
	ldr r0, =sub_8030A70
	movs r1, 0
	bl CreateTask
_080323C0:
	pop {r0}
	bx r0
	.pool
	thumb_func_end sub_80323A0

	thumb_func_start sub_80323CC
sub_80323CC: @ 80323CC
	push {r4-r6,lr}
	mov r6, r8
	push {r6}
	sub sp, 0x20
	adds r4, r0, 0
	adds r5, r1, 0
	mov r8, r2
	ldr r6, [sp, 0x34]
	ldr r1, [sp, 0x38]
	lsls r4, 24
	lsls r5, 24
	mov r0, r8
	lsls r0, 16
	lsrs r0, 16
	mov r8, r0
	lsls r3, 16
	lsrs r3, 16
	lsls r6, 24
	lsrs r6, 24
	lsls r1, 24
	lsrs r1, 24
	movs r0, 0x80
	lsls r0, 17
	adds r4, r0
	lsrs r4, 24
	adds r5, r0
	lsrs r5, 24
	movs r0, 0x5
	str r0, [sp]
	movs r0, 0x4
	str r0, [sp, 0x4]
	str r1, [sp, 0x8]
	str r3, [sp, 0xC]
	add r0, sp, 0x10
	movs r1, 0
	adds r2, r4, 0
	adds r3, r5, 0
	bl sub_8198A50
	ldr r0, [sp, 0x10]
	ldr r1, [sp, 0x14]
	str r0, [sp, 0x18]
	str r1, [sp, 0x1C]
	add r0, sp, 0x18
	mov r1, r8
	adds r2, r6, 0
	movs r3, 0
	bl CreateYesNoMenu
	add sp, 0x20
	pop {r3}
	mov r8, r3
	pop {r4-r6}
	pop {r0}
	bx r0
	thumb_func_end sub_80323CC

	thumb_func_start unknown_rbox_to_vram
unknown_rbox_to_vram: @ 803243C
	push {r4,r5,lr}
	adds r4, r1, 0
	lsls r0, 24
	lsrs r5, r0, 24
	lsls r4, 24
	lsrs r4, 24
	ldr r1, =sub_8032474
	adds r0, r5, 0
	bl CallWindowFunction
	adds r0, r5, 0
	movs r1, 0x11
	bl FillWindowPixelBuffer
	adds r0, r5, 0
	bl PutWindowTilemap
	cmp r4, 0x1
	bne _0803246A
	adds r0, r5, 0
	movs r1, 0x3
	bl CopyWindowToVram
_0803246A:
	pop {r4,r5}
	pop {r0}
	bx r0
	.pool
	thumb_func_end unknown_rbox_to_vram

	thumb_func_start sub_8032474
sub_8032474: @ 8032474
	push {r4-r7,lr}
	mov r7, r10
	mov r6, r9
	mov r5, r8
	push {r5-r7}
	sub sp, 0x20
	mov r8, r0
	adds r5, r2, 0
	mov r9, r3
	ldr r0, [sp, 0x40]
	ldr r6, [sp, 0x44]
	mov r2, r8
	lsls r2, 24
	lsrs r2, 24
	mov r8, r2
	lsls r1, 24
	lsls r5, 24
	mov r2, r9
	lsls r2, 24
	lsrs r2, 24
	mov r9, r2
	lsls r0, 24
	lsrs r0, 24
	str r0, [sp, 0x10]
	lsls r6, 24
	lsrs r6, 24
	lsrs r0, r1, 24
	str r0, [sp, 0xC]
	movs r2, 0xFE
	lsls r2, 24
	adds r1, r2
	lsrs r1, 24
	str r1, [sp, 0x14]
	lsrs r0, r5, 24
	mov r10, r0
	movs r2, 0xFF
	lsls r2, 24
	adds r5, r2
	lsrs r5, 24
	movs r4, 0x1
	str r4, [sp]
	str r4, [sp, 0x4]
	str r6, [sp, 0x8]
	mov r0, r8
	movs r1, 0xFD
	ldr r2, [sp, 0x14]
	adds r3, r5, 0
	bl FillBgTilemapBufferRect
	ldr r0, [sp, 0xC]
	subs r0, 0x1
	lsls r2, r0, 24
	lsrs r2, 24
	str r2, [sp, 0x18]
	str r4, [sp]
	str r4, [sp, 0x4]
	str r6, [sp, 0x8]
	mov r0, r8
	movs r1, 0xFF
	adds r3, r5, 0
	bl FillBgTilemapBufferRect
	movs r1, 0x80
	lsls r1, 1
	mov r0, r9
	str r0, [sp]
	str r4, [sp, 0x4]
	str r6, [sp, 0x8]
	mov r0, r8
	ldr r2, [sp, 0xC]
	adds r3, r5, 0
	bl FillBgTilemapBufferRect
	ldr r1, =0x00000101
	ldr r7, [sp, 0xC]
	add r7, r9
	subs r0, r7, 0x1
	lsls r2, r0, 24
	lsrs r2, 24
	str r2, [sp, 0x1C]
	str r4, [sp]
	str r4, [sp, 0x4]
	str r6, [sp, 0x8]
	mov r0, r8
	adds r3, r5, 0
	bl FillBgTilemapBufferRect
	movs r1, 0x81
	lsls r1, 1
	lsls r2, r7, 24
	lsrs r7, r2, 24
	str r4, [sp]
	str r4, [sp, 0x4]
	str r6, [sp, 0x8]
	mov r0, r8
	adds r2, r7, 0
	adds r3, r5, 0
	bl FillBgTilemapBufferRect
	ldr r1, =0x00000103
	str r4, [sp]
	movs r5, 0x5
	str r5, [sp, 0x4]
	str r6, [sp, 0x8]
	mov r0, r8
	ldr r2, [sp, 0x14]
	mov r3, r10
	bl FillBgTilemapBufferRect
	ldr r1, =0x00000105
	mov r0, r9
	adds r0, 0x1
	lsls r0, 24
	lsrs r0, 24
	str r0, [sp]
	str r5, [sp, 0x4]
	str r6, [sp, 0x8]
	mov r0, r8
	ldr r2, [sp, 0x18]
	mov r3, r10
	bl FillBgTilemapBufferRect
	movs r1, 0x83
	lsls r1, 1
	str r4, [sp]
	str r5, [sp, 0x4]
	str r6, [sp, 0x8]
	mov r0, r8
	adds r2, r7, 0
	mov r3, r10
	bl FillBgTilemapBufferRect
	ldr r1, =0x000008fd
	ldr r2, [sp, 0x10]
	add r10, r2
	mov r0, r10
	lsls r0, 24
	lsrs r0, 24
	mov r10, r0
	str r4, [sp]
	str r4, [sp, 0x4]
	str r6, [sp, 0x8]
	mov r0, r8
	ldr r2, [sp, 0x14]
	mov r3, r10
	bl FillBgTilemapBufferRect
	ldr r1, =0x000008ff
	str r4, [sp]
	str r4, [sp, 0x4]
	str r6, [sp, 0x8]
	mov r0, r8
	ldr r2, [sp, 0x18]
	mov r3, r10
	bl FillBgTilemapBufferRect
	movs r1, 0x90
	lsls r1, 4
	movs r2, 0x1
	negs r2, r2
	add r9, r2
	mov r0, r9
	lsls r0, 24
	lsrs r0, 24
	str r0, [sp]
	str r4, [sp, 0x4]
	str r6, [sp, 0x8]
	mov r0, r8
	ldr r2, [sp, 0xC]
	mov r3, r10
	bl FillBgTilemapBufferRect
	ldr r1, =0x00000901
	str r4, [sp]
	str r4, [sp, 0x4]
	str r6, [sp, 0x8]
	mov r0, r8
	ldr r2, [sp, 0x1C]
	mov r3, r10
	bl FillBgTilemapBufferRect
	ldr r1, =0x00000902
	str r4, [sp]
	str r4, [sp, 0x4]
	str r6, [sp, 0x8]
	mov r0, r8
	adds r2, r7, 0
	mov r3, r10
	bl FillBgTilemapBufferRect
	add sp, 0x20
	pop {r3-r5}
	mov r8, r3
	mov r9, r4
	mov r10, r5
	pop {r4-r7}
	pop {r0}
	bx r0
	.pool
	thumb_func_end sub_8032474

	thumb_func_start task_new_game_prof_birch_speech_part2_1
task_new_game_prof_birch_speech_part2_1: @ 803261C
	push {r4,lr}
	lsls r0, 24
	lsrs r0, 24
	ldr r2, =gTasks
	lsls r1, r0, 2
	adds r1, r0
	lsls r1, 3
	adds r4, r1, r2
	ldrh r0, [r4, 0x16]
	subs r1, r0, 0x1
	strh r1, [r4, 0x16]
	lsls r0, 16
	cmp r0, 0
	bgt _08032644
	movs r0, 0
	movs r1, 0x1
	bl unknown_rbox_to_vram
	ldr r0, =task_new_game_prof_birch_speech_part2_2
	str r0, [r4]
_08032644:
	pop {r4}
	pop {r0}
	bx r0
	.pool
	thumb_func_end task_new_game_prof_birch_speech_part2_1

	.align 2, 0 @ Don't pad with nop.<|MERGE_RESOLUTION|>--- conflicted
+++ resolved
@@ -621,13 +621,8 @@
 	adds r0, r1, 0
 	movs r1, 0xFC
 	movs r2, 0x2
-<<<<<<< HEAD
 	bl LoadPalette
-	ldr r0, =gUnknown_03005D90
-=======
-	bl gpu_pal_apply
 	ldr r0, =gSaveBlock2Ptr
->>>>>>> 83ae14e2
 	ldr r0, [r0]
 	ldrb r0, [r0, 0x8]
 	cmp r0, 0
