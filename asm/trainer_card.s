	.include "asm/macros.inc"
	.include "constants/constants.inc"

	.syntax unified

	.text

	thumb_func_start sub_80C2690
sub_80C2690: @ 80C2690
	push {lr}
	bl LoadOamFromSprites
	bl ProcessObjectCopyRequests
	bl TransferPlttBuffer
	bl sub_80C48C8
	ldr r0, =gUnknown_02039CE8
	ldr r0, [r0]
	ldrb r0, [r0, 0x9]
	cmp r0, 0
	beq _080C26C0
	ldr r1, =0x040000d4
	ldr r0, =gUnknown_02038C28
	str r0, [r1]
	movs r2, 0xF0
	lsls r2, 3
	adds r0, r2
	str r0, [r1, 0x4]
	ldr r0, =0x800000a0
	str r0, [r1, 0x8]
	ldr r0, [r1, 0x8]
_080C26C0:
	pop {r0}
	bx r0
	.pool
	thumb_func_end sub_80C2690

	thumb_func_start sub_80C26D4
sub_80C26D4: @ 80C26D4
	push {r4,lr}
	ldr r4, =0x04000208
	ldrh r3, [r4]
	movs r0, 0
	strh r0, [r4]
	ldr r1, =gUnknown_02038C28
	ldr r0, =0x04000006
	ldrh r2, [r0]
	movs r0, 0xFF
	ands r0, r2
	lsls r0, 1
	movs r2, 0xF0
	lsls r2, 3
	adds r1, r2
	adds r0, r1
	ldrh r1, [r0]
	ldr r0, =0x04000012
	strh r1, [r0]
	strh r3, [r4]
	pop {r4}
	pop {r0}
	bx r0
	.pool
	thumb_func_end sub_80C26D4

	thumb_func_start sub_80C2710
sub_80C2710: @ 80C2710
	push {lr}
	bl RunTasks
	bl CallObjectCallbacks
	bl PrepareSpritesForOamLoad
	bl UpdatePaletteFade
	pop {r0}
	bx r0
	thumb_func_end sub_80C2710

	thumb_func_start sub_80C2728
sub_80C2728: @ 80C2728
	push {r4,r5,lr}
	adds r4, r0, 0
	lsls r4, 24
	lsrs r4, 24
	ldr r5, =gUnknown_02039CE8
	ldr r0, [r5]
	movs r1, 0xA6
	lsls r1, 3
	adds r0, r1
	ldr r0, [r0]
	bl SetMainCallback2
	bl FreeAllWindowBuffers
	ldr r0, [r5]
	bl Free
	movs r0, 0
	str r0, [r5]
	adds r0, r4, 0
	bl DestroyTask
	pop {r4,r5}
	pop {r0}
	bx r0
	.pool
	thumb_func_end sub_80C2728

	thumb_func_start sub_80C2760
sub_80C2760: @ 80C2760
	push {r4-r6,lr}
	sub sp, 0xC
	lsls r0, 24
	lsrs r5, r0, 24
	ldr r1, =gUnknown_02039CE8
	ldr r0, [r1]
	ldrb r0, [r0]
	adds r4, r1, 0
	cmp r0, 0x10
	bls _080C2776
	b _080C2ACA
_080C2776:
	lsls r0, 2
	ldr r1, =_080C2788
	adds r0, r1
	ldr r0, [r0]
	mov pc, r0
	.pool
	.align 2, 0
_080C2788:
	.4byte _080C27CC
	.4byte _080C27E2
	.4byte _080C27F0
	.4byte _080C27F8
	.4byte _080C280C
	.4byte _080C2820
	.4byte _080C2830
	.4byte _080C2836
	.4byte _080C289C
	.4byte _080C28C8
	.4byte _080C28E4
	.4byte _080C299C
	.4byte _080C2970
	.4byte _080C2AAA
	.4byte _080C2A98
	.4byte _080C2A2C
	.4byte _080C2A68
_080C27CC:
	bl IsDma3ManagerBusyWithBgCopy
	lsls r0, 24
	cmp r0, 0
	beq _080C27D8
	b _080C2ACA
_080C27D8:
	movs r0, 0x1
	movs r1, 0
	bl FillWindowPixelBuffer
	b _080C28D4
_080C27E2:
	bl sub_80C3438
	lsls r0, 24
	cmp r0, 0
	bne _080C27EE
	b _080C2ACA
_080C27EE:
	b _080C28D4
_080C27F0:
	movs r0, 0x1
	bl sub_80C438C
	b _080C28D4
_080C27F8:
	movs r0, 0x2
	movs r1, 0
	bl FillWindowPixelBuffer
	bl sub_80C4FF0
	movs r0, 0x2
	bl sub_80C438C
	b _080C28D4
_080C280C:
	ldr r0, [r4]
	ldr r1, =0x00000ef8
	adds r0, r1
	bl sub_80C4550
	ldr r1, [r4]
	b _080C28D8
	.pool
_080C2820:
	ldr r0, [r4]
	movs r2, 0xB3
	lsls r2, 3
	adds r0, r2
	bl sub_80C45C0
	ldr r1, [r4]
	b _080C28D8
_080C2830:
	bl sub_80C4630
	b _080C28D4
_080C2836:
	ldr r0, =gLinkVSyncDisabled
	ldrb r0, [r0]
	cmp r0, 0x1
	bne _080C2852
	ldr r0, =gUnknown_03003124
	ldrb r0, [r0]
	cmp r0, 0x1
	bne _080C2852
	bl sub_800E0E8
	movs r0, 0xE6
	movs r1, 0x96
	bl sub_800DFB4
_080C2852:
	movs r6, 0x1
	negs r6, r6
	ldr r4, =gUnknown_02039CE8
	ldr r0, [r4]
	ldr r5, =0x0000052c
	adds r0, r5
	ldrh r2, [r0]
	adds r0, r6, 0
	movs r1, 0x10
	bl BlendPalettes
	ldr r0, [r4]
	adds r0, r5
	ldrh r0, [r0]
	str r0, [sp]
	adds r0, r6, 0
	movs r1, 0
	movs r2, 0x10
	movs r3, 0
	bl BeginNormalPaletteFade
	ldr r0, =sub_80C2690
	bl SetVBlankCallback
	ldr r1, [r4]
	b _080C28D8
	.pool
_080C289C:
	bl UpdatePaletteFade
	lsls r0, 24
	cmp r0, 0
	beq _080C28A8
	b _080C2ACA
_080C28A8:
	bl IsDma3ManagerBusyWithBgCopy
	lsls r0, 24
	cmp r0, 0
	beq _080C28B4
	b _080C2ACA
_080C28B4:
	movs r0, 0xFB
	bl audio_play
	ldr r0, =gUnknown_02039CE8
	ldr r1, [r0]
	movs r0, 0xA
	strb r0, [r1]
	b _080C2ACA
	.pool
_080C28C8:
	bl mplay_has_finished_maybe
	lsls r0, 24
	cmp r0, 0
	beq _080C28D4
	b _080C2ACA
_080C28D4:
	ldr r0, =gUnknown_02039CE8
	ldr r1, [r0]
_080C28D8:
	ldrb r0, [r1]
	adds r0, 0x1
	strb r0, [r1]
	b _080C2ACA
	.pool
_080C28E4:
	ldr r0, =gUnknown_03003124
	ldrb r5, [r0]
	cmp r5, 0
	bne _080C290A
	ldr r0, [r4]
	ldr r1, =0x00000529
	adds r0, r1
	ldrb r0, [r0]
	cmp r0, 0
	beq _080C290A
	bl sub_80C3880
	movs r0, 0x1
	bl sub_80C438C
	ldr r0, [r4]
	ldr r2, =0x00000529
	adds r0, r2
	strb r5, [r0]
_080C290A:
	ldr r0, =gMain
	ldrh r1, [r0, 0x2E]
	movs r0, 0x1
	ands r0, r1
	cmp r0, 0
	beq _080C293C
	bl sub_80C4918
	movs r0, 0xF9
	bl audio_play
	ldr r0, =gUnknown_02039CE8
	ldr r1, [r0]
	movs r0, 0xC
	strb r0, [r1]
	b _080C2ACA
	.pool
_080C293C:
	movs r0, 0x2
	ands r0, r1
	cmp r0, 0
	bne _080C2946
	b _080C2ACA
_080C2946:
	ldr r0, =gUnknown_03003124
	ldrb r0, [r0]
	cmp r0, 0
	beq _080C2960
	ldr r4, =gUnknown_02039CE8
	ldr r0, [r4]
	ldrb r0, [r0, 0x5]
	cmp r0, 0
	beq _080C2960
	bl InUnionRoom
	cmp r0, 0x1
	beq _080C2A14
_080C2960:
	movs r0, 0x1
	negs r0, r0
	ldr r4, =gUnknown_02039CE8
	b _080C2A74
	.pool
_080C2970:
	bl sub_80C4940
	lsls r0, 24
	cmp r0, 0
	bne _080C297C
	b _080C2ACA
_080C297C:
	bl sub_8087598
	cmp r0, 0x1
	bne _080C2986
	b _080C2ACA
_080C2986:
	movs r0, 0xFB
	bl audio_play
	ldr r0, =gUnknown_02039CE8
	ldr r1, [r0]
	movs r0, 0xB
	strb r0, [r1]
	b _080C2ACA
	.pool
_080C299C:
	ldr r0, =gMain
	ldrh r1, [r0, 0x2E]
	movs r0, 0x2
	ands r0, r1
	cmp r0, 0
	beq _080C29F4
	ldr r0, =gUnknown_03003124
	ldrb r0, [r0]
	cmp r0, 0
	beq _080C29DC
	ldr r0, [r4]
	ldrb r0, [r0, 0x5]
	cmp r0, 0
	beq _080C29C0
	bl InUnionRoom
	cmp r0, 0x1
	beq _080C2A14
_080C29C0:
	ldr r0, =gUnknown_03003124
	ldrb r0, [r0]
	cmp r0, 0
	beq _080C29DC
	movs r0, 0x1
	negs r0, r0
	ldr r4, =gUnknown_02039CE8
	b _080C2A74
	.pool
_080C29DC:
	bl sub_80C4918
	ldr r0, =gUnknown_02039CE8
	ldr r1, [r0]
	movs r0, 0xD
	strb r0, [r1]
	movs r0, 0xF9
	bl audio_play
	b _080C2ACA
	.pool
_080C29F4:
	movs r0, 0x1
	ands r0, r1
	cmp r0, 0
	beq _080C2ACA
	ldr r0, =gUnknown_03003124
	ldrb r0, [r0]
	cmp r0, 0
	beq _080C2A20
	ldr r0, [r4]
	ldrb r0, [r0, 0x5]
	cmp r0, 0
	beq _080C2A20
	bl InUnionRoom
	cmp r0, 0x1
	bne _080C2A20
_080C2A14:
	ldr r1, [r4]
	movs r0, 0xF
	strb r0, [r1]
	b _080C2ACA
	.pool
_080C2A20:
	movs r0, 0x1
	negs r0, r0
	ldr r4, =gUnknown_02039CE8
	b _080C2A74
	.pool
_080C2A2C:
	bl sub_800AC34
	movs r0, 0
	movs r1, 0x1
	bl sub_81973C4
	ldr r2, =gUnknown_085ED042
	movs r0, 0x1
	str r0, [sp]
	movs r0, 0xFF
	str r0, [sp, 0x4]
	movs r0, 0
	str r0, [sp, 0x8]
	movs r1, 0x1
	movs r3, 0
	bl Print
	movs r0, 0
	movs r1, 0x3
	bl CopyWindowToVram
	ldr r0, =gUnknown_02039CE8
	ldr r1, [r0]
	movs r0, 0x10
	strb r0, [r1]
	b _080C2ACA
	.pool
_080C2A68:
	ldr r0, =gUnknown_03003124
	ldrb r0, [r0]
	cmp r0, 0
	bne _080C2ACA
	movs r0, 0x1
	negs r0, r0
_080C2A74:
	ldr r1, [r4]
	ldr r2, =0x0000052c
	adds r1, r2
	ldrh r1, [r1]
	str r1, [sp]
	movs r1, 0
	movs r2, 0
	movs r3, 0x10
	bl BeginNormalPaletteFade
	ldr r1, [r4]
	movs r0, 0xE
	strb r0, [r1]
	b _080C2ACA
	.pool
_080C2A98:
	bl UpdatePaletteFade
	lsls r0, 24
	cmp r0, 0
	bne _080C2ACA
	adds r0, r5, 0
	bl sub_80C2728
	b _080C2ACA
_080C2AAA:
	bl sub_80C4940
	lsls r0, 24
	cmp r0, 0
	beq _080C2ACA
	bl sub_8087598
	cmp r0, 0x1
	beq _080C2ACA
	ldr r0, =gUnknown_02039CE8
	ldr r1, [r0]
	movs r0, 0xA
	strb r0, [r1]
	movs r0, 0xFB
	bl audio_play
_080C2ACA:
	add sp, 0xC
	pop {r4-r6}
	pop {r0}
	bx r0
	.pool
	thumb_func_end sub_80C2760

	thumb_func_start sub_80C2AD8
sub_80C2AD8: @ 80C2AD8
	push {lr}
	ldr r0, =gUnknown_02039CE8
	ldr r1, [r0]
	ldrb r0, [r1, 0x2]
	cmp r0, 0x5
	bls _080C2AE6
	b _080C2C64
_080C2AE6:
	lsls r0, 2
	ldr r1, =_080C2AF8
	adds r0, r1
	ldr r0, [r0]
	mov pc, r0
	.pool
	.align 2, 0
_080C2AF8:
	.4byte _080C2B10
	.4byte _080C2B44
	.4byte _080C2B78
	.4byte _080C2BD0
	.4byte _080C2C04
	.4byte _080C2C38
_080C2B10:
	ldr r0, =gUnknown_02039CE8
	ldr r1, [r0]
	ldr r2, =0x0000052a
	adds r0, r1, r2
	ldrb r0, [r0]
	cmp r0, 0
	beq _080C2B34
	ldr r0, =gUnknown_08DD1F78
	ldr r2, =0x00000ef8
	b _080C2C4A
	.pool
_080C2B34:
	ldr r0, =gUnknown_08DD2AE0
	ldr r2, =0x00000ef8
	b _080C2C4A
	.pool
_080C2B44:
	ldr r0, =gUnknown_02039CE8
	ldr r1, [r0]
	ldr r2, =0x0000052a
	adds r0, r1, r2
	ldrb r0, [r0]
	cmp r0, 0
	beq _080C2B68
	ldr r0, =gUnknown_08DD21B0
	ldr r2, =0x00000a48
	b _080C2C4A
	.pool
_080C2B68:
	ldr r0, =gUnknown_08DD2D30
	ldr r2, =0x00000a48
	b _080C2C4A
	.pool
_080C2B78:
	ldr r0, =gUnknown_02039CE8
	ldr r1, [r0]
	ldrb r0, [r1, 0x5]
	cmp r0, 0
	bne _080C2BAC
	ldr r2, =0x0000052a
	adds r0, r1, r2
	ldrb r0, [r0]
	cmp r0, 0
	beq _080C2BA0
	ldr r0, =gUnknown_08DD2010
	adds r2, 0x6E
	b _080C2C4A
	.pool
_080C2BA0:
	ldr r0, =gUnknown_08DD2B78
	movs r2, 0xB3
	lsls r2, 3
	b _080C2C4A
	.pool
_080C2BAC:
	ldr r2, =0x0000052a
	adds r0, r1, r2
	ldrb r0, [r0]
	cmp r0, 0
	beq _080C2BC4
	ldr r0, =gUnknown_08DD228C
	adds r2, 0x6E
	b _080C2C4A
	.pool
_080C2BC4:
	ldr r0, =gUnknown_08DD2E5C
	movs r2, 0xB3
	lsls r2, 3
	b _080C2C4A
	.pool
_080C2BD0:
	ldr r0, =gUnknown_02039CE8
	ldr r1, [r0]
	ldr r2, =0x0000052a
	adds r0, r1, r2
	ldrb r0, [r0]
	cmp r0, 0
	beq _080C2BF4
	ldr r0, =gUnknown_0856F5CC
	ldr r2, =0x000013a8
	b _080C2C4A
	.pool
_080C2BF4:
	ldr r0, =gUnknown_0856F814
	ldr r2, =0x000013a8
	b _080C2C4A
	.pool
_080C2C04:
	ldr r0, =gUnknown_02039CE8
	ldr r1, [r0]
	ldr r2, =0x0000052a
	adds r0, r1, r2
	ldrb r0, [r0]
	cmp r0, 0
	beq _080C2C28
	ldr r0, =gUnknown_08DD1AB8
	ldr r2, =0x000019a8
	b _080C2C4A
	.pool
_080C2C28:
	ldr r0, =gUnknown_08DD246C
	ldr r2, =0x000019a8
	b _080C2C4A
	.pool
_080C2C38:
	ldr r0, =gUnknown_02039CE8
	ldr r1, [r0]
	ldr r2, =0x0000052a
	adds r0, r1, r2
	ldrb r0, [r0]
	cmp r0, 0
	bne _080C2C6C
	ldr r0, =gUnknown_0856F018
	ldr r2, =0x000017a8
_080C2C4A:
	adds r1, r2
	bl LZ77UnCompWram
	b _080C2C6C
	.pool
_080C2C64:
	movs r0, 0
	strb r0, [r1, 0x2]
	movs r0, 0x1
	b _080C2C78
_080C2C6C:
	ldr r0, =gUnknown_02039CE8
	ldr r1, [r0]
	ldrb r0, [r1, 0x2]
	adds r0, 0x1
	strb r0, [r1, 0x2]
	movs r0, 0
_080C2C78:
	pop {r1}
	bx r1
	.pool
	thumb_func_end sub_80C2AD8

	thumb_func_start sub_80C2C80
sub_80C2C80: @ 80C2C80
	push {lr}
	sub sp, 0x8
	ldr r1, =gMain
	movs r2, 0x87
	lsls r2, 3
	adds r0, r1, r2
	ldrb r0, [r0]
	adds r3, r1, 0
	cmp r0, 0xA
	bls _080C2C96
	b _080C2DD8
_080C2C96:
	lsls r0, 2
	ldr r1, =_080C2CA8
	adds r0, r1
	ldr r0, [r0]
	mov pc, r0
	.pool
	.align 2, 0
_080C2CA8:
	.4byte _080C2CD4
	.4byte _080C2CEC
	.4byte _080C2D14
	.4byte _080C2D50
	.4byte _080C2D6A
	.4byte _080C2D74
	.4byte _080C2D88
	.4byte _080C2D8E
	.4byte _080C2DA0
	.4byte _080C2DA6
	.4byte _080C2DB8
_080C2CD4:
	bl sub_80C334C
	bl sub_80C3414
	ldr r1, =gMain
	movs r0, 0x87
	lsls r0, 3
	adds r1, r0
	b _080C2DCC
	.pool
_080C2CEC:
	movs r1, 0xE0
	lsls r1, 19
	movs r0, 0
	str r0, [sp]
	ldr r0, =0x040000d4
	mov r2, sp
	str r2, [r0]
	str r1, [r0, 0x4]
	ldr r1, =0x85000100
	str r1, [r0, 0x8]
	ldr r0, [r0, 0x8]
	movs r0, 0x87
	lsls r0, 3
	adds r1, r3, r0
	b _080C2DCC
	.pool
_080C2D14:
	ldr r0, =gUnknown_02039CE8
	ldr r0, [r0]
	ldr r1, =0x0000052c
	adds r0, r1
	ldrh r0, [r0]
	cmp r0, 0
	bne _080C2D36
	movs r2, 0xA0
	lsls r2, 19
	add r1, sp, 0x4
	strh r0, [r1]
	ldr r0, =0x040000d4
	str r1, [r0]
	str r2, [r0, 0x4]
	ldr r1, =0x81000200
	str r1, [r0, 0x8]
	ldr r0, [r0, 0x8]
_080C2D36:
	movs r2, 0x87
	lsls r2, 3
	adds r1, r3, r2
	b _080C2DCC
	.pool
_080C2D50:
	bl ResetAllObjectData
	bl ResetObjectPaletteAllocator
<<<<<<< HEAD
	bl ResetPaletteFade
	ldr r1, =gUnknown_030022C0
=======
	bl sub_80A1A74
	ldr r1, =gMain
>>>>>>> 83ae14e2
	movs r0, 0x87
	lsls r0, 3
	adds r1, r0
	ldrb r0, [r1]
	adds r0, 0x1
	strb r0, [r1]
_080C2D6A:
	bl sub_80C3388
	b _080C2DC4
	.pool
_080C2D74:
	bl sub_80C41D8
	ldr r1, =gMain
	movs r0, 0x87
	lsls r0, 3
	adds r1, r0
	b _080C2DCC
	.pool
_080C2D88:
	bl sub_80C2AD8
	b _080C2DBC
_080C2D8E:
	bl sub_80C4330
	ldr r1, =gMain
	movs r0, 0x87
	lsls r0, 3
	adds r1, r0
	b _080C2DCC
	.pool
_080C2DA0:
	bl sub_80C3278
	b _080C2DC4
_080C2DA6:
	bl sub_80C3548
	ldr r1, =gMain
	movs r0, 0x87
	lsls r0, 3
	adds r1, r0
	b _080C2DCC
	.pool
_080C2DB8:
	bl sub_80C43A8
_080C2DBC:
	lsls r0, 24
	lsrs r0, 24
	cmp r0, 0x1
	bne _080C2DDC
_080C2DC4:
	ldr r1, =gMain
	movs r2, 0x87
	lsls r2, 3
	adds r1, r2
_080C2DCC:
	ldrb r0, [r1]
	adds r0, 0x1
	strb r0, [r1]
	b _080C2DDC
	.pool
_080C2DD8:
	bl sub_80C3404
_080C2DDC:
	add sp, 0x8
	pop {r0}
	bx r0
	thumb_func_end sub_80C2C80

	thumb_func_start sav12_xor_get_clamped_above
sav12_xor_get_clamped_above: @ 80C2DE4
	push {r4,lr}
	adds r4, r1, 0
	lsls r0, 24
	lsrs r0, 24
	bl sub_80847F8
	cmp r0, r4
	bls _080C2DF6
	adds r0, r4, 0
_080C2DF6:
	pop {r4}
	pop {r1}
	bx r1
	thumb_func_end sav12_xor_get_clamped_above

	thumb_func_start sub_80C2DFC
sub_80C2DFC: @ 80C2DFC
	push {r4,r5,lr}
	movs r5, 0
_080C2E00:
	lsls r4, r5, 1
	ldr r1, =0x000008c4
	adds r0, r4, r1
	bl FlagGet
	lsls r0, 24
	cmp r0, 0
	beq _080C2E1E
	ldr r1, =0x000008c5
	adds r0, r4, r1
	bl FlagGet
	lsls r0, 24
	cmp r0, 0
	bne _080C2E2C
_080C2E1E:
	movs r0, 0
	b _080C2E38
	.pool
_080C2E2C:
	adds r0, r5, 0x1
	lsls r0, 24
	lsrs r5, r0, 24
	cmp r5, 0x6
	bls _080C2E00
	movs r0, 0x1
_080C2E38:
	pop {r4,r5}
	pop {r1}
	bx r1
	thumb_func_end sub_80C2DFC

	thumb_func_start sub_80C2E40
sub_80C2E40: @ 80C2E40
	push {r4,lr}
	movs r0, 0xA
	bl sub_80847F8
	negs r1, r0
	orrs r1, r0
	lsrs r4, r1, 31
	bl sub_80C08E4
	lsls r0, 16
	cmp r0, 0
	beq _080C2E5A
	adds r4, 0x1
_080C2E5A:
	bl sub_80F8940
	lsls r0, 24
	lsrs r0, 24
	cmp r0, 0x4
	bls _080C2E6C
	adds r0, r4, 0x1
	lsls r0, 24
	lsrs r4, r0, 24
_080C2E6C:
	bl sub_80C2DFC
	lsls r0, 24
	cmp r0, 0
	beq _080C2E7C
	adds r0, r4, 0x1
	lsls r0, 24
	lsrs r4, r0, 24
_080C2E7C:
	adds r0, r4, 0
	pop {r4}
	pop {r1}
	bx r1
	thumb_func_end sub_80C2E40

	thumb_func_start sub_80C2E84
sub_80C2E84: @ 80C2E84
	push {lr}
	adds r1, r0, 0
	movs r2, 0
	ldrh r0, [r1, 0x6]
	cmp r0, 0
	bne _080C2E96
	ldr r0, [r1, 0x8]
	cmp r0, 0
	beq _080C2E98
_080C2E96:
	movs r2, 0x1
_080C2E98:
	ldrb r0, [r1, 0x3]
	cmp r0, 0
	beq _080C2EA4
	adds r0, r2, 0x1
	lsls r0, 24
	lsrs r2, r0, 24
_080C2EA4:
	ldrh r0, [r1, 0x1A]
	cmp r0, 0x31
	bls _080C2EB0
	adds r0, r2, 0x1
	lsls r0, 24
	lsrs r2, r0, 24
_080C2EB0:
	ldrb r0, [r1, 0x4]
	cmp r0, 0
	beq _080C2EBC
	adds r0, r2, 0x1
	lsls r0, 24
	lsrs r2, r0, 24
_080C2EBC:
	adds r0, r2, 0
	pop {r1}
	bx r1
	thumb_func_end sub_80C2E84

	thumb_func_start sub_80C2EC4
sub_80C2EC4: @ 80C2EC4
	push {r4-r7,lr}
	mov r7, r8
	push {r7}
	adds r5, r0, 0
	lsls r1, 24
	lsrs r1, 24
	mov r8, r1
	ldr r6, =gSaveBlock2Ptr
	ldr r1, [r6]
	ldrb r0, [r1, 0x8]
	strb r0, [r5]
	ldrh r0, [r1, 0xE]
	strh r0, [r5, 0x10]
	ldrb r0, [r1, 0x10]
	strh r0, [r5, 0x12]
	movs r0, 0x1
	bl sub_80847F8
	adds r4, r0, 0
	movs r0, 0xA
	bl sub_80847F8
	cmp r0, 0
	bne _080C2EF6
	movs r4, 0
_080C2EF6:
	lsrs r0, r4, 16
	strh r0, [r5, 0x6]
	lsrs r1, r4, 8
	movs r2, 0xFF
	ands r1, r2
	strh r1, [r5, 0x8]
	ands r4, r2
	strh r4, [r5, 0xA]
	ldr r1, =0x000003e7
	cmp r0, r1
	bls _080C2F14
	strh r1, [r5, 0x6]
	movs r0, 0x3B
	strh r0, [r5, 0x8]
	strh r0, [r5, 0xA]
_080C2F14:
	ldr r0, =0x00000861
	bl FlagGet
	strb r0, [r5, 0x2]
	bl sub_80C08E4
	strb r0, [r5, 0x3]
	bl sub_80C376C
	strh r0, [r5, 0xC]
	ldr r0, [r6]
	ldrb r1, [r0, 0xB]
	lsls r1, 8
	ldrb r0, [r0, 0xA]
	orrs r0, r1
	strh r0, [r5, 0xE]
	ldr r4, =0x0000270f
	movs r0, 0x17
	adds r1, r4, 0
	bl sav12_xor_get_clamped_above
	strh r0, [r5, 0x14]
	movs r0, 0x18
	adds r1, r4, 0
	bl sav12_xor_get_clamped_above
	strh r0, [r5, 0x16]
	ldr r1, =0x0000ffff
	movs r0, 0x15
	bl sav12_xor_get_clamped_above
	strh r0, [r5, 0x20]
	ldr r4, =gSaveBlock1Ptr
	ldr r0, [r4]
	movs r1, 0x92
	lsls r1, 3
	adds r0, r1
	bl DecryptMoney
	str r0, [r5, 0x24]
	movs r2, 0
	adds r7, r5, 0
	adds r7, 0x30
	adds r6, r5, 0
	adds r6, 0x28
	ldr r0, [r4]
	ldr r1, =0x00002bb0
	adds r3, r0, r1
_080C2F74:
	lsls r0, r2, 1
	adds r1, r6, r0
	adds r0, r3, r0
	ldrh r0, [r0]
	strh r0, [r1]
	adds r0, r2, 0x1
	lsls r0, 24
	lsrs r2, r0, 24
	cmp r2, 0x3
	bls _080C2F74
	ldr r0, =gSaveBlock2Ptr
	ldr r1, [r0]
	adds r0, r7, 0
	bl StringCopy
	mov r0, r8
	cmp r0, 0x1
	beq _080C3004
	cmp r0, 0x1
	bgt _080C2FC0
	cmp r0, 0
	beq _080C2FCC
	b _080C3014
	.pool
_080C2FC0:
	mov r1, r8
	cmp r1, 0x2
	bne _080C3014
	movs r0, 0
	strh r0, [r5, 0x18]
	strh r0, [r5, 0x1A]
_080C2FCC:
	ldr r1, =0x000003e7
	movs r0, 0x23
	bl sav12_xor_get_clamped_above
	strh r0, [r5, 0x1C]
	ldr r1, =0x0000ffff
	movs r0, 0x22
	bl sav12_xor_get_clamped_above
	strh r0, [r5, 0x1E]
	bl sub_80F8940
	lsls r0, 24
	lsrs r0, 24
	cmp r0, 0x4
	bls _080C2FF0
	movs r0, 0x1
	strb r0, [r5, 0x4]
_080C2FF0:
	adds r0, r5, 0
	bl sub_80C2E84
	strb r0, [r5, 0x1]
	b _080C3014
	.pool
_080C3004:
	movs r1, 0
	movs r0, 0
	strh r0, [r5, 0x18]
	strh r0, [r5, 0x1A]
	strh r0, [r5, 0x1C]
	strh r0, [r5, 0x1E]
	strb r1, [r5, 0x4]
	strb r1, [r5, 0x1]
_080C3014:
	pop {r3}
	mov r8, r3
	pop {r4-r7}
	pop {r0}
	bx r0
	thumb_func_end sub_80C2EC4

	thumb_func_start sub_80C3020
sub_80C3020: @ 80C3020
	push {r4,lr}
	adds r4, r0, 0
	movs r1, 0
	movs r2, 0x64
	bl memset
	adds r1, r4, 0
	adds r1, 0x38
	movs r0, 0x3
	strb r0, [r1]
	adds r0, r4, 0
	movs r1, 0x2
	bl sub_80C2EC4
	bl sub_80C2DFC
	lsls r0, 24
	lsrs r0, 24
	adds r1, r4, 0
	adds r1, 0x60
	strh r0, [r1]
	ldr r0, =gSaveBlock2Ptr
	ldr r0, [r0]
	ldr r2, =0x00000eba
	adds r0, r2
	ldrh r0, [r0]
	adds r2, r4, 0
	adds r2, 0x62
	strh r0, [r2]
	ldrh r0, [r1]
	cmp r0, 0
	beq _080C3066
	ldrb r0, [r4, 0x1]
	adds r0, 0x1
	strb r0, [r4, 0x1]
_080C3066:
	ldrb r0, [r4]
	cmp r0, 0x1
	bne _080C3084
	ldr r2, =gUnknown_08329D54
	ldrh r0, [r4, 0xE]
	movs r1, 0x7
	ands r0, r1
	adds r0, 0x8
	b _080C308C
	.pool
_080C3084:
	ldr r2, =gUnknown_08329D54
	ldrh r0, [r4, 0xE]
	movs r1, 0x7
	ands r0, r1
_080C308C:
	lsls r0, 1
	adds r0, r2
	ldrh r1, [r0]
	adds r0, r4, 0
	adds r0, 0x4F
	strb r1, [r0]
	pop {r4}
	pop {r0}
	bx r0
	.pool
	thumb_func_end sub_80C3020

	thumb_func_start sub_80C30A4
sub_80C30A4: @ 80C30A4
	push {r4,lr}
	adds r4, r0, 0
	movs r1, 0
	movs r2, 0x60
	bl memset
	adds r1, r4, 0
	adds r1, 0x38
	movs r0, 0x3
	strb r0, [r1]
	adds r0, r4, 0
	movs r1, 0x2
	bl sub_80C2EC4
	bl sub_80C2DFC
	lsls r0, 24
	lsrs r0, 24
	strh r0, [r4, 0x3A]
	ldr r1, =gSaveBlock2Ptr
	ldr r1, [r1]
	ldr r2, =0x00000eba
	adds r1, r2
	ldrh r1, [r1]
	strh r1, [r4, 0x3C]
	cmp r0, 0
	beq _080C30E0
	ldrb r0, [r4, 0x1]
	adds r0, 0x1
	strb r0, [r4, 0x1]
_080C30E0:
	ldrb r0, [r4]
	cmp r0, 0x1
	bne _080C3100
	ldr r2, =gUnknown_08329D54
	ldrh r0, [r4, 0xE]
	movs r1, 0x7
	ands r0, r1
	adds r0, 0x8
	b _080C3108
	.pool
_080C3100:
	ldr r2, =gUnknown_08329D54
	ldrh r0, [r4, 0xE]
	movs r1, 0x7
	ands r0, r1
_080C3108:
	lsls r0, 1
	adds r0, r2
	ldrh r1, [r0]
	adds r0, r4, 0
	adds r0, 0x4F
	strb r1, [r0]
	pop {r4}
	pop {r0}
	bx r0
	.pool
	thumb_func_end sub_80C30A4

	thumb_func_start sub_80C3120
sub_80C3120: @ 80C3120
	push {r4-r6,lr}
	adds r5, r0, 0
	adds r6, r1, 0
	lsls r4, r2, 24
	lsrs r4, 24
	movs r1, 0
	movs r2, 0x64
	bl memset
	adds r0, r5, 0
	adds r0, 0x38
	strb r4, [r0]
	adds r0, r4, 0
	bl sub_80C4FCC
	lsls r0, 24
	lsrs r0, 24
	cmp r0, 0x1
	beq _080C3162
	cmp r0, 0x1
	bgt _080C3150
	cmp r0, 0
	beq _080C3156
	b _080C318A
_080C3150:
	cmp r0, 0x2
	beq _080C316E
	b _080C318A
_080C3156:
	adds r0, r5, 0
	adds r1, r6, 0
	movs r2, 0x60
	bl memcpy
	b _080C318A
_080C3162:
	adds r0, r5, 0
	adds r1, r6, 0
	movs r2, 0x38
	bl memcpy
	b _080C318A
_080C316E:
	adds r0, r5, 0
	adds r1, r6, 0
	movs r2, 0x60
	bl memcpy
	movs r0, 0
	str r0, [r5, 0x3C]
	ldrh r1, [r6, 0x3A]
	adds r0, r5, 0
	adds r0, 0x60
	strh r1, [r0]
	ldrh r1, [r6, 0x3C]
	adds r0, 0x2
	strh r1, [r0]
_080C318A:
	pop {r4-r6}
	pop {r0}
	bx r0
	thumb_func_end sub_80C3120

	thumb_func_start sub_80C3190
sub_80C3190: @ 80C3190
	push {r4,r5,lr}
	ldr r4, =gUnknown_02039CE8
	ldr r0, [r4]
	movs r1, 0
	strb r1, [r0, 0xA]
	ldr r0, [r4]
	strb r1, [r0, 0xB]
	ldr r0, [r4]
	strb r1, [r0, 0xC]
	ldr r0, [r4]
	strb r1, [r0, 0xD]
	ldr r0, [r4]
	strb r1, [r0, 0xE]
	ldr r0, [r4]
	strb r1, [r0, 0xF]
	ldr r0, [r4]
	strb r1, [r0, 0x10]
	ldr r0, [r4]
	adds r0, 0x11
	movs r2, 0x8
	bl memset
	ldr r1, [r4]
	ldr r2, =0x00000536
	adds r0, r1, r2
	ldrb r0, [r0]
	cmp r0, 0
	beq _080C31CE
	ldrb r0, [r1, 0xA]
	adds r0, 0x1
	strb r0, [r1, 0xA]
_080C31CE:
	ldr r1, [r4]
	ldr r3, =0x0000053a
	adds r0, r1, r3
	ldrh r0, [r0]
	cmp r0, 0
	bne _080C31E4
	ldr r2, =0x0000053c
	adds r0, r1, r2
	ldr r0, [r0]
	cmp r0, 0
	beq _080C31EA
_080C31E4:
	ldrb r0, [r1, 0xB]
	adds r0, 0x1
	strb r0, [r1, 0xB]
_080C31EA:
	ldr r2, =gUnknown_02039CE8
	ldr r1, [r2]
	movs r3, 0xA9
	lsls r3, 3
	adds r0, r1, r3
	ldr r0, [r0]
	cmp r0, 0
	beq _080C3200
	ldrb r0, [r1, 0xC]
	adds r0, 0x1
	strb r0, [r1, 0xC]
_080C3200:
	ldr r1, [r2]
	ldr r3, =0x00000554
	adds r0, r1, r3
	ldrh r0, [r0]
	cmp r0, 0
	beq _080C3212
	ldrb r0, [r1, 0x10]
	adds r0, 0x1
	strb r0, [r1, 0x10]
_080C3212:
	ldr r1, [r2]
	ldr r2, =0x0000054c
	adds r0, r1, r2
	ldr r0, [r0]
	cmp r0, 0
	beq _080C3224
	ldrb r0, [r1, 0xD]
	adds r0, 0x1
	strb r0, [r1, 0xD]
_080C3224:
	movs r5, 0
	ldr r4, =0x00000867
_080C3228:
	lsls r0, r4, 16
	lsrs r0, 16
	bl FlagGet
	lsls r0, 24
	cmp r0, 0
	beq _080C3244
	ldr r0, =gUnknown_02039CE8
	ldr r1, [r0]
	adds r1, 0x11
	adds r1, r5
	ldrb r0, [r1]
	adds r0, 0x1
	strb r0, [r1]
_080C3244:
	adds r4, 0x1
	adds r0, r5, 0x1
	lsls r0, 24
	lsrs r5, r0, 24
	ldr r0, =0x0000086e
	cmp r4, r0
	bls _080C3228
	pop {r4,r5}
	pop {r0}
	bx r0
	.pool
	thumb_func_end sub_80C3190

	thumb_func_start sub_80C3278
sub_80C3278: @ 80C3278
	push {lr}
	movs r1, 0xC1
	lsls r1, 6
	movs r0, 0
	bl SetGpuReg
	movs r0, 0
	bl ShowBg
	movs r0, 0x1
	bl ShowBg
	movs r0, 0x2
	bl ShowBg
	movs r0, 0x3
	bl ShowBg
	movs r0, 0x50
	movs r1, 0xC1
	bl SetGpuReg
	movs r0, 0x54
	movs r1, 0
	bl SetGpuReg
	movs r0, 0x48
	movs r1, 0x3F
	bl SetGpuReg
	movs r0, 0x4A
	movs r1, 0x1E
	bl SetGpuReg
	movs r0, 0x44
	movs r1, 0xA0
	bl SetGpuReg
	movs r0, 0x40
	movs r1, 0xF0
	bl SetGpuReg
	ldr r0, =gUnknown_03003124
	ldrb r0, [r0]
	cmp r0, 0
	beq _080C32E0
	movs r0, 0xC7
	bl EnableInterrupts
	b _080C32E6
	.pool
_080C32E0:
	movs r0, 0x3
	bl EnableInterrupts
_080C32E6:
	pop {r0}
	bx r0
	thumb_func_end sub_80C3278

	thumb_func_start sub_80C32EC
sub_80C32EC: @ 80C32EC
	push {r4,lr}
	lsls r0, 16
	lsrs r0, 16
	adds r0, 0x28
	movs r1, 0xA
	bl __divsi3
	lsls r0, 24
	lsrs r2, r0, 24
	asrs r0, 24
	cmp r0, 0x4
	bgt _080C3306
	movs r2, 0
_080C3306:
	ldr r4, =gUnknown_02039CE8
	ldr r0, [r4]
	movs r1, 0xA5
	lsls r1, 3
	adds r0, r1
	strb r2, [r0]
	ldr r0, [r4]
	adds r0, r1
	movs r1, 0
	ldrsb r1, [r0, r1]
	lsls r1, 16
	lsrs r1, 16
	movs r0, 0x54
	bl SetGpuReg
	ldr r0, [r4]
	ldr r1, =0x00007ca8
	adds r0, r1
	ldrh r2, [r0]
	lsls r1, r2, 8
	movs r0, 0xA0
	subs r0, r2
	orrs r1, r0
	lsls r1, 16
	lsrs r1, 16
	movs r0, 0x44
	bl SetGpuReg
	pop {r4}
	pop {r0}
	bx r0
	.pool
	thumb_func_end sub_80C32EC

	thumb_func_start sub_80C334C
sub_80C334C: @ 80C334C
	push {lr}
	movs r0, 0
	bl SetVBlankCallback
	movs r0, 0
	bl SetHBlankCallback
	movs r0, 0
	movs r1, 0
	bl SetGpuReg
	movs r0, 0x8
	movs r1, 0
	bl SetGpuReg
	movs r0, 0xA
	movs r1, 0
	bl SetGpuReg
	movs r0, 0xC
	movs r1, 0
	bl SetGpuReg
	movs r0, 0xE
	movs r1, 0
	bl SetGpuReg
	pop {r0}
	bx r0
	thumb_func_end sub_80C334C

	thumb_func_start sub_80C3388
sub_80C3388: @ 80C3388
	push {lr}
	movs r0, 0
	bl ResetBgsAndClearDma3BusyFlags
	ldr r1, =gUnknown_0856FAB4
	movs r0, 0
	movs r2, 0x4
	bl InitBgsFromTemplates
	movs r0, 0
	movs r1, 0
	movs r2, 0
	bl ChangeBgX
	movs r0, 0
	movs r1, 0
	movs r2, 0
	bl ChangeBgY
	movs r0, 0x1
	movs r1, 0
	movs r2, 0
	bl ChangeBgX
	movs r0, 0x1
	movs r1, 0
	movs r2, 0
	bl ChangeBgY
	movs r0, 0x2
	movs r1, 0
	movs r2, 0
	bl ChangeBgX
	movs r0, 0x2
	movs r1, 0
	movs r2, 0
	bl ChangeBgY
	movs r0, 0x3
	movs r1, 0
	movs r2, 0
	bl ChangeBgX
	movs r0, 0x3
	movs r1, 0
	movs r2, 0
	bl ChangeBgY
	ldr r0, =gUnknown_0856FAC4
	bl InitWindows
	bl DeactivateAllTextPrinters
	bl sub_81973A4
	pop {r0}
	bx r0
	.pool
	thumb_func_end sub_80C3388

	thumb_func_start sub_80C3404
sub_80C3404: @ 80C3404
	push {lr}
	ldr r0, =sub_80C2710
	bl SetMainCallback2
	pop {r0}
	bx r0
	.pool
	thumb_func_end sub_80C3404

	thumb_func_start sub_80C3414
sub_80C3414: @ 80C3414
	push {lr}
	bl ResetTasks
	bl remove_some_task
	ldr r0, =sub_80C2760
	movs r1, 0
	bl CreateTask
	bl sub_80C4EE4
	bl sub_80C3190
	pop {r0}
	bx r0
	.pool
	thumb_func_end sub_80C3414

	thumb_func_start sub_80C3438
sub_80C3438: @ 80C3438
	push {lr}
	ldr r0, =gUnknown_02039CE8
	ldr r1, [r0]
	ldrb r0, [r1, 0x1]
	cmp r0, 0x5
	bhi _080C3494
	lsls r0, 2
	ldr r1, =_080C3458
	adds r0, r1
	ldr r0, [r0]
	mov pc, r0
	.pool
	.align 2, 0
_080C3458:
	.4byte _080C3470
	.4byte _080C3476
	.4byte _080C347C
	.4byte _080C3482
	.4byte _080C3488
	.4byte _080C348E
_080C3470:
	bl sub_80C3574
	b _080C349C
_080C3476:
	bl sub_80C3608
	b _080C349C
_080C347C:
	bl sub_80C3684
	b _080C349C
_080C3482:
	bl sub_80C378C
	b _080C349C
_080C3488:
	bl sub_80C3880
	b _080C349C
_080C348E:
	bl sub_80C3A18
	b _080C349C
_080C3494:
	movs r0, 0
	strb r0, [r1, 0x1]
	movs r0, 0x1
	b _080C34A8
_080C349C:
	ldr r0, =gUnknown_02039CE8
	ldr r1, [r0]
	ldrb r0, [r1, 0x1]
	adds r0, 0x1
	strb r0, [r1, 0x1]
	movs r0, 0
_080C34A8:
	pop {r1}
	bx r1
	.pool
	thumb_func_end sub_80C3438

	thumb_func_start sub_80C34B0
sub_80C34B0: @ 80C34B0
	push {lr}
	ldr r0, =gUnknown_02039CE8
	ldr r1, [r0]
	ldrb r0, [r1, 0x1]
	cmp r0, 0x7
	bhi _080C352C
	lsls r0, 2
	ldr r1, =_080C34D0
	adds r0, r1
	ldr r0, [r0]
	mov pc, r0
	.pool
	.align 2, 0
_080C34D0:
	.4byte _080C34F0
	.4byte _080C34F6
	.4byte _080C34FC
	.4byte _080C3502
	.4byte _080C3508
	.4byte _080C3512
	.4byte _080C351C
	.4byte _080C3526
_080C34F0:
	bl sub_80C3B50
	b _080C3534
_080C34F6:
	bl sub_80C3CCC
	b _080C3534
_080C34FC:
	bl sub_80C3D60
	b _080C3534
_080C3502:
	bl sub_80C3DF0
	b _080C3534
_080C3508:
	bl sub_80C3E58
	bl sub_80C3F64
	b _080C3534
_080C3512:
	bl sub_80C3ED4
	bl sub_80C3FE0
	b _080C3534
_080C351C:
	bl sub_80C4140
	bl sub_80C40CC
	b _080C3534
_080C3526:
	bl sub_80C42A4
	b _080C3534
_080C352C:
	movs r0, 0
	strb r0, [r1, 0x1]
	movs r0, 0x1
	b _080C3540
_080C3534:
	ldr r0, =gUnknown_02039CE8
	ldr r1, [r0]
	ldrb r0, [r1, 0x1]
	adds r0, 0x1
	strb r0, [r1, 0x1]
	movs r0, 0
_080C3540:
	pop {r1}
	bx r1
	.pool
	thumb_func_end sub_80C34B0

	thumb_func_start sub_80C3548
sub_80C3548: @ 80C3548
	push {lr}
	bl sub_80C3AF0
	bl sub_80C3BC4
	bl sub_80C3CF4
	bl sub_80C3DC0
	bl sub_80C3E20
	bl sub_80C3E98
	bl sub_80C3F14
	bl sub_80C3FA4
	bl sub_80C4020
	pop {r0}
	bx r0
	thumb_func_end sub_80C3548

	thumb_func_start sub_80C3574
sub_80C3574: @ 80C3574
	push {r4,r5,lr}
	sub sp, 0x2C
	ldr r1, =gUnknown_085ECF71
	add r0, sp, 0xC
	bl StringCopy
	adds r5, r0, 0
	ldr r4, =gUnknown_02039CE8
	ldr r1, [r4]
	ldr r0, =0x00000564
	adds r1, r0
	adds r0, r5, 0
	bl StringCopy
	ldr r0, [r4]
	ldr r1, =0x00007caa
	adds r0, r1
	ldrb r1, [r0]
	adds r0, r5, 0
	bl ConvertInternationalString
	ldr r0, [r4]
	ldr r1, =0x0000052a
	adds r0, r1
	ldrb r0, [r0]
	cmp r0, 0
	bne _080C35E0
	ldr r0, =gUnknown_0856FB0C
	str r0, [sp]
	movs r0, 0x1
	negs r0, r0
	str r0, [sp, 0x4]
	add r0, sp, 0xC
	str r0, [sp, 0x8]
	movs r0, 0x1
	movs r1, 0x1
	movs r2, 0x14
	movs r3, 0x1C
	bl box_print
	b _080C35FA
	.pool
_080C35E0:
	ldr r0, =gUnknown_0856FB0C
	str r0, [sp]
	movs r0, 0x1
	negs r0, r0
	str r0, [sp, 0x4]
	add r1, sp, 0xC
	str r1, [sp, 0x8]
	movs r0, 0x1
	movs r1, 0x1
	movs r2, 0x10
	movs r3, 0x21
	bl box_print
_080C35FA:
	add sp, 0x2C
	pop {r4,r5}
	pop {r0}
	bx r0
	.pool
	thumb_func_end sub_80C3574

	thumb_func_start sub_80C3608
sub_80C3608: @ 80C3608
	push {r4,lr}
	sub sp, 0x2C
	ldr r1, =gUnknown_085ECF78
	add r0, sp, 0xC
	bl StringCopy
	ldr r4, =gUnknown_02039CE8
	ldr r1, [r4]
	ldr r2, =0x00000542
	adds r1, r2
	ldrh r1, [r1]
	movs r2, 0x2
	movs r3, 0x5
	bl ConvertIntToDecimalStringN
	ldr r0, [r4]
	ldr r1, =0x0000052a
	adds r0, r1
	ldrb r0, [r0]
	cmp r0, 0
	bne _080C3650
	movs r0, 0x1
	add r1, sp, 0xC
	movs r2, 0x50
	bl GetStringCenterAlignXOffset
	adds r0, 0x84
	b _080C365C
	.pool
_080C3650:
	movs r0, 0x1
	add r1, sp, 0xC
	movs r2, 0x60
	bl GetStringCenterAlignXOffset
	adds r0, 0x78
_080C365C:
	movs r3, 0x9
	lsls r2, r0, 24
	lsrs r2, 24
	ldr r0, =gUnknown_0856FB0C
	str r0, [sp]
	movs r0, 0x1
	negs r0, r0
	str r0, [sp, 0x4]
	add r0, sp, 0xC
	str r0, [sp, 0x8]
	movs r0, 0x1
	movs r1, 0x1
	bl box_print
	add sp, 0x2C
	pop {r4}
	pop {r0}
	bx r0
	.pool
	thumb_func_end sub_80C3608

	thumb_func_start sub_80C3684
sub_80C3684: @ 80C3684
	push {r4,r5,lr}
	sub sp, 0xC
	ldr r0, =gUnknown_02039CE8
	ldr r0, [r0]
	ldr r1, =0x0000052b
	adds r0, r1
	ldrb r0, [r0]
	cmp r0, 0
	bne _080C36C4
	ldr r0, =gUnknown_0856FB0C
	str r0, [sp]
	movs r0, 0x1
	negs r0, r0
	str r0, [sp, 0x4]
	ldr r0, =gUnknown_085ECF7E
	str r0, [sp, 0x8]
	movs r0, 0x1
	movs r1, 0x1
	movs r2, 0x14
	movs r3, 0x38
	bl box_print
	b _080C36DE
	.pool
_080C36C4:
	ldr r0, =gUnknown_0856FB0C
	str r0, [sp]
	movs r0, 0x1
	negs r0, r0
	str r0, [sp, 0x4]
	ldr r0, =gUnknown_085ECF7E
	str r0, [sp, 0x8]
	movs r0, 0x1
	movs r1, 0x1
	movs r2, 0x10
	movs r3, 0x39
	bl box_print
_080C36DE:
	ldr r0, =gStringVar1
	ldr r4, =gUnknown_02039CE8
	ldr r1, [r4]
	movs r2, 0xAB
	lsls r2, 3
	adds r1, r2
	ldr r1, [r1]
	movs r2, 0
	movs r3, 0x6
	bl ConvertIntToDecimalStringN
	ldr r5, =gStringVar4
	ldr r1, =gUnknown_085E969C
	adds r0, r5, 0
	bl StringExpandPlaceholders
	ldr r0, [r4]
	ldr r1, =0x0000052b
	adds r0, r1
	ldrb r0, [r0]
	cmp r0, 0
	bne _080C3734
	movs r0, 0x1
	adds r1, r5, 0
	movs r2, 0x90
	bl GetStringRightAlignXOffset
	movs r3, 0x38
	b _080C3740
	.pool
_080C3734:
	movs r0, 0x1
	adds r1, r5, 0
	movs r2, 0x80
	bl GetStringRightAlignXOffset
	movs r3, 0x39
_080C3740:
	lsls r2, r0, 24
	lsrs r2, 24
	ldr r0, =gUnknown_0856FB0C
	str r0, [sp]
	movs r0, 0x1
	negs r0, r0
	str r0, [sp, 0x4]
	ldr r0, =gStringVar4
	str r0, [sp, 0x8]
	movs r0, 0x1
	movs r1, 0x1
	bl box_print
	add sp, 0xC
	pop {r4,r5}
	pop {r0}
	bx r0
	.pool
	thumb_func_end sub_80C3684

	thumb_func_start sub_80C376C
sub_80C376C: @ 80C376C
	push {lr}
	bl sub_809D42C
	cmp r0, 0
	bne _080C377E
	movs r0, 0x1
	bl sub_80C0844
	b _080C3784
_080C377E:
	movs r0, 0x1
	bl pokedex_count
_080C3784:
	lsls r0, 16
	lsrs r0, 16
	pop {r1}
	bx r1
	thumb_func_end sub_80C376C

	thumb_func_start sub_80C378C
sub_80C378C: @ 80C378C
	push {r4,r5,lr}
	sub sp, 0xC
	ldr r0, =0x00000861
	bl FlagGet
	lsls r0, 24
	cmp r0, 0
	beq _080C386E
	ldr r0, =gUnknown_02039CE8
	ldr r0, [r0]
	ldr r1, =0x0000052b
	adds r0, r1
	ldrb r0, [r0]
	cmp r0, 0
	bne _080C37DC
	ldr r0, =gUnknown_0856FB0C
	str r0, [sp]
	movs r0, 0x1
	negs r0, r0
	str r0, [sp, 0x4]
	ldr r0, =gUnknown_085ECF86
	str r0, [sp, 0x8]
	movs r0, 0x1
	movs r1, 0x1
	movs r2, 0x14
	movs r3, 0x48
	bl box_print
	b _080C37F6
	.pool
_080C37DC:
	ldr r0, =gUnknown_0856FB0C
	str r0, [sp]
	movs r0, 0x1
	negs r0, r0
	str r0, [sp, 0x4]
	ldr r0, =gUnknown_085ECF86
	str r0, [sp, 0x8]
	movs r0, 0x1
	movs r1, 0x1
	movs r2, 0x10
	movs r3, 0x49
	bl box_print
_080C37F6:
	ldr r5, =gStringVar4
	ldr r4, =gUnknown_02039CE8
	ldr r0, [r4]
	movs r1, 0xA8
	lsls r1, 3
	adds r0, r1
	ldrh r1, [r0]
	adds r0, r5, 0
	movs r2, 0
	movs r3, 0x3
	bl ConvertIntToDecimalStringN
	ldr r1, =gUnknown_085ECF8E
	bl StringCopy
	ldr r0, [r4]
	ldr r1, =0x0000052b
	adds r0, r1
	ldrb r0, [r0]
	cmp r0, 0
	bne _080C3848
	movs r0, 0x1
	adds r1, r5, 0
	movs r2, 0x90
	bl GetStringRightAlignXOffset
	movs r3, 0x48
	b _080C3854
	.pool
_080C3848:
	movs r0, 0x1
	adds r1, r5, 0
	movs r2, 0x80
	bl GetStringRightAlignXOffset
	movs r3, 0x49
_080C3854:
	lsls r2, r0, 24
	lsrs r2, 24
	ldr r0, =gUnknown_0856FB0C
	str r0, [sp]
	movs r0, 0x1
	negs r0, r0
	str r0, [sp, 0x4]
	ldr r0, =gStringVar4
	str r0, [sp, 0x8]
	movs r0, 0x1
	movs r1, 0x1
	bl box_print
_080C386E:
	add sp, 0xC
	pop {r4,r5}
	pop {r0}
	bx r0
	.pool
	thumb_func_end sub_80C378C

	thumb_func_start sub_80C3880
sub_80C3880: @ 80C3880
	push {r4-r7,lr}
	mov r7, r10
	mov r6, r9
	mov r5, r8
	push {r5-r7}
	sub sp, 0xC
	ldr r0, =gUnknown_02039CE8
	ldr r0, [r0]
	ldr r1, =0x0000052b
	adds r0, r1
	ldrb r0, [r0]
	cmp r0, 0
	bne _080C38C8
	ldr r0, =gUnknown_0856FB0C
	str r0, [sp]
	movs r0, 0x1
	negs r0, r0
	str r0, [sp, 0x4]
	ldr r0, =gUnknown_085ECF99
	str r0, [sp, 0x8]
	movs r0, 0x1
	movs r1, 0x1
	movs r2, 0x14
	movs r3, 0x58
	bl box_print
	b _080C38E2
	.pool
_080C38C8:
	ldr r0, =gUnknown_0856FB0C
	str r0, [sp]
	movs r0, 0x1
	negs r0, r0
	str r0, [sp, 0x4]
	ldr r0, =gUnknown_085ECF99
	str r0, [sp, 0x8]
	movs r0, 0x1
	movs r1, 0x1
	movs r2, 0x10
	movs r3, 0x59
	bl box_print
_080C38E2:
	ldr r0, =gUnknown_02039CE8
	ldr r1, [r0]
	ldrb r0, [r1, 0x5]
	cmp r0, 0
	beq _080C390C
	ldr r2, =0x00000544
	adds r0, r1, r2
	ldrh r5, [r0]
	adds r2, 0x2
	adds r0, r1, r2
	ldrh r6, [r0]
	b _080C3914
	.pool
_080C390C:
	ldr r0, =gSaveBlock2Ptr
	ldr r0, [r0]
	ldrh r5, [r0, 0xE]
	ldrb r6, [r0, 0x10]
_080C3914:
	ldr r0, =0x000003e7
	cmp r5, r0
	bls _080C391C
	adds r5, r0, 0
_080C391C:
	cmp r6, 0x3B
	bls _080C3922
	movs r6, 0x3B
_080C3922:
	ldr r1, =gUnknown_085ECF8F
	movs r0, 0x1
	movs r2, 0
	bl GetStringWidth
	mov r10, r0
	ldr r0, =gUnknown_02039CE8
	ldr r0, [r0]
	ldr r1, =0x0000052b
	adds r0, r1
	ldrb r0, [r0]
	cmp r0, 0
	bne _080C3958
	movs r7, 0x90
	movs r4, 0x58
	b _080C395C
	.pool
_080C3958:
	movs r7, 0x80
	movs r4, 0x59
_080C395C:
	mov r0, r10
	adds r0, 0x1E
	subs r7, r0
	lsls r2, r7, 16
	lsrs r2, 16
	lsls r0, 16
	lsrs r0, 16
	str r0, [sp]
	movs r0, 0xF
	str r0, [sp, 0x4]
	movs r0, 0x1
	movs r1, 0
	adds r3, r4, 0
	bl FillWindowPixelRect
	ldr r2, =gStringVar4
	mov r9, r2
	mov r0, r9
	adds r1, r5, 0
	movs r2, 0x1
	movs r3, 0x3
	bl ConvertIntToDecimalStringN
	lsls r2, r7, 24
	lsrs r2, 24
	ldr r0, =gUnknown_0856FB0C
	mov r8, r0
	str r0, [sp]
	movs r5, 0x1
	negs r5, r5
	str r5, [sp, 0x4]
	mov r1, r9
	str r1, [sp, 0x8]
	movs r0, 0x1
	movs r1, 0x1
	adds r3, r4, 0
	bl box_print
	adds r7, 0x12
	lsls r2, r7, 24
	lsrs r2, 24
	ldr r1, =gUnknown_0856FB40
	ldr r0, =gUnknown_02039CE8
	ldr r0, [r0]
	ldrb r0, [r0, 0x7]
	lsls r0, 2
	adds r0, r1
	ldr r0, [r0]
	str r0, [sp]
	str r5, [sp, 0x4]
	ldr r0, =gUnknown_085ECF8F
	str r0, [sp, 0x8]
	movs r0, 0x1
	movs r1, 0x1
	adds r3, r4, 0
	bl box_print
	add r7, r10
	mov r0, r9
	adds r1, r6, 0
	movs r2, 0x2
	movs r3, 0x2
	bl ConvertIntToDecimalStringN
	lsls r2, r7, 24
	lsrs r2, 24
	mov r0, r8
	str r0, [sp]
	str r5, [sp, 0x4]
	mov r1, r9
	str r1, [sp, 0x8]
	movs r0, 0x1
	movs r1, 0x1
	adds r3, r4, 0
	bl box_print
	add sp, 0xC
	pop {r3-r5}
	mov r8, r3
	mov r9, r4
	mov r10, r5
	pop {r4-r7}
	pop {r0}
	bx r0
	.pool
	thumb_func_end sub_80C3880

	thumb_func_start sub_80C3A18
sub_80C3A18: @ 80C3A18
	push {r4-r7,lr}
	mov r7, r8
	push {r7}
	sub sp, 0xC
	ldr r7, =gUnknown_02039CE8
	ldr r1, [r7]
	ldrb r0, [r1, 0x5]
	cmp r0, 0
	beq _080C3ACE
	ldr r0, =gUnknown_0856FB48
	mov r8, r0
	ldr r4, =0x0000052b
	adds r0, r1, r4
	ldrb r0, [r0]
	add r0, r8
	ldrb r3, [r0]
	ldr r6, =gUnknown_0856FB0C
	str r6, [sp]
	movs r5, 0x1
	negs r5, r5
	str r5, [sp, 0x4]
	adds r0, r1, 0
	adds r0, 0x19
	str r0, [sp, 0x8]
	movs r0, 0x1
	movs r1, 0x1
	movs r2, 0x8
	bl box_print
	ldr r1, [r7]
	adds r1, 0x19
	movs r0, 0x1
	movs r2, 0
	bl GetStringWidth
	adds r2, r0, 0
	adds r2, 0xE
	lsls r2, 24
	lsrs r2, 24
	ldr r1, [r7]
	adds r0, r1, r4
	ldrb r0, [r0]
	add r0, r8
	ldrb r3, [r0]
	str r6, [sp]
	str r5, [sp, 0x4]
	adds r1, 0x26
	str r1, [sp, 0x8]
	movs r0, 0x1
	movs r1, 0x1
	bl box_print
	ldr r0, =gUnknown_0856FB4A
	mov r8, r0
	ldr r1, [r7]
	adds r0, r1, r4
	ldrb r0, [r0]
	add r0, r8
	ldrb r3, [r0]
	str r6, [sp]
	str r5, [sp, 0x4]
	adds r1, 0x33
	str r1, [sp, 0x8]
	movs r0, 0x1
	movs r1, 0x1
	movs r2, 0x8
	bl box_print
	ldr r1, [r7]
	adds r1, 0x33
	movs r0, 0x1
	movs r2, 0
	bl GetStringWidth
	adds r2, r0, 0
	adds r2, 0xE
	lsls r2, 24
	lsrs r2, 24
	ldr r1, [r7]
	adds r4, r1, r4
	ldrb r0, [r4]
	add r0, r8
	ldrb r3, [r0]
	str r6, [sp]
	str r5, [sp, 0x4]
	adds r1, 0x40
	str r1, [sp, 0x8]
	movs r0, 0x1
	movs r1, 0x1
	bl box_print
_080C3ACE:
	add sp, 0xC
	pop {r3}
	mov r8, r3
	pop {r4-r7}
	pop {r0}
	bx r0
	.pool
	thumb_func_end sub_80C3A18

	thumb_func_start sub_80C3AF0
sub_80C3AF0: @ 80C3AF0
	push {r4,lr}
	ldr r4, =gUnknown_02039CE8
	ldr r1, [r4]
	adds r0, r1, 0
	adds r0, 0x4D
	ldr r2, =0x00000564
	adds r1, r2
	bl StringCopy
	ldr r1, [r4]
	adds r0, r1, 0
	adds r0, 0x4D
	ldr r2, =0x00007caa
	adds r1, r2
	ldrb r1, [r1]
	bl ConvertInternationalString
	ldr r1, [r4]
	ldr r2, =0x0000052a
	adds r0, r1, r2
	ldrb r0, [r0]
	cmp r0, 0
	beq _080C3B30
	ldr r0, =gStringVar1
	adds r1, 0x4D
	bl StringCopy
	ldr r0, [r4]
	adds r0, 0x4D
	ldr r1, =gUnknown_085ECFA6
	bl StringExpandPlaceholders
_080C3B30:
	pop {r4}
	pop {r0}
	bx r0
	.pool
	thumb_func_end sub_80C3AF0

	thumb_func_start sub_80C3B50
sub_80C3B50: @ 80C3B50
	push {r4,lr}
	sub sp, 0xC
	ldr r4, =gUnknown_02039CE8
	ldr r1, [r4]
	ldr r2, =0x0000052b
	adds r0, r1, r2
	ldrb r0, [r0]
	cmp r0, 0
	bne _080C3B8C
	ldr r0, =gUnknown_0856FB0C
	str r0, [sp]
	movs r0, 0x1
	negs r0, r0
	str r0, [sp, 0x4]
	adds r0, r1, 0
	adds r0, 0x4D
	str r0, [sp, 0x8]
	movs r0, 0x1
	movs r1, 0x1
	movs r2, 0x88
	movs r3, 0x9
	bl box_print
	b _080C3BB6
	.pool
_080C3B8C:
	adds r1, 0x4D
	movs r0, 0x1
	movs r2, 0xD8
	bl GetStringRightAlignXOffset
	adds r2, r0, 0
	lsls r2, 24
	lsrs r2, 24
	ldr r0, =gUnknown_0856FB0C
	str r0, [sp]
	movs r0, 0x1
	negs r0, r0
	str r0, [sp, 0x4]
	ldr r0, [r4]
	adds r0, 0x4D
	str r0, [sp, 0x8]
	movs r0, 0x1
	movs r1, 0x1
	movs r3, 0x9
	bl box_print
_080C3BB6:
	add sp, 0xC
	pop {r4}
	pop {r0}
	bx r0
	.pool
	thumb_func_end sub_80C3B50

	thumb_func_start sub_80C3BC4
sub_80C3BC4: @ 80C3BC4
	push {r4,lr}
	ldr r4, =gUnknown_02039CE8
	ldr r1, [r4]
	ldrb r0, [r1, 0xB]
	cmp r0, 0
	beq _080C3C0E
	ldr r0, =gStringVar1
	ldr r2, =0x0000053a
	adds r1, r2
	ldrh r1, [r1]
	movs r2, 0x1
	movs r3, 0x3
	bl ConvertIntToDecimalStringN
	ldr r0, =gStringVar2
	ldr r1, [r4]
	ldr r2, =0x0000053c
	adds r1, r2
	ldrh r1, [r1]
	movs r2, 0x2
	movs r3, 0x2
	bl ConvertIntToDecimalStringN
	ldr r0, =gStringVar3
	ldr r1, [r4]
	ldr r2, =0x0000053e
	adds r1, r2
	ldrh r1, [r1]
	movs r2, 0x2
	movs r3, 0x2
	bl ConvertIntToDecimalStringN
	ldr r0, [r4]
	adds r0, 0x93
	ldr r1, =gUnknown_0856FB4C
	bl StringExpandPlaceholders
_080C3C0E:
	pop {r4}
	pop {r0}
	bx r0
	.pool
	thumb_func_end sub_80C3BC4

	thumb_func_start sub_80C3C34
sub_80C3C34: @ 80C3C34
	push {r4-r6,lr}
	mov r6, r10
	mov r5, r9
	mov r4, r8
	push {r4-r6}
	sub sp, 0xC
	adds r4, r0, 0
	mov r9, r2
	mov r10, r3
	ldr r2, =gUnknown_0856FB55
	ldr r6, =gUnknown_02039CE8
	ldr r0, [r6]
	ldr r5, =0x0000052b
	adds r0, r5
	ldrb r0, [r0]
	adds r0, r2
	ldrb r2, [r0]
	lsls r4, 28
	movs r0, 0x84
	lsls r0, 22
	adds r4, r0
	lsrs r4, 24
	ldr r0, =gUnknown_0856FB0C
	str r0, [sp]
	movs r0, 0x1
	negs r0, r0
	mov r8, r0
	str r0, [sp, 0x4]
	str r1, [sp, 0x8]
	movs r0, 0x1
	movs r1, 0x1
	adds r3, r4, 0
	bl box_print
	ldr r1, =gUnknown_0856FB57
	ldr r0, [r6]
	adds r0, r5
	ldrb r0, [r0]
	adds r0, r1
	ldrb r2, [r0]
	movs r0, 0x1
	mov r1, r9
	bl GetStringRightAlignXOffset
	adds r2, r0, 0
	lsls r2, 24
	lsrs r2, 24
	mov r0, r10
	str r0, [sp]
	mov r0, r8
	str r0, [sp, 0x4]
	mov r0, r9
	str r0, [sp, 0x8]
	movs r0, 0x1
	movs r1, 0x1
	adds r3, r4, 0
	bl box_print
	add sp, 0xC
	pop {r3-r5}
	mov r8, r3
	mov r9, r4
	mov r10, r5
	pop {r4-r6}
	pop {r0}
	bx r0
	.pool
	thumb_func_end sub_80C3C34

	thumb_func_start sub_80C3CCC
sub_80C3CCC: @ 80C3CCC
	push {lr}
	ldr r0, =gUnknown_02039CE8
	ldr r2, [r0]
	ldrb r0, [r2, 0xB]
	cmp r0, 0
	beq _080C3CE4
	ldr r1, =gUnknown_085ECFB8
	adds r2, 0x93
	ldr r3, =gUnknown_0856FB0F
	movs r0, 0
	bl sub_80C3C34
_080C3CE4:
	pop {r0}
	bx r0
	.pool
	thumb_func_end sub_80C3CCC

	thumb_func_start sub_80C3CF4
sub_80C3CF4: @ 80C3CF4
	push {r4,lr}
	ldr r4, =gUnknown_02039CE8
	ldr r1, [r4]
	ldrb r0, [r1, 0xC]
	cmp r0, 0
	beq _080C3D40
	adds r0, r1, 0
	adds r0, 0xD9
	ldr r2, =gUnknown_0856FB5C
	ldr r3, =0x0000052a
	adds r1, r3
	ldrb r1, [r1]
	lsls r1, 2
	adds r1, r2
	ldr r1, [r1]
	bl StringCopy
	ldr r1, [r4]
	ldr r2, =0x00000165
	adds r0, r1, r2
	movs r3, 0xA9
	lsls r3, 3
	adds r1, r3
	ldrh r1, [r1]
	movs r2, 0
	movs r3, 0x4
	bl ConvertIntToDecimalStringN
	ldr r1, [r4]
	ldr r2, =0x000001ab
	adds r0, r1, r2
	ldr r3, =0x0000054a
	adds r1, r3
	ldrh r1, [r1]
	movs r2, 0
	movs r3, 0x4
	bl ConvertIntToDecimalStringN
_080C3D40:
	pop {r4}
	pop {r0}
	bx r0
	.pool
	thumb_func_end sub_80C3CF4

	thumb_func_start sub_80C3D60
sub_80C3D60: @ 80C3D60
	push {r4,r5,lr}
	ldr r5, =gUnknown_02039CE8
	ldr r1, [r5]
	ldrb r0, [r1, 0xC]
	cmp r0, 0
	beq _080C3D9A
	ldr r0, =gStringVar1
	ldr r2, =0x00000165
	adds r1, r2
	bl StringCopy
	ldr r0, =gStringVar2
	ldr r1, [r5]
	ldr r2, =0x000001ab
	adds r1, r2
	bl StringCopy
	ldr r4, =gStringVar4
	ldr r1, =gUnknown_085ECFED
	adds r0, r4, 0
	bl StringExpandPlaceholders
	ldr r1, [r5]
	adds r1, 0xD9
	ldr r3, =gUnknown_0856FB0C
	movs r0, 0x1
	adds r2, r4, 0
	bl sub_80C3C34
_080C3D9A:
	pop {r4,r5}
	pop {r0}
	bx r0
	.pool
	thumb_func_end sub_80C3D60

	thumb_func_start sub_80C3DC0
sub_80C3DC0: @ 80C3DC0
	push {lr}
	ldr r0, =gUnknown_02039CE8
	ldr r1, [r0]
	ldrb r0, [r1, 0x10]
	cmp r0, 0
	beq _080C3DDE
	ldr r2, =0x00000237
	adds r0, r1, r2
	ldr r2, =0x00000554
	adds r1, r2
	ldrh r1, [r1]
	movs r2, 0x1
	movs r3, 0x5
	bl ConvertIntToDecimalStringN
_080C3DDE:
	pop {r0}
	bx r0
	.pool
	thumb_func_end sub_80C3DC0

	thumb_func_start sub_80C3DF0
sub_80C3DF0: @ 80C3DF0
	push {lr}
	ldr r0, =gUnknown_02039CE8
	ldr r2, [r0]
	ldrb r0, [r2, 0x10]
	cmp r0, 0
	beq _080C3E0A
	ldr r1, =gUnknown_085ED010
	ldr r0, =0x00000237
	adds r2, r0
	ldr r3, =gUnknown_0856FB0F
	movs r0, 0x2
	bl sub_80C3C34
_080C3E0A:
	pop {r0}
	bx r0
	.pool
	thumb_func_end sub_80C3DF0

	thumb_func_start sub_80C3E20
sub_80C3E20: @ 80C3E20
	push {lr}
	ldr r0, =gUnknown_02039CE8
	ldr r2, [r0]
	ldr r1, =0x0000052a
	adds r0, r2, r1
	ldrb r0, [r0]
	cmp r0, 0
	bne _080C3E48
	movs r3, 0xAE
	lsls r3, 3
	adds r0, r2, r3
	ldr r1, [r0]
	cmp r1, 0
	beq _080C3E48
	ldr r3, =0x000002c3
	adds r0, r2, r3
	movs r2, 0x1
	movs r3, 0x5
	bl ConvertIntToDecimalStringN
_080C3E48:
	pop {r0}
	bx r0
	.pool
	thumb_func_end sub_80C3E20

	thumb_func_start sub_80C3E58
sub_80C3E58: @ 80C3E58
	push {lr}
	ldr r0, =gUnknown_02039CE8
	ldr r2, [r0]
	ldr r1, =0x0000052a
	adds r0, r2, r1
	ldrb r0, [r0]
	cmp r0, 0
	bne _080C3E80
	adds r1, 0x46
	adds r0, r2, r1
	ldr r0, [r0]
	cmp r0, 0
	beq _080C3E80
	ldr r1, =gUnknown_085ED036
	ldr r0, =0x000002c3
	adds r2, r0
	ldr r3, =gUnknown_0856FB0F
	movs r0, 0x4
	bl sub_80C3C34
_080C3E80:
	pop {r0}
	bx r0
	.pool
	thumb_func_end sub_80C3E58

	thumb_func_start sub_80C3E98
sub_80C3E98: @ 80C3E98
	push {lr}
	ldr r0, =gUnknown_02039CE8
	ldr r2, [r0]
	ldr r1, =0x0000052a
	adds r0, r2, r1
	ldrb r0, [r0]
	cmp r0, 0
	bne _080C3EBE
	ldr r3, =0x00000574
	adds r0, r2, r3
	ldr r1, [r0]
	cmp r1, 0
	beq _080C3EBE
	ldr r3, =0x0000034f
	adds r0, r2, r3
	movs r2, 0x1
	movs r3, 0x5
	bl ConvertIntToDecimalStringN
_080C3EBE:
	pop {r0}
	bx r0
	.pool
	thumb_func_end sub_80C3E98

	thumb_func_start sub_80C3ED4
sub_80C3ED4: @ 80C3ED4
	push {lr}
	ldr r0, =gUnknown_02039CE8
	ldr r2, [r0]
	ldr r1, =0x0000052a
	adds r0, r2, r1
	ldrb r0, [r0]
	cmp r0, 0
	bne _080C3EFC
	adds r1, 0x4A
	adds r0, r2, r1
	ldr r0, [r0]
	cmp r0, 0
	beq _080C3EFC
	ldr r1, =gUnknown_085ED01F
	ldr r0, =0x0000034f
	adds r2, r0
	ldr r3, =gUnknown_0856FB0F
	movs r0, 0x3
	bl sub_80C3C34
_080C3EFC:
	pop {r0}
	bx r0
	.pool
	thumb_func_end sub_80C3ED4

	thumb_func_start sub_80C3F14
sub_80C3F14: @ 80C3F14
	push {r4,lr}
	ldr r4, =gUnknown_02039CE8
	ldr r1, [r4]
	ldr r2, =0x0000052a
	adds r0, r1, r2
	ldrb r0, [r0]
	cmp r0, 0
	beq _080C3F46
	ldr r0, =0x00000552
	adds r1, r0
	ldrh r0, [r1]
	cmp r0, 0
	beq _080C3F46
	ldr r0, =gStringVar1
	ldrh r1, [r1]
	movs r2, 0x1
	movs r3, 0x5
	bl ConvertIntToDecimalStringN
	ldr r0, [r4]
	ldr r1, =0x00000395
	adds r0, r1
	ldr r1, =gUnknown_085ED096
	bl StringExpandPlaceholders
_080C3F46:
	pop {r4}
	pop {r0}
	bx r0
	.pool
	thumb_func_end sub_80C3F14

	thumb_func_start sub_80C3F64
sub_80C3F64: @ 80C3F64
	push {lr}
	ldr r0, =gUnknown_02039CE8
	ldr r2, [r0]
	ldr r1, =0x0000052a
	adds r0, r2, r1
	ldrb r0, [r0]
	cmp r0, 0
	beq _080C3F8C
	adds r1, 0x28
	adds r0, r2, r1
	ldrh r0, [r0]
	cmp r0, 0
	beq _080C3F8C
	ldr r1, =gUnknown_085ED085
	ldr r0, =0x00000395
	adds r2, r0
	ldr r3, =gUnknown_0856FB0F
	movs r0, 0x3
	bl sub_80C3C34
_080C3F8C:
	pop {r0}
	bx r0
	.pool
	thumb_func_end sub_80C3F64

	thumb_func_start sub_80C3FA4
sub_80C3FA4: @ 80C3FA4
	push {lr}
	ldr r0, =gUnknown_02039CE8
	ldr r1, [r0]
	ldr r2, =0x0000052a
	adds r0, r1, r2
	ldrb r0, [r0]
	cmp r0, 0
	beq _080C3FCE
	movs r3, 0xAA
	lsls r3, 3
	adds r2, r1, r3
	ldrh r0, [r2]
	cmp r0, 0
	beq _080C3FCE
	ldr r3, =0x000003db
	adds r0, r1, r3
	ldrh r1, [r2]
	movs r2, 0x1
	movs r3, 0x5
	bl ConvertIntToDecimalStringN
_080C3FCE:
	pop {r0}
	bx r0
	.pool
	thumb_func_end sub_80C3FA4

	thumb_func_start sub_80C3FE0
sub_80C3FE0: @ 80C3FE0
	push {lr}
	ldr r0, =gUnknown_02039CE8
	ldr r2, [r0]
	ldr r1, =0x0000052a
	adds r0, r2, r1
	ldrb r0, [r0]
	cmp r0, 0
	beq _080C4008
	adds r1, 0x26
	adds r0, r2, r1
	ldrh r0, [r0]
	cmp r0, 0
	beq _080C4008
	ldr r1, =gUnknown_085ED09F
	ldr r0, =0x000003db
	adds r2, r0
	ldr r3, =gUnknown_0856FB0F
	movs r0, 0x4
	bl sub_80C3C34
_080C4008:
	pop {r0}
	bx r0
	.pool
	thumb_func_end sub_80C3FE0

	thumb_func_start sub_80C4020
sub_80C4020: @ 80C4020
	push {r4,lr}
	ldr r4, =gUnknown_02039CE8
	ldr r1, [r4]
	ldr r2, =0x0000052a
	adds r0, r1, r2
	ldrb r0, [r0]
	cmp r0, 0x1
	beq _080C4044
	cmp r0, 0x1
	ble _080C40B6
	cmp r0, 0x2
	beq _080C4094
	b _080C40B6
	.pool
_080C4044:
	ldrb r0, [r1, 0xD]
	cmp r0, 0
	beq _080C40B6
	ldr r0, =gStringVar1
	ldr r2, =0x0000054c
	adds r1, r2
	ldrh r1, [r1]
	movs r2, 0x1
	movs r3, 0x4
	bl ConvertIntToDecimalStringN
	ldr r0, =gStringVar2
	ldr r1, [r4]
	ldr r2, =0x0000054e
	adds r1, r2
	ldrh r1, [r1]
	movs r2, 0x1
	movs r3, 0x4
	bl ConvertIntToDecimalStringN
	ldr r0, [r4]
	ldr r1, =0x00000421
	adds r0, r1
	ldr r1, =gUnknown_085ED0E0
	bl StringExpandPlaceholders
	b _080C40B6
	.pool
_080C4094:
	ldr r2, =0x00000596
	adds r1, r2
	ldrh r0, [r1]
	cmp r0, 0
	beq _080C40B6
	ldr r0, =gStringVar1
	ldrh r1, [r1]
	movs r2, 0x1
	movs r3, 0x5
	bl ConvertIntToDecimalStringN
	ldr r0, [r4]
	ldr r1, =0x00000421
	adds r0, r1
	ldr r1, =gUnknown_085ED0C8
	bl StringExpandPlaceholders
_080C40B6:
	pop {r4}
	pop {r0}
	bx r0
	.pool
	thumb_func_end sub_80C4020

	thumb_func_start sub_80C40CC
sub_80C40CC: @ 80C40CC
	push {lr}
	ldr r0, =gUnknown_02039CE8
	ldr r2, [r0]
	ldr r1, =0x0000052a
	adds r0, r2, r1
	ldrb r0, [r0]
	cmp r0, 0x1
	beq _080C40F0
	cmp r0, 0x1
	ble _080C412C
	cmp r0, 0x2
	beq _080C4114
	b _080C412C
	.pool
_080C40F0:
	ldrb r0, [r2, 0xD]
	cmp r0, 0
	beq _080C412C
	ldr r1, =gUnknown_085ED0D3
	ldr r0, =0x00000421
	adds r2, r0
	ldr r3, =gUnknown_0856FB0C
	movs r0, 0x5
	bl sub_80C3C34
	b _080C412C
	.pool
_080C4114:
	ldr r1, =0x00000596
	adds r0, r2, r1
	ldrh r0, [r0]
	cmp r0, 0
	beq _080C412C
	ldr r1, =gUnknown_085ED0B6
	ldr r0, =0x00000421
	adds r2, r0
	ldr r3, =gUnknown_0856FB0F
	movs r0, 0x5
	bl sub_80C3C34
_080C412C:
	pop {r0}
	bx r0
	.pool
	thumb_func_end sub_80C40CC

	thumb_func_start sub_80C4140
sub_80C4140: @ 80C4140
	push {r4,r5,lr}
	sub sp, 0x20
	ldr r1, =gUnknown_0856FB68
	add r0, sp, 0x10
	movs r2, 0x6
	bl memcpy
	add r4, sp, 0x18
	ldr r1, =gUnknown_0856FB6E
	adds r0, r4, 0
	movs r2, 0x6
	bl memcpy
	ldr r0, =gUnknown_02039CE8
	ldr r0, [r0]
	ldr r1, =0x0000052a
	adds r0, r1
	ldrb r0, [r0]
	adds r5, r4, 0
	cmp r0, 0
	bne _080C41C0
	movs r4, 0
_080C416C:
	ldr r0, =gUnknown_02039CE8
	ldr r0, [r0]
	lsls r1, r4, 1
	movs r2, 0xB1
	lsls r2, 3
	adds r0, r2
	adds r1, r0, r1
	ldrh r0, [r1]
	cmp r0, 0
	beq _080C41B6
	bl sub_80D30A0
	lsls r0, 24
	lsrs r0, 24
	lsls r1, r4, 20
	movs r2, 0xE0
	lsls r2, 16
	adds r1, r2
	lsrs r1, 16
	adds r2, r5, r4
	ldrb r2, [r2]
	adds r2, 0x3
	lsls r2, 24
	lsrs r2, 24
	movs r3, 0x4
	str r3, [sp]
	str r3, [sp, 0x4]
	add r0, sp
	adds r0, 0x10
	ldrb r0, [r0]
	str r0, [sp, 0x8]
	movs r0, 0x1
	str r0, [sp, 0xC]
	movs r0, 0x3
	movs r3, 0xF
	bl WriteSequenceToBgTilemapBuffer
_080C41B6:
	adds r0, r4, 0x1
	lsls r0, 24
	lsrs r4, r0, 24
	cmp r4, 0x5
	bls _080C416C
_080C41C0:
	add sp, 0x20
	pop {r4,r5}
	pop {r0}
	bx r0
	.pool
	thumb_func_end sub_80C4140

	thumb_func_start sub_80C41D8
sub_80C41D8: @ 80C41D8
	push {r4,r5,lr}
	sub sp, 0x4
	ldr r0, =gMonIconPalettes
	ldr r4, =gUnknown_02039CE8
	ldr r1, [r4]
	movs r5, 0x8D
	lsls r5, 3
	adds r1, r5
	movs r2, 0x60
	bl CpuSet
	ldr r4, [r4]
	ldr r1, =0x00000582
	adds r0, r4, r1
	ldrb r0, [r0]
	cmp r0, 0x1
	beq _080C4214
	cmp r0, 0x1
	ble _080C424A
	cmp r0, 0x2
	beq _080C422A
	cmp r0, 0x3
	beq _080C4242
	b _080C424A
	.pool
_080C4214:
	movs r2, 0x8D
	lsls r2, 3
	adds r0, r4, r2
	movs r1, 0
	str r1, [sp]
	movs r1, 0x60
	movs r2, 0
	movs r3, 0
	bl sub_80A2BAC
	b _080C424A
_080C422A:
	adds r0, r4, r5
	movs r2, 0xFA
	lsls r2, 1
	movs r3, 0xA5
	lsls r3, 1
	movs r1, 0x9B
	lsls r1, 1
	str r1, [sp]
	movs r1, 0x60
	bl sub_80A2BAC
	b _080C424A
_080C4242:
	adds r0, r4, r5
	movs r1, 0x60
	bl TintPalette_SepiaTone
_080C424A:
	ldr r0, =gUnknown_02039CE8
	ldr r0, [r0]
	movs r1, 0x8D
	lsls r1, 3
	adds r0, r1
	movs r1, 0x50
	movs r2, 0xC0
	bl LoadPalette
	movs r4, 0
_080C425E:
	ldr r0, =gUnknown_02039CE8
	ldr r0, [r0]
	lsls r1, r4, 1
	movs r2, 0xB1
	lsls r2, 3
	adds r0, r2
	adds r1, r0, r1
	ldrh r0, [r1]
	cmp r0, 0
	beq _080C428E
	movs r1, 0
	bl GetMonIconTiles
	adds r1, r0, 0
	lsls r3, r4, 20
	movs r0, 0x80
	lsls r0, 14
	adds r3, r0
	lsrs r3, 16
	movs r0, 0x3
	movs r2, 0x80
	lsls r2, 2
	bl LoadBgTiles
_080C428E:
	adds r0, r4, 0x1
	lsls r0, 24
	lsrs r4, r0, 24
	cmp r4, 0x5
	bls _080C425E
	add sp, 0x4
	pop {r4,r5}
	pop {r0}
	bx r0
	.pool
	thumb_func_end sub_80C41D8

	thumb_func_start sub_80C42A4
sub_80C42A4: @ 80C42A4
	push {r4,lr}
	sub sp, 0x14
	ldr r1, =gUnknown_0856FB74
	add r0, sp, 0x10
	movs r2, 0x4
	bl memcpy
	ldr r0, =gUnknown_02039CE8
	ldr r1, [r0]
	ldr r2, =0x0000052a
	adds r0, r1, r2
	ldrb r0, [r0]
	cmp r0, 0
	bne _080C4316
	adds r2, 0x56
	adds r0, r1, r2
	ldrb r0, [r0]
	cmp r0, 0x1
	bne _080C4316
	movs r4, 0
_080C42CC:
	ldr r0, =gUnknown_02039CE8
	ldr r0, [r0]
	ldr r1, =0x00000584
	adds r0, r1
	adds r0, r4
	ldrb r3, [r0]
	cmp r3, 0
	beq _080C430C
	lsls r1, r4, 18
	movs r2, 0xA0
	lsls r2, 17
	adds r1, r2
	lsrs r1, 16
	lsls r2, r4, 1
	adds r2, r4
	adds r2, 0x2
	lsls r2, 24
	lsrs r2, 24
	movs r0, 0x2
	str r0, [sp]
	str r0, [sp, 0x4]
	subs r0, r3, 0x1
	add r0, sp
	adds r0, 0x10
	ldrb r0, [r0]
	str r0, [sp, 0x8]
	movs r0, 0x1
	str r0, [sp, 0xC]
	movs r0, 0x3
	movs r3, 0x2
	bl WriteSequenceToBgTilemapBuffer
_080C430C:
	adds r0, r4, 0x1
	lsls r0, 24
	lsrs r4, r0, 24
	cmp r4, 0x2
	bls _080C42CC
_080C4316:
	add sp, 0x14
	pop {r4}
	pop {r0}
	bx r0
	.pool
	thumb_func_end sub_80C42A4

	thumb_func_start sub_80C4330
sub_80C4330: @ 80C4330
	push {lr}
	ldr r0, =gUnknown_0856F54C
	movs r1, 0xB0
	movs r2, 0x20
	bl LoadPalette
	ldr r0, =gUnknown_0856F56C
	movs r1, 0xC0
	movs r2, 0x20
	bl LoadPalette
	ldr r0, =gUnknown_0856F58C
	movs r1, 0xD0
	movs r2, 0x20
	bl LoadPalette
	ldr r0, =gUnknown_0856F5AC
	movs r1, 0xE0
	movs r2, 0x20
	bl LoadPalette
	ldr r0, =gUnknown_02039CE8
	ldr r1, [r0]
	ldr r0, =0x000017a8
	adds r1, r0
	movs r2, 0x80
	lsls r2, 3
	movs r0, 0x3
	movs r3, 0x80
	bl LoadBgTiles
	pop {r0}
	bx r0
	.pool
	thumb_func_end sub_80C4330

	thumb_func_start sub_80C438C
sub_80C438C: @ 80C438C
	push {r4,lr}
	adds r4, r0, 0
	lsls r4, 24
	lsrs r4, 24
	adds r0, r4, 0
	bl PutWindowTilemap
	adds r0, r4, 0
	movs r1, 0x3
	bl CopyWindowToVram
	pop {r4}
	pop {r0}
	bx r0
	thumb_func_end sub_80C438C

	thumb_func_start sub_80C43A8
sub_80C43A8: @ 80C43A8
	push {r4,lr}
	sub sp, 0x8
	ldr r0, =gUnknown_02039CE8
	ldr r0, [r0]
	ldrb r0, [r0, 0x3]
	cmp r0, 0x4
	bls _080C43B8
	b _080C4532
_080C43B8:
	lsls r0, 2
	ldr r1, =_080C43CC
	adds r0, r1
	ldr r0, [r0]
	mov pc, r0
	.pool
	.align 2, 0
_080C43CC:
	.4byte _080C43E0
	.4byte _080C43F8
	.4byte _080C4418
	.4byte _080C44D8
	.4byte _080C4500
_080C43E0:
	ldr r0, =gUnknown_02039CE8
	ldr r1, [r0]
	ldr r0, =0x000013a8
	adds r1, r0
	movs r2, 0x80
	lsls r2, 3
	movs r0, 0x3
	b _080C4406
	.pool
_080C43F8:
	ldr r0, =gUnknown_02039CE8
	ldr r1, [r0]
	ldr r3, =0x000019a8
	adds r1, r3
	movs r2, 0xC0
	lsls r2, 5
	movs r0, 0
_080C4406:
	movs r3, 0
	bl LoadBgTiles
	b _080C4536
	.pool
_080C4418:
	ldr r4, =gUnknown_02039CE8
	ldr r2, [r4]
	ldr r1, =0x0000052a
	adds r0, r2, r1
	ldrb r0, [r0]
	cmp r0, 0
	beq _080C447C
	ldr r1, =gUnknown_0856FAE4
	ldr r3, =0x00000535
	adds r0, r2, r3
	ldrb r0, [r0]
	lsls r0, 2
	adds r0, r1
	ldr r0, [r0]
	movs r1, 0
	movs r2, 0x60
	bl LoadPalette
	ldr r0, =gUnknown_0856F4EC
	movs r1, 0x30
	movs r2, 0x20
	bl LoadPalette
	ldr r0, [r4]
	ldr r1, =0x00000534
	adds r0, r1
	ldrb r0, [r0]
	cmp r0, 0
	beq _080C44B2
	ldr r0, =gUnknown_0856F4AC
	movs r1, 0x10
	movs r2, 0x20
	bl LoadPalette
	b _080C44B2
	.pool
_080C447C:
	ldr r1, =gUnknown_0856FAF8
	ldr r3, =0x00000535
	adds r0, r2, r3
	ldrb r0, [r0]
	lsls r0, 2
	adds r0, r1
	ldr r0, [r0]
	movs r1, 0
	movs r2, 0x60
	bl LoadPalette
	ldr r0, =gUnknown_0856F50C
	movs r1, 0x30
	movs r2, 0x20
	bl LoadPalette
	ldr r0, [r4]
	ldr r1, =0x00000534
	adds r0, r1
	ldrb r0, [r0]
	cmp r0, 0
	beq _080C44B2
	ldr r0, =gUnknown_0856F4CC
	movs r1, 0x10
	movs r2, 0x20
	bl LoadPalette
_080C44B2:
	ldr r0, =gUnknown_0856F52C
	movs r1, 0x40
	movs r2, 0x20
	bl LoadPalette
	b _080C4536
	.pool
_080C44D8:
	ldr r4, =gUnknown_02039CE8
	ldr r1, [r4]
	ldr r3, =0x00003ca8
	adds r1, r3
	movs r0, 0
	bl SetBgTilemapBuffer
	ldr r1, [r4]
	ldr r0, =0x00005ca8
	adds r1, r0
	movs r0, 0x2
	bl SetBgTilemapBuffer
	b _080C4536
	.pool
_080C4500:
	movs r4, 0x20
	str r4, [sp]
	str r4, [sp, 0x4]
	movs r0, 0
	movs r1, 0
	movs r2, 0
	movs r3, 0
	bl FillBgTilemapBufferRect_Palette0
	str r4, [sp]
	str r4, [sp, 0x4]
	movs r0, 0x2
	movs r1, 0
	movs r2, 0
	movs r3, 0
	bl FillBgTilemapBufferRect_Palette0
	str r4, [sp]
	str r4, [sp, 0x4]
	movs r0, 0x3
	movs r1, 0
	movs r2, 0
	movs r3, 0
	bl FillBgTilemapBufferRect_Palette0
_080C4532:
	movs r0, 0x1
	b _080C4542
_080C4536:
	ldr r0, =gUnknown_02039CE8
	ldr r1, [r0]
	ldrb r0, [r1, 0x3]
	adds r0, 0x1
	strb r0, [r1, 0x3]
	movs r0, 0
_080C4542:
	add sp, 0x8
	pop {r4}
	pop {r1}
	bx r1
	.pool
	thumb_func_end sub_80C43A8

	thumb_func_start sub_80C4550
sub_80C4550: @ 80C4550
	push {r4-r7,lr}
	adds r7, r0, 0
	ldr r0, =gUnknown_02039CE8
	ldr r0, [r0]
	ldr r1, =0x00005ca8
	adds r6, r0, r1
	movs r1, 0
_080C455E:
	movs r2, 0
	lsls r5, r1, 16
	asrs r1, r5, 16
	lsls r3, r1, 5
	lsls r0, r1, 4
	subs r0, r1
	lsls r4, r0, 1
_080C456C:
	lsls r0, r2, 16
	asrs r1, r0, 16
	adds r2, r0, 0
	cmp r1, 0x1D
	bgt _080C4590
	adds r0, r3, r1
	lsls r0, 1
	adds r0, r6
	adds r1, r4, r1
	lsls r1, 1
	adds r1, r7
	ldrh r1, [r1]
	b _080C4598
	.pool
_080C4590:
	adds r0, r3, r1
	lsls r0, 1
	adds r0, r6
	ldrh r1, [r7]
_080C4598:
	strh r1, [r0]
	movs r1, 0x80
	lsls r1, 9
	adds r0, r2, r1
	lsrs r2, r0, 16
	asrs r0, 16
	cmp r0, 0x1F
	ble _080C456C
	adds r0, r5, r1
	lsrs r1, r0, 16
	asrs r0, 16
	cmp r0, 0x13
	ble _080C455E
	movs r0, 0x2
	bl CopyBgTilemapBufferToVram
	pop {r4-r7}
	pop {r0}
	bx r0
	thumb_func_end sub_80C4550

	thumb_func_start sub_80C45C0
sub_80C45C0: @ 80C45C0
	push {r4-r7,lr}
	adds r7, r0, 0
	ldr r0, =gUnknown_02039CE8
	ldr r0, [r0]
	ldr r1, =0x00003ca8
	adds r6, r0, r1
	movs r1, 0
_080C45CE:
	movs r2, 0
	lsls r5, r1, 16
	asrs r1, r5, 16
	lsls r3, r1, 5
	lsls r0, r1, 4
	subs r0, r1
	lsls r4, r0, 1
_080C45DC:
	lsls r0, r2, 16
	asrs r1, r0, 16
	adds r2, r0, 0
	cmp r1, 0x1D
	bgt _080C4600
	adds r0, r3, r1
	lsls r0, 1
	adds r0, r6
	adds r1, r4, r1
	lsls r1, 1
	adds r1, r7
	ldrh r1, [r1]
	b _080C4608
	.pool
_080C4600:
	adds r0, r3, r1
	lsls r0, 1
	adds r0, r6
	ldrh r1, [r7]
_080C4608:
	strh r1, [r0]
	movs r1, 0x80
	lsls r1, 9
	adds r0, r2, r1
	lsrs r2, r0, 16
	asrs r0, 16
	cmp r0, 0x1F
	ble _080C45DC
	adds r0, r5, r1
	lsrs r1, r0, 16
	asrs r0, 16
	cmp r0, 0x13
	ble _080C45CE
	movs r0, 0
	bl CopyBgTilemapBufferToVram
	pop {r4-r7}
	pop {r0}
	bx r0
	thumb_func_end sub_80C45C0

	thumb_func_start sub_80C4630
sub_80C4630: @ 80C4630
	push {r4-r7,lr}
	mov r7, r10
	mov r6, r9
	mov r5, r8
	push {r5-r7}
	sub sp, 0xC
	movs r0, 0xC0
	mov r8, r0
	movs r2, 0x3
	mov r10, r2
	ldr r2, =gUnknown_0856FB78
	ldr r4, =gUnknown_02039CE8
	ldr r1, [r4]
	ldr r3, =0x0000052b
	adds r0, r1, r3
	ldrb r0, [r0]
	adds r0, r2
	ldrb r3, [r0]
	ldr r0, =0x00000535
	adds r1, r0
	ldrb r0, [r1]
	str r0, [sp]
	movs r0, 0x1
	str r0, [sp, 0x4]
	movs r0, 0x4
	str r0, [sp, 0x8]
	movs r0, 0x3
	movs r1, 0x8F
	movs r2, 0xF
	bl FillBgTilemapBufferRect
	ldr r0, [r4]
	ldrb r0, [r0, 0x5]
	cmp r0, 0
	bne _080C4724
	movs r2, 0x4
	mov r9, r2
	movs r2, 0
	movs r6, 0x1
_080C467E:
	ldr r0, =gUnknown_02039CE8
	ldr r1, [r0]
	lsls r0, r2, 16
	asrs r7, r0, 16
	adds r1, 0x11
	adds r1, r7
	ldrb r0, [r1]
	cmp r0, 0
	beq _080C4700
	mov r3, r9
	lsls r5, r3, 24
	lsrs r5, 24
	str r6, [sp]
	str r6, [sp, 0x4]
	mov r0, r10
	str r0, [sp, 0x8]
	movs r0, 0x3
	mov r1, r8
	adds r2, r5, 0
	movs r3, 0xF
	bl FillBgTilemapBufferRect
	mov r1, r8
	adds r1, 0x1
	lsls r1, 16
	lsrs r1, 16
	mov r4, r9
	adds r4, 0x1
	lsls r4, 24
	lsrs r4, 24
	str r6, [sp]
	str r6, [sp, 0x4]
	mov r2, r10
	str r2, [sp, 0x8]
	movs r0, 0x3
	adds r2, r4, 0
	movs r3, 0xF
	bl FillBgTilemapBufferRect
	mov r1, r8
	adds r1, 0x10
	lsls r1, 16
	lsrs r1, 16
	str r6, [sp]
	str r6, [sp, 0x4]
	mov r3, r10
	str r3, [sp, 0x8]
	movs r0, 0x3
	adds r2, r5, 0
	movs r3, 0x10
	bl FillBgTilemapBufferRect
	mov r1, r8
	adds r1, 0x11
	lsls r1, 16
	lsrs r1, 16
	str r6, [sp]
	str r6, [sp, 0x4]
	mov r0, r10
	str r0, [sp, 0x8]
	movs r0, 0x3
	adds r2, r4, 0
	movs r3, 0x10
	bl FillBgTilemapBufferRect
_080C4700:
	adds r0, r7, 0x1
	lsls r0, 16
	mov r1, r8
	adds r1, 0x2
	lsls r1, 16
	lsrs r1, 16
	mov r8, r1
	mov r2, r9
	lsls r1, r2, 16
	movs r3, 0xC0
	lsls r3, 10
	adds r1, r3
	lsrs r1, 16
	mov r9, r1
	lsrs r2, r0, 16
	asrs r0, 16
	cmp r0, 0x7
	ble _080C467E
_080C4724:
	movs r0, 0x3
	bl CopyBgTilemapBufferToVram
	add sp, 0xC
	pop {r3-r5}
	mov r8, r3
	mov r9, r4
	mov r10, r5
	pop {r4-r7}
	pop {r0}
	bx r0
	.pool
	thumb_func_end sub_80C4630

	thumb_func_start sub_80C474C
sub_80C474C: @ 80C474C
	push {r4-r6,lr}
	sub sp, 0xC
	ldr r6, =gUnknown_02039CE8
	ldr r1, [r6]
	ldr r2, =0x0000052a
	adds r0, r1, r2
	ldrb r0, [r0]
	cmp r0, 0
	bne _080C4800
	ldrb r0, [r1, 0x10]
	cmp r0, 0
	beq _080C478A
	movs r4, 0x1
	str r4, [sp]
	str r4, [sp, 0x4]
	str r4, [sp, 0x8]
	movs r0, 0x3
	movs r1, 0x8D
	movs r2, 0x1B
	movs r3, 0x9
	bl FillBgTilemapBufferRect
	str r4, [sp]
	str r4, [sp, 0x4]
	str r4, [sp, 0x8]
	movs r0, 0x3
	movs r1, 0x9D
	movs r2, 0x1B
	movs r3, 0xA
	bl FillBgTilemapBufferRect
_080C478A:
	ldr r0, [r6]
	movs r1, 0xAE
	lsls r1, 3
	adds r0, r1
	ldr r0, [r0]
	cmp r0, 0
	beq _080C47BE
	movs r4, 0x1
	str r4, [sp]
	str r4, [sp, 0x4]
	str r4, [sp, 0x8]
	movs r0, 0x3
	movs r1, 0x8D
	movs r2, 0x15
	movs r3, 0xD
	bl FillBgTilemapBufferRect
	str r4, [sp]
	str r4, [sp, 0x4]
	str r4, [sp, 0x8]
	movs r0, 0x3
	movs r1, 0x9D
	movs r2, 0x15
	movs r3, 0xE
	bl FillBgTilemapBufferRect
_080C47BE:
	ldr r0, [r6]
	ldr r2, =0x00000574
	adds r0, r2
	ldr r0, [r0]
	cmp r0, 0
	beq _080C48B8
	movs r4, 0x1
	str r4, [sp]
	str r4, [sp, 0x4]
	str r4, [sp, 0x8]
	movs r0, 0x3
	movs r1, 0x8D
	movs r2, 0x1B
	movs r3, 0xB
	bl FillBgTilemapBufferRect
	str r4, [sp]
	str r4, [sp, 0x4]
	str r4, [sp, 0x8]
	movs r0, 0x3
	movs r1, 0x9D
	movs r2, 0x1B
	movs r3, 0xC
	bl FillBgTilemapBufferRect
	b _080C48B8
	.pool
_080C4800:
	ldrb r0, [r1, 0x10]
	cmp r0, 0
	beq _080C482E
	movs r4, 0x1
	str r4, [sp]
	str r4, [sp, 0x4]
	movs r5, 0
	str r5, [sp, 0x8]
	movs r0, 0x3
	movs r1, 0x8D
	movs r2, 0x1B
	movs r3, 0x9
	bl FillBgTilemapBufferRect
	str r4, [sp]
	str r4, [sp, 0x4]
	str r5, [sp, 0x8]
	movs r0, 0x3
	movs r1, 0x9D
	movs r2, 0x1B
	movs r3, 0xA
	bl FillBgTilemapBufferRect
_080C482E:
	ldr r0, [r6]
	movs r1, 0xAA
	lsls r1, 3
	adds r0, r1
	ldrh r0, [r0]
	cmp r0, 0
	beq _080C4864
	movs r4, 0x1
	str r4, [sp]
	str r4, [sp, 0x4]
	movs r5, 0
	str r5, [sp, 0x8]
	movs r0, 0x3
	movs r1, 0x8D
	movs r2, 0x1B
	movs r3, 0xD
	bl FillBgTilemapBufferRect
	str r4, [sp]
	str r4, [sp, 0x4]
	str r5, [sp, 0x8]
	movs r0, 0x3
	movs r1, 0x9D
	movs r2, 0x1B
	movs r3, 0xE
	bl FillBgTilemapBufferRect
_080C4864:
	ldr r0, [r6]
	ldrb r0, [r0, 0xD]
	cmp r0, 0
	beq _080C48B8
	movs r4, 0x1
	str r4, [sp]
	str r4, [sp, 0x4]
	movs r5, 0
	str r5, [sp, 0x8]
	movs r0, 0x3
	movs r1, 0x8D
	movs r2, 0x11
	movs r3, 0xF
	bl FillBgTilemapBufferRect
	str r4, [sp]
	str r4, [sp, 0x4]
	str r5, [sp, 0x8]
	movs r0, 0x3
	movs r1, 0x9D
	movs r2, 0x11
	movs r3, 0x10
	bl FillBgTilemapBufferRect
	str r4, [sp]
	str r4, [sp, 0x4]
	str r5, [sp, 0x8]
	movs r0, 0x3
	movs r1, 0x8C
	movs r2, 0x1B
	movs r3, 0xF
	bl FillBgTilemapBufferRect
	str r4, [sp]
	str r4, [sp, 0x4]
	str r5, [sp, 0x8]
	movs r0, 0x3
	movs r1, 0x9C
	movs r2, 0x1B
	movs r3, 0x10
	bl FillBgTilemapBufferRect
_080C48B8:
	movs r0, 0x3
	bl CopyBgTilemapBufferToVram
	add sp, 0xC
	pop {r4-r6}
	pop {r0}
	bx r0
	thumb_func_end sub_80C474C

	thumb_func_start sub_80C48C8
sub_80C48C8: @ 80C48C8
	push {lr}
	ldr r3, =gUnknown_02039CE8
	ldr r1, [r3]
	ldrb r0, [r1, 0x6]
	adds r0, 0x1
	strb r0, [r1, 0x6]
	lsls r0, 24
	lsrs r0, 24
	cmp r0, 0x3C
	bls _080C48F6
	ldr r1, [r3]
	movs r0, 0
	strb r0, [r1, 0x6]
	ldr r2, [r3]
	ldrb r0, [r2, 0x7]
	movs r1, 0x1
	eors r0, r1
	strb r0, [r2, 0x7]
	ldr r0, [r3]
	ldr r1, =0x00000529
	adds r0, r1
	movs r1, 0x1
	strb r1, [r0]
_080C48F6:
	pop {r0}
	bx r0
	.pool
	thumb_func_end sub_80C48C8

	thumb_func_start sub_80C4904
sub_80C4904: @ 80C4904
	lsls r0, 24
	lsrs r0, 24
	ldr r2, =gUnknown_02039B58
	movs r1, 0x64
	muls r0, r1
	adds r0, r2
	ldrb r0, [r0, 0x1]
	bx lr
	.pool
	thumb_func_end sub_80C4904

	thumb_func_start sub_80C4918
sub_80C4918: @ 80C4918
	push {r4,lr}
	ldr r4, =sub_80C4960
	adds r0, r4, 0
	movs r1, 0
	bl CreateTask
	lsls r0, 24
	lsrs r0, 24
	bl _call_via_r4
	ldr r0, =sub_80C26D4
	bl SetHBlankCallback
	pop {r4}
	pop {r0}
	bx r0
	.pool
	thumb_func_end sub_80C4918

	thumb_func_start sub_80C4940
sub_80C4940: @ 80C4940
	push {lr}
	ldr r0, =sub_80C4960
	bl FindTaskIdByFunc
	lsls r0, 24
	lsrs r0, 24
	cmp r0, 0xFF
	beq _080C4958
	movs r0, 0
	b _080C495A
	.pool
_080C4958:
	movs r0, 0x1
_080C495A:
	pop {r1}
	bx r1
	thumb_func_end sub_80C4940

	thumb_func_start sub_80C4960
sub_80C4960: @ 80C4960
	push {r4,r5,lr}
	lsls r0, 24
	lsrs r0, 24
	ldr r5, =gUnknown_0856FB28
	ldr r2, =gTasks
	lsls r1, r0, 2
	adds r1, r0
	lsls r1, 3
	adds r4, r1, r2
_080C4972:
	movs r1, 0x8
	ldrsh r0, [r4, r1]
	lsls r0, 2
	adds r0, r5
	ldr r1, [r0]
	adds r0, r4, 0
	bl _call_via_r1
	lsls r0, 24
	cmp r0, 0
	bne _080C4972
	pop {r4,r5}
	pop {r0}
	bx r0
	.pool
	thumb_func_end sub_80C4960

	thumb_func_start sub_80C4998
sub_80C4998: @ 80C4998
	push {r4,lr}
	adds r4, r0, 0
	movs r0, 0x1
	bl HideBg
	movs r0, 0x3
	bl HideBg
	bl remove_some_task
	bl dp12_8087EA4
	movs r1, 0
	ldr r0, =gUnknown_02038C28
	movs r2, 0
	movs r3, 0xF0
	lsls r3, 3
	adds r0, r3
_080C49BC:
	strh r2, [r0]
	adds r0, 0x2
	adds r1, 0x1
	cmp r1, 0x9F
	bls _080C49BC
	ldrh r0, [r4, 0x8]
	adds r0, 0x1
	strh r0, [r4, 0x8]
	movs r0, 0
	pop {r4}
	pop {r1}
	bx r1
	.pool
	thumb_func_end sub_80C4998

	thumb_func_start sub_80C49D8
sub_80C49D8: @ 80C49D8
	push {r4-r7,lr}
	mov r7, r10
	mov r6, r9
	mov r5, r8
	push {r5-r7}
	sub sp, 0x4
	mov r8, r0
	ldr r0, =gUnknown_02039CE8
	ldr r1, [r0]
	movs r0, 0
	strb r0, [r1, 0x9]
	mov r0, r8
	ldrh r1, [r0, 0xA]
	movs r2, 0xA
	ldrsh r0, [r0, r2]
	cmp r0, 0x4C
	ble _080C4A08
	movs r0, 0x4D
	mov r3, r8
	strh r0, [r3, 0xA]
	b _080C4A0E
	.pool
_080C4A08:
	adds r0, r1, 0x7
	mov r4, r8
	strh r0, [r4, 0xA]
_080C4A0E:
	ldr r0, =gUnknown_02039CE8
	ldr r0, [r0]
	mov r2, r8
	ldrh r1, [r2, 0xA]
	ldr r3, =0x00007ca8
	adds r0, r3
	strh r1, [r0]
	ldrh r0, [r2, 0xA]
	bl sub_80C32EC
	mov r4, r8
	movs r0, 0xA
	ldrsh r7, [r4, r0]
	movs r0, 0xA0
	subs r0, r7
	mov r9, r0
	subs r4, r0, r7
	negs r0, r7
	lsls r6, r0, 16
	movs r0, 0xA0
	lsls r0, 16
	adds r1, r4, 0
	bl __udivsi3
	adds r5, r0, 0
	ldr r1, =0xffff0000
	adds r5, r1
	adds r0, r5, 0
	muls r0, r4
	adds r0, r6, r0
	str r0, [sp]
	adds r0, r5, 0
	adds r1, r4, 0
	bl __udivsi3
	mov r10, r0
	lsls r5, 1
	movs r2, 0
	cmp r2, r7
	bcs _080C4A78
	ldr r3, =gUnknown_02038C28
_080C4A60:
	lsls r0, r2, 16
	asrs r0, 16
	lsls r1, r0, 1
	adds r1, r3
	negs r2, r0
	strh r2, [r1]
	adds r0, 0x1
	lsls r0, 16
	lsrs r2, r0, 16
	asrs r0, 16
	cmp r0, r7
	bcc _080C4A60
_080C4A78:
	lsls r1, r2, 16
	mov r3, r9
	lsls r0, r3, 16
	asrs r3, r0, 16
	ldr r4, =gUnknown_02039CE8
	mov r9, r4
	ldr r4, [sp]
	lsrs r7, r4, 16
	cmp r1, r0
	bge _080C4AB0
	ldr r0, =gUnknown_02038C28
	mov r12, r0
	adds r4, r3, 0
_080C4A92:
	lsrs r3, r6, 16
	adds r6, r5
	mov r2, r10
	subs r5, r2
	asrs r0, r1, 16
	lsls r1, r0, 1
	add r1, r12
	strh r3, [r1]
	adds r0, 0x1
	lsls r0, 16
	lsrs r2, r0, 16
	lsls r1, r2, 16
	asrs r0, r1, 16
	cmp r0, r4
	blt _080C4A92
_080C4AB0:
	adds r3, r7, 0
	lsls r1, r2, 16
	asrs r0, r1, 16
	cmp r0, 0x9F
	bgt _080C4ACE
	ldr r2, =gUnknown_02038C28
_080C4ABC:
	asrs r0, r1, 16
	lsls r1, r0, 1
	adds r1, r2
	strh r3, [r1]
	adds r0, 0x1
	lsls r1, r0, 16
	asrs r0, r1, 16
	cmp r0, 0x9F
	ble _080C4ABC
_080C4ACE:
	mov r3, r9
	ldr r0, [r3]
	movs r1, 0x1
	strb r1, [r0, 0x9]
	mov r4, r8
	movs r1, 0xA
	ldrsh r0, [r4, r1]
	cmp r0, 0x4C
	ble _080C4AE6
	ldrh r0, [r4, 0x8]
	adds r0, 0x1
	strh r0, [r4, 0x8]
_080C4AE6:
	movs r0, 0
	add sp, 0x4
	pop {r3-r5}
	mov r8, r3
	mov r9, r4
	mov r10, r5
	pop {r4-r7}
	pop {r1}
	bx r1
	.pool
	thumb_func_end sub_80C49D8

	thumb_func_start sub_80C4B08
sub_80C4B08: @ 80C4B08
	push {r4,r5,lr}
	sub sp, 0x8
	adds r5, r0, 0
	ldr r4, =gUnknown_02039CE8
	ldr r1, [r4]
	movs r0, 0
	strb r0, [r1, 0x9]
	bl sub_8087598
	adds r2, r4, 0
	cmp r0, 0x1
	beq _080C4C08
_080C4B20:
	ldr r3, [r2]
	ldrb r0, [r3, 0x4]
	cmp r0, 0x4
	bhi _080C4BE4
	lsls r0, 2
	ldr r1, =_080C4B3C
	adds r0, r1
	ldr r0, [r0]
	mov pc, r0
	.pool
	.align 2, 0
_080C4B3C:
	.4byte _080C4B50
	.4byte _080C4B6C
	.4byte _080C4B8C
	.4byte _080C4BB0
	.4byte _080C4BCE
_080C4B50:
	movs r0, 0x1
	movs r1, 0
	bl FillWindowPixelBuffer
	movs r0, 0x20
	str r0, [sp]
	str r0, [sp, 0x4]
	movs r0, 0x3
	movs r1, 0
	movs r2, 0
	movs r3, 0
	bl FillBgTilemapBufferRect_Palette0
	b _080C4BF6
_080C4B6C:
	ldr r0, [r2]
	ldrb r0, [r0, 0x8]
	cmp r0, 0
	bne _080C4B80
	bl sub_80C34B0
	lsls r0, 24
	cmp r0, 0
	bne _080C4BF6
	b _080C4C08
_080C4B80:
	bl sub_80C3438
	lsls r0, 24
	cmp r0, 0
	bne _080C4BF6
	b _080C4C08
_080C4B8C:
	ldr r0, =gUnknown_02039CE8
	ldr r1, [r0]
	ldrb r0, [r1, 0x8]
	cmp r0, 0
	bne _080C4BA8
	ldr r2, =0x00000a48
	adds r0, r1, r2
	bl sub_80C45C0
	b _080C4BF6
	.pool
_080C4BA8:
	movs r0, 0x1
	bl sub_80C438C
	b _080C4BF6
_080C4BB0:
	ldr r0, =gUnknown_02039CE8
	ldr r0, [r0]
	ldrb r0, [r0, 0x8]
	cmp r0, 0
	bne _080C4BC4
	bl sub_80C474C
	b _080C4BF6
	.pool
_080C4BC4:
	movs r0, 0x2
	movs r1, 0
	bl FillWindowPixelBuffer
	b _080C4BF6
_080C4BCE:
	ldr r0, =gUnknown_02039CE8
	ldr r0, [r0]
	ldrb r0, [r0, 0x8]
	cmp r0, 0
	beq _080C4BF6
	bl sub_80C4FF0
	b _080C4BF6
	.pool
_080C4BE4:
	ldrh r0, [r5, 0x8]
	adds r0, 0x1
	movs r1, 0
	strh r0, [r5, 0x8]
	movs r0, 0x1
	strb r0, [r3, 0x9]
	ldr r0, [r2]
	strb r1, [r0, 0x4]
	b _080C4C08
_080C4BF6:
	ldr r2, =gUnknown_02039CE8
	ldr r1, [r2]
	ldrb r0, [r1, 0x4]
	adds r0, 0x1
	strb r0, [r1, 0x4]
	ldr r0, =gUnknown_03003124
	ldrb r0, [r0]
	cmp r0, 0
	beq _080C4B20
_080C4C08:
	movs r0, 0
	add sp, 0x8
	pop {r4,r5}
	pop {r1}
	bx r1
	.pool
	thumb_func_end sub_80C4B08

	thumb_func_start sub_80C4C1C
sub_80C4C1C: @ 80C4C1C
	push {r4,r5,lr}
	adds r5, r0, 0
	ldr r4, =gUnknown_02039CE8
	ldr r1, [r4]
	movs r0, 0
	strb r0, [r1, 0x9]
	ldr r0, [r4]
	ldrb r0, [r0, 0x8]
	cmp r0, 0
	beq _080C4C50
	movs r0, 0x2
	bl sub_80C438C
	ldr r0, [r4]
	ldr r1, =0x00000ef8
	adds r0, r1
	bl sub_80C4550
	ldr r0, [r4]
	movs r1, 0xB3
	lsls r1, 3
	adds r0, r1
	bl sub_80C45C0
	bl sub_80C4630
_080C4C50:
	movs r0, 0x1
	bl sub_80C438C
	ldr r2, [r4]
	ldrb r0, [r2, 0x8]
	movs r1, 0x1
	eors r0, r1
	strb r0, [r2, 0x8]
	ldrh r0, [r5, 0x8]
	adds r0, 0x1
	strh r0, [r5, 0x8]
	ldr r1, [r4]
	movs r0, 0x1
	strb r0, [r1, 0x9]
	movs r0, 0xFA
	bl audio_play
	movs r0, 0
	pop {r4,r5}
	pop {r1}
	bx r1
	.pool
	thumb_func_end sub_80C4C1C

	thumb_func_start sub_80C4C84
sub_80C4C84: @ 80C4C84
	push {r4-r7,lr}
	mov r7, r10
	mov r6, r9
	mov r5, r8
	push {r5-r7}
	sub sp, 0x4
	mov r8, r0
	ldr r0, =gUnknown_02039CE8
	ldr r0, [r0]
	movs r2, 0
	strb r2, [r0, 0x9]
	mov r0, r8
	ldrh r1, [r0, 0xA]
	movs r3, 0xA
	ldrsh r0, [r0, r3]
	cmp r0, 0x5
	bgt _080C4CB0
	mov r4, r8
	strh r2, [r4, 0xA]
	b _080C4CB6
	.pool
_080C4CB0:
	subs r0, r1, 0x5
	mov r1, r8
	strh r0, [r1, 0xA]
_080C4CB6:
	ldr r0, =gUnknown_02039CE8
	ldr r0, [r0]
	mov r2, r8
	ldrh r1, [r2, 0xA]
	ldr r3, =0x00007ca8
	adds r0, r3
	strh r1, [r0]
	ldrh r0, [r2, 0xA]
	bl sub_80C32EC
	mov r4, r8
	movs r0, 0xA
	ldrsh r7, [r4, r0]
	movs r0, 0xA0
	subs r0, r7
	mov r9, r0
	subs r4, r0, r7
	negs r0, r7
	lsls r6, r0, 16
	movs r0, 0xA0
	lsls r0, 16
	adds r1, r4, 0
	bl __udivsi3
	adds r5, r0, 0
	ldr r1, =0xffff0000
	adds r5, r1
	adds r0, r5, 0
	muls r0, r4
	adds r0, r6, r0
	str r0, [sp]
	adds r0, r5, 0
	adds r1, r4, 0
	bl __udivsi3
	mov r10, r0
	lsrs r5, 1
	movs r2, 0
	cmp r2, r7
	bcs _080C4D20
	ldr r3, =gUnknown_02038C28
_080C4D08:
	lsls r0, r2, 16
	asrs r0, 16
	lsls r1, r0, 1
	adds r1, r3
	negs r2, r0
	strh r2, [r1]
	adds r0, 0x1
	lsls r0, 16
	lsrs r2, r0, 16
	asrs r0, 16
	cmp r0, r7
	bcc _080C4D08
_080C4D20:
	lsls r1, r2, 16
	mov r3, r9
	lsls r0, r3, 16
	asrs r3, r0, 16
	ldr r4, =gUnknown_02039CE8
	mov r9, r4
	ldr r4, [sp]
	lsrs r7, r4, 16
	cmp r1, r0
	bge _080C4D56
	ldr r0, =gUnknown_02038C28
	mov r12, r0
	adds r4, r3, 0
_080C4D3A:
	lsrs r3, r6, 16
	adds r6, r5
	add r5, r10
	asrs r0, r1, 16
	lsls r1, r0, 1
	add r1, r12
	strh r3, [r1]
	adds r0, 0x1
	lsls r0, 16
	lsrs r2, r0, 16
	lsls r1, r2, 16
	asrs r0, r1, 16
	cmp r0, r4
	blt _080C4D3A
_080C4D56:
	adds r3, r7, 0
	lsls r1, r2, 16
	asrs r0, r1, 16
	cmp r0, 0x9F
	bgt _080C4D74
	ldr r2, =gUnknown_02038C28
_080C4D62:
	asrs r0, r1, 16
	lsls r1, r0, 1
	adds r1, r2
	strh r3, [r1]
	adds r0, 0x1
	lsls r1, r0, 16
	asrs r0, r1, 16
	cmp r0, 0x9F
	ble _080C4D62
_080C4D74:
	mov r1, r9
	ldr r0, [r1]
	movs r1, 0x1
	strb r1, [r0, 0x9]
	mov r2, r8
	movs r3, 0xA
	ldrsh r0, [r2, r3]
	cmp r0, 0
	bgt _080C4D8C
	ldrh r0, [r2, 0x8]
	adds r0, 0x1
	strh r0, [r2, 0x8]
_080C4D8C:
	movs r0, 0
	add sp, 0x4
	pop {r3-r5}
	mov r8, r3
	mov r9, r4
	mov r10, r5
	pop {r4-r7}
	pop {r1}
	bx r1
	.pool
	thumb_func_end sub_80C4C84

	thumb_func_start sub_80C4DB0
sub_80C4DB0: @ 80C4DB0
	push {lr}
	movs r0, 0x1
	bl ShowBg
	movs r0, 0x3
	bl ShowBg
	movs r0, 0
	bl SetHBlankCallback
	ldr r0, =sub_80C4960
	bl FindTaskIdByFunc
	lsls r0, 24
	lsrs r0, 24
	bl DestroyTask
	movs r0, 0
	pop {r1}
	bx r1
	.pool
	thumb_func_end sub_80C4DB0

	thumb_func_start sub_80C4DDC
sub_80C4DDC: @ 80C4DDC
	push {r4,r5,lr}
	adds r5, r0, 0
	ldr r4, =gUnknown_02039CE8
	ldr r0, =0x00007cac
	bl AllocZeroed
	adds r1, r0, 0
	str r1, [r4]
	movs r2, 0xA6
	lsls r2, 3
	adds r0, r1, r2
	str r5, [r0]
	ldr r0, =sub_80C5868
	cmp r5, r0
	bne _080C4E18
	ldr r0, =0x0000052c
	adds r1, r0
	ldr r0, =0x00007fff
	b _080C4E1E
	.pool
_080C4E18:
	ldr r2, =0x0000052c
	adds r1, r2
	movs r0, 0
_080C4E1E:
	strh r0, [r1]
	bl InUnionRoom
	adds r3, r0, 0
	cmp r3, 0x1
	bne _080C4E3C
	ldr r1, =gUnknown_02039CE8
	ldr r0, [r1]
	strb r3, [r0, 0x5]
	adds r2, r1, 0
	b _080C4E44
	.pool
_080C4E3C:
	ldr r2, =gUnknown_02039CE8
	ldr r1, [r2]
	movs r0, 0
	strb r0, [r1, 0x5]
_080C4E44:
	ldr r0, [r2]
	ldr r1, =0x00007caa
	adds r0, r1
	movs r1, 0x2
	strb r1, [r0]
	ldr r0, [r2]
	ldr r2, =0x00000534
	adds r0, r2
	bl sub_80C3020
	ldr r0, =sub_80C2C80
	bl SetMainCallback2
	pop {r4,r5}
	pop {r0}
	bx r0
	.pool
	thumb_func_end sub_80C4DDC

	thumb_func_start sub_80C4E74
sub_80C4E74: @ 80C4E74
	push {r4-r6,lr}
	adds r4, r0, 0
	adds r6, r1, 0
	lsls r4, 24
	lsrs r4, 24
	ldr r5, =gUnknown_02039CE8
	ldr r0, =0x00007cac
	bl AllocZeroed
	str r0, [r5]
	movs r2, 0xA6
	lsls r2, 3
	adds r1, r0, r2
	str r6, [r1]
	movs r1, 0x1
	strb r1, [r0, 0x5]
	ldr r0, [r5]
	ldr r1, =0x00000534
	adds r0, r1
	ldr r2, =gUnknown_02039B58
	movs r1, 0x64
	muls r1, r4
	adds r1, r2
	movs r2, 0x64
	bl memcpy
	ldr r1, [r5]
	ldr r2, =gUnknown_020229E8
	lsls r0, r4, 3
	subs r0, r4
	lsls r0, 2
	adds r0, r2
	ldrh r0, [r0, 0x1A]
	ldr r2, =0x00007caa
	adds r1, r2
	strb r0, [r1]
	ldr r0, =sub_80C2C80
	bl SetMainCallback2
	pop {r4-r6}
	pop {r0}
	bx r0
	.pool
	thumb_func_end sub_80C4E74

	thumb_func_start sub_80C4EE4
sub_80C4EE4: @ 80C4EE4
	push {r4,r5,lr}
	ldr r4, =gUnknown_02039CE8
	ldr r0, [r4]
	movs r1, 0
	strb r1, [r0]
	ldr r2, [r4]
	ldr r0, =gSaveBlock2Ptr
	ldr r0, [r0]
	ldrb r0, [r0, 0x12]
	strb r0, [r2, 0x6]
	ldr r0, [r4]
	strb r1, [r0, 0x7]
	ldr r0, [r4]
	strb r1, [r0, 0x8]
	ldr r0, [r4]
	movs r2, 0xA5
	lsls r2, 3
	adds r0, r2
	strb r1, [r0]
	bl sub_80C4F50
	ldr r1, [r4]
	ldr r3, =0x0000052a
	adds r1, r3
	strb r0, [r1]
	movs r5, 0
_080C4F18:
	movs r0, 0xD
	muls r0, r5
	adds r0, 0x19
	ldr r1, [r4]
	adds r0, r1, r0
	lsls r2, r5, 1
	ldr r3, =0x0000055c
	adds r1, r3
	adds r1, r2
	ldrh r1, [r1]
	bl CopyEasyChatWord
	adds r0, r5, 0x1
	lsls r0, 24
	lsrs r5, r0, 24
	cmp r5, 0x3
	bls _080C4F18
	pop {r4,r5}
	pop {r0}
	bx r0
	.pool
	thumb_func_end sub_80C4EE4

	thumb_func_start sub_80C4F50
sub_80C4F50: @ 80C4F50
	push {lr}
	ldr r0, =gUnknown_02039CE8
	ldr r1, [r0]
	cmp r1, 0
	bne _080C4F7C
	ldr r0, =gGameVersion
	ldrb r1, [r0]
	subs r0, r1, 0x4
	lsls r0, 24
	lsrs r0, 24
	cmp r0, 0x1
	bhi _080C4F74
	movs r0, 0
	b _080C4FC2
	.pool
_080C4F74:
	cmp r1, 0x3
	beq _080C4FC0
	movs r0, 0x1
	b _080C4FC2
_080C4F7C:
	ldr r2, =0x0000056c
	adds r0, r1, r2
	ldrb r2, [r0]
	subs r0, r2, 0x4
	lsls r0, 24
	lsrs r0, 24
	cmp r0, 0x1
	bhi _080C4FA0
	ldr r0, =0x0000052b
	adds r1, r0
	movs r0, 0
	strb r0, [r1]
	b _080C4FC2
	.pool
_080C4FA0:
	lsls r0, r2, 24
	lsrs r0, 24
	cmp r0, 0x3
	beq _080C4FB8
	ldr r2, =0x0000052b
	adds r1, r2
	movs r0, 0x1
	strb r0, [r1]
	b _080C4FC2
	.pool
_080C4FB8:
	ldr r0, =0x0000052b
	adds r1, r0
	movs r0, 0x1
	strb r0, [r1]
_080C4FC0:
	movs r0, 0x2
_080C4FC2:
	pop {r1}
	bx r1
	.pool
	thumb_func_end sub_80C4F50

	thumb_func_start sub_80C4FCC
sub_80C4FCC: @ 80C4FCC
	push {lr}
	lsls r0, 24
	lsrs r1, r0, 24
	movs r2, 0xFC
	lsls r2, 24
	adds r0, r2
	lsrs r0, 24
	cmp r0, 0x1
	bhi _080C4FE2
	movs r0, 0
	b _080C4FEC
_080C4FE2:
	cmp r1, 0x3
	beq _080C4FEA
	movs r0, 0x1
	b _080C4FEC
_080C4FEA:
	movs r0, 0x2
_080C4FEC:
	pop {r1}
	bx r1
	thumb_func_end sub_80C4FCC

	thumb_func_start sub_80C4FF0
sub_80C4FF0: @ 80C4FF0
	push {r4-r6,lr}
	sub sp, 0x8
	bl InUnionRoom
	cmp r0, 0x1
	bne _080C5060
	ldr r0, =gUnknown_03003124
	ldrb r0, [r0]
	cmp r0, 0x1
	bne _080C5060
	ldr r5, =gUnknown_02039CE8
	ldr r0, [r5]
	ldr r1, =0x00000583
	adds r0, r1
	ldrb r0, [r0]
	bl TrainerClassToTrainerPic
	lsls r0, 16
	lsrs r0, 16
	ldr r4, =gUnknown_0856FB18
	ldr r1, [r5]
	ldr r3, =0x00000534
	adds r2, r1, r3
	ldrb r3, [r2]
	lsls r3, 1
	ldr r2, =0x0000052b
	adds r1, r2
	ldrb r1, [r1]
	lsls r1, 2
	adds r3, r1
	adds r1, r3, r4
	ldrb r2, [r1]
	adds r4, 0x1
	adds r3, r4
	ldrb r3, [r3]
	movs r1, 0x8
	str r1, [sp]
	movs r1, 0x2
	str r1, [sp, 0x4]
	movs r1, 0x1
	bl sub_818D938
	b _080C50AE
	.pool
_080C5060:
	ldr r2, =gUnknown_0856FB20
	ldr r6, =gUnknown_02039CE8
	ldr r0, [r6]
	ldr r5, =0x00000534
	adds r1, r0, r5
	ldr r3, =0x0000052a
	adds r0, r3
	ldrb r0, [r0]
	lsls r0, 1
	ldrb r1, [r1]
	adds r0, r1
	adds r0, r2
	ldrb r0, [r0]
	bl TrainerClassToTrainerPic
	lsls r0, 16
	lsrs r0, 16
	ldr r4, =gUnknown_0856FB18
	ldr r1, [r6]
	adds r5, r1, r5
	ldrb r3, [r5]
	lsls r3, 1
	ldr r2, =0x0000052b
	adds r1, r2
	ldrb r1, [r1]
	lsls r1, 2
	adds r3, r1
	adds r1, r3, r4
	ldrb r2, [r1]
	adds r4, 0x1
	adds r3, r4
	ldrb r3, [r3]
	movs r1, 0x8
	str r1, [sp]
	movs r1, 0x2
	str r1, [sp, 0x4]
	movs r1, 0x1
	bl sub_818D938
_080C50AE:
	add sp, 0x8
	pop {r4-r6}
	pop {r0}
	bx r0
	.pool
	thumb_func_end sub_80C4FF0

	thumb_func_start sub_80C50D0
sub_80C50D0: @ 80C50D0
	push {lr}
	sub sp, 0x8
	movs r0, 0
	movs r1, 0
	bl SetGpuReg
	movs r0, 0xE
	movs r1, 0
	bl SetGpuReg
	movs r0, 0xC
	movs r1, 0
	bl SetGpuReg
	movs r0, 0xA
	movs r1, 0
	bl SetGpuReg
	movs r0, 0x8
	movs r1, 0
	bl SetGpuReg
	movs r0, 0
	movs r1, 0
	movs r2, 0
	bl ChangeBgX
	movs r0, 0
	movs r1, 0
	movs r2, 0
	bl ChangeBgY
	movs r0, 0x1
	movs r1, 0
	movs r2, 0
	bl ChangeBgX
	movs r0, 0x1
	movs r1, 0
	movs r2, 0
	bl ChangeBgY
	movs r0, 0x2
	movs r1, 0
	movs r2, 0
	bl ChangeBgX
	movs r0, 0x2
	movs r1, 0
	movs r2, 0
	bl ChangeBgY
	movs r0, 0x3
	movs r1, 0
	movs r2, 0
	bl ChangeBgX
	movs r0, 0x3
	movs r1, 0
	movs r2, 0
	bl ChangeBgY
	movs r0, 0x50
	movs r1, 0
	bl SetGpuReg
	movs r0, 0x54
	movs r1, 0
	bl SetGpuReg
	movs r0, 0x52
	movs r1, 0
	bl SetGpuReg
	movs r0, 0x40
	movs r1, 0
	bl SetGpuReg
	movs r0, 0x44
	movs r1, 0
	bl SetGpuReg
	movs r0, 0x42
	movs r1, 0
	bl SetGpuReg
	movs r0, 0x46
	movs r1, 0
	bl SetGpuReg
	movs r0, 0x48
	movs r1, 0
	bl SetGpuReg
	movs r0, 0x4A
	movs r1, 0
	bl SetGpuReg
	mov r1, sp
	movs r0, 0
	strh r0, [r1]
	movs r1, 0xC0
	lsls r1, 19
	ldr r2, =0x0100c000
	mov r0, sp
	bl CpuSet
	movs r0, 0
	str r0, [sp, 0x4]
	add r0, sp, 0x4
	movs r1, 0xE0
	lsls r1, 19
	ldr r2, =0x05000100
	bl CpuSet
	add sp, 0x8
	pop {r0}
	bx r0
	.pool
	thumb_func_end sub_80C50D0

	thumb_func_start sub_80C51C4
sub_80C51C4: @ 80C51C4
	push {lr}
	bl sub_80C51F0
	ldr r0, =sub_80C544C
	bl SetMainCallback2
	pop {r0}
	bx r0
	.pool
	thumb_func_end sub_80C51C4

	thumb_func_start sub_80C51D8
sub_80C51D8: @ 80C51D8
	push {lr}
	ldr r0, =gUnknown_02039CEC
	ldr r0, [r0]
	ldr r0, [r0]
	bl SetMainCallback2
	bl sub_80C52E4
	pop {r0}
	bx r0
	.pool
	thumb_func_end sub_80C51D8

	thumb_func_start sub_80C51F0
sub_80C51F0: @ 80C51F0
	push {r4-r6,lr}
	adds r4, r0, 0
	ldr r5, =gUnknown_02039CEC
	ldr r0, [r5]
	cmp r0, 0
	beq _080C5204
	movs r0, 0x1
	b _080C52C8
	.pool
_080C5204:
	movs r0, 0x18
	bl AllocZeroed
	str r0, [r5]
	cmp r0, 0
	bne _080C5214
	movs r0, 0x2
	b _080C52C8
_080C5214:
	str r4, [r0]
	bl sav1_map_get_name
	lsls r0, 24
	lsrs r4, r0, 24
	cmp r4, 0x3A
	beq _080C5232
	cmp r4, 0xCA
	beq _080C5232
	ldr r0, [r5]
	movs r1, 0xB0
	strh r1, [r0, 0x8]
	movs r1, 0x68
	strh r1, [r0, 0xA]
	b _080C5240
_080C5232:
	ldr r2, =gUnknown_02039CEC
	ldr r1, [r2]
	movs r0, 0xB0
	strh r0, [r1, 0x8]
	movs r0, 0x30
	strh r0, [r1, 0xA]
	adds r5, r2, 0
_080C5240:
	ldr r1, [r5]
	ldr r0, =gSaveBlock2Ptr
	ldr r0, [r0]
	ldr r2, =0x00000eb8
	adds r0, r2
	ldrh r0, [r0]
	strh r0, [r1, 0x6]
	bl sub_8185290
	ldr r3, [r5]
	movs r1, 0x1
	ands r0, r1
	ldrb r2, [r3, 0xE]
	movs r1, 0x2
	negs r1, r1
	ands r1, r2
	orrs r1, r0
	strb r1, [r3, 0xE]
	ldr r2, [r5]
	ldrb r1, [r2, 0xE]
	movs r0, 0xF
	negs r0, r0
	ands r0, r1
	strb r0, [r2, 0xE]
	bl sub_80C2E40
	ldr r3, [r5]
	lsls r0, 4
	ldrb r2, [r3, 0xE]
	movs r1, 0xF
	ands r1, r2
	orrs r1, r0
	strb r1, [r3, 0xE]
	movs r4, 0
	adds r6, r5, 0
_080C5286:
	lsls r5, r4, 1
	ldr r1, =0x000008c4
	adds r0, r5, r1
	bl FlagGet
	lsls r0, 24
	cmp r0, 0
	beq _080C52A2
	ldr r1, [r6]
	adds r1, 0xF
	adds r1, r4
	ldrb r0, [r1]
	adds r0, 0x1
	strb r0, [r1]
_080C52A2:
	ldr r2, =0x000008c5
	adds r0, r5, r2
	bl FlagGet
	lsls r0, 24
	cmp r0, 0
	beq _080C52BC
	ldr r1, [r6]
	adds r1, 0xF
	adds r1, r4
	ldrb r0, [r1]
	adds r0, 0x1
	strb r0, [r1]
_080C52BC:
	adds r0, r4, 0x1
	lsls r0, 24
	lsrs r4, r0, 24
	cmp r4, 0x6
	bls _080C5286
	movs r0, 0
_080C52C8:
	pop {r4-r6}
	pop {r1}
	bx r1
	.pool
	thumb_func_end sub_80C51F0

	thumb_func_start sub_80C52E4
sub_80C52E4: @ 80C52E4
	push {r4,lr}
	ldr r4, =gUnknown_02039CEC
	ldr r0, [r4]
	cmp r0, 0
	beq _080C5308
	movs r1, 0
	movs r2, 0x18
	bl memset
	ldr r0, [r4]
	bl Free
	movs r0, 0
	str r0, [r4]
	b _080C530A
	.pool
_080C5308:
	movs r0, 0x1
_080C530A:
	pop {r4}
	pop {r1}
	bx r1
	thumb_func_end sub_80C52E4

	thumb_func_start sub_80C5310
sub_80C5310: @ 80C5310
	push {r4,lr}
	ldr r4, =gUnknown_02039CF0
	ldr r0, [r4]
	cmp r0, 0
	beq _080C5324
	movs r0, 0x1
	b _080C533A
	.pool
_080C5324:
	ldr r0, =0x00002434
	bl AllocZeroed
	str r0, [r4]
	cmp r0, 0
	beq _080C5338
	movs r0, 0
	b _080C533A
	.pool
_080C5338:
	movs r0, 0x2
_080C533A:
	pop {r4}
	pop {r1}
	bx r1
	thumb_func_end sub_80C5310

	thumb_func_start sub_80C5340
sub_80C5340: @ 80C5340
	push {r4,lr}
	bl FreeAllWindowBuffers
	ldr r4, =gUnknown_02039CF0
	ldr r0, [r4]
	cmp r0, 0
	bne _080C5358
	movs r0, 0x1
	b _080C53A0
	.pool
_080C5358:
	ldr r0, [r0, 0x28]
	cmp r0, 0
	beq _080C5368
	bl Free
	ldr r1, [r4]
	movs r0, 0
	str r0, [r1, 0x28]
_080C5368:
	ldr r0, [r4]
	ldr r0, [r0, 0x24]
	cmp r0, 0
	beq _080C537A
	bl Free
	ldr r1, [r4]
	movs r0, 0
	str r0, [r1, 0x24]
_080C537A:
	ldr r0, [r4]
	ldr r0, [r0, 0x20]
	cmp r0, 0
	beq _080C538C
	bl Free
	ldr r1, [r4]
	movs r0, 0
	str r0, [r1, 0x20]
_080C538C:
	ldr r0, [r4]
	ldr r2, =0x00002434
	movs r1, 0
	bl memset
	ldr r0, [r4]
	bl Free
	movs r0, 0
	str r0, [r4]
_080C53A0:
	pop {r4}
	pop {r1}
	bx r1
	.pool
	thumb_func_end sub_80C5340

	thumb_func_start pokemon_details
pokemon_details: @ 80C53AC
	push {r4-r7,lr}
	sub sp, 0x10
	ldr r0, =gUnknown_02039CF0
	ldr r6, [r0]
	adds r0, r6, 0
	adds r0, 0x2C
	ldrb r0, [r0]
	cmp r0, 0
	beq _080C5416
	ldr r3, =gUnknown_085713E0
	ldr r0, =gUnknown_02039CEC
	ldr r0, [r0]
	ldrb r4, [r0, 0xE]
	lsls r4, 28
	lsrs r0, r4, 29
	subs r0, 0x1
	lsls r0, 2
	adds r0, r3
	movs r2, 0
	ldrsh r1, [r0, r2]
	lsls r1, 8
	lsrs r0, r4, 29
	subs r0, 0x1
	lsls r0, 2
	adds r5, r3, 0x2
	adds r0, r5
	movs r7, 0
	ldrsh r2, [r0, r7]
	lsls r2, 8
	lsrs r0, r4, 29
	subs r0, 0x1
	lsls r0, 2
	adds r0, r3
	movs r7, 0
	ldrsh r3, [r0, r7]
	lsrs r4, 29
	subs r4, 0x1
	lsls r4, 2
	adds r4, r5
	movs r5, 0
	ldrsh r0, [r4, r5]
	str r0, [sp]
	movs r7, 0x2E
	ldrsh r0, [r6, r7]
	str r0, [sp, 0x4]
	movs r4, 0x30
	ldrsh r0, [r6, r4]
	str r0, [sp, 0x8]
	movs r0, 0
	str r0, [sp, 0xC]
	movs r0, 0x2
	bl SetBgAffine
_080C5416:
	bl LoadOamFromSprites
	bl ProcessObjectCopyRequests
	bl TransferPlttBuffer
	add sp, 0x10
	pop {r4-r7}
	pop {r0}
	bx r0
	.pool
	thumb_func_end pokemon_details

	thumb_func_start sub_80C5438
sub_80C5438: @ 80C5438
	push {lr}
	bl RunTasks
	bl CallObjectCallbacks
	bl PrepareSpritesForOamLoad
	pop {r0}
	bx r0
	thumb_func_end sub_80C5438

	thumb_func_start sub_80C544C
sub_80C544C: @ 80C544C
	push {lr}
	bl sub_80C5484
	cmp r0, 0
	beq _080C5464
	ldr r0, =sub_80C5A48
	movs r1, 0
	bl CreateTask
	ldr r0, =sub_80C5438
	bl SetMainCallback2
_080C5464:
	pop {r0}
	bx r0
	.pool
	thumb_func_end sub_80C544C

	thumb_func_start sub_80C5470
sub_80C5470: @ 80C5470
	push {lr}
	bl sub_80C570C
	cmp r0, 0
	beq _080C547E
	bl sub_80C51D8
_080C547E:
	pop {r0}
	bx r0
	thumb_func_end sub_80C5470

	thumb_func_start sub_80C5484
sub_80C5484: @ 80C5484
	push {r4,r5,lr}
	sub sp, 0xC
	movs r0, 0
	str r0, [sp, 0x8]
	ldr r0, =gUnknown_02039CEC
	ldr r0, [r0]
	ldrh r0, [r0, 0x4]
	cmp r0, 0xA
	bls _080C5498
	b _080C56F4
_080C5498:
	lsls r0, 2
	ldr r1, =_080C54AC
	adds r0, r1
	ldr r0, [r0]
	mov pc, r0
	.pool
	.align 2, 0
_080C54AC:
	.4byte _080C54D8
	.4byte _080C54EE
	.4byte _080C54F4
	.4byte _080C550A
	.4byte _080C5510
	.4byte _080C5560
	.4byte _080C5570
	.4byte _080C55D0
	.4byte _080C5624
	.4byte _080C5684
	.4byte _080C56D0
_080C54D8:
	movs r0, 0
	bl SetVBlankCallback
	bl remove_some_task
	bl SetVBlankHBlankCallbacksToNull
	movs r0, 0x2
	bl DisableInterrupts
	b _080C56F4
_080C54EE:
	bl sub_80C50D0
	b _080C56F4
_080C54F4:
	bl ResetTasks
	bl ResetAllObjectData
	bl ResetObjectPaletteAllocator
	bl ResetPaletteFade
	bl reset_temp_tile_data_buffers
	b _080C56F4
_080C550A:
	bl sub_80C5310
	b _080C56F4
_080C5510:
	movs r0, 0
	bl ResetBgsAndClearDma3BusyFlags
	ldr r1, =gUnknown_085713E8
	movs r0, 0x1
	movs r2, 0x3
	bl InitBgsFromTemplates
	ldr r4, =gUnknown_02039CF0
	ldr r1, [r4]
	adds r1, 0x32
	movs r0, 0x1
	bl SetBgTilemapBuffer
	ldr r1, [r4]
	ldr r0, =0x00001032
	adds r1, r0
	movs r0, 0x2
	bl SetBgTilemapBuffer
	ldr r1, [r4]
	ldr r0, =0x00002032
	adds r1, r0
	movs r0, 0x3
	bl SetBgTilemapBuffer
	movs r0, 0x2
	movs r1, 0x6
	movs r2, 0x1
	bl SetBgAttribute
	b _080C56F4
	.pool
_080C5560:
	ldr r0, =gUnknown_08571400
	bl InitWindows
	bl DeactivateAllTextPrinters
	b _080C56F4
	.pool
_080C5570:
	ldr r0, =gUnknown_085712F8
	add r1, sp, 0x8
	bl malloc_and_decompress
	ldr r4, =gUnknown_02039CF0
	ldr r1, [r4]
	str r0, [r1, 0x20]
	ldr r0, =gUnknown_08571060
	add r1, sp, 0x8
	bl malloc_and_decompress
	ldr r1, [r4]
	str r0, [r1, 0x24]
	ldr r0, =gUnknown_085712C0
	add r1, sp, 0x8
	bl malloc_and_decompress
	ldr r1, [r4]
	str r0, [r1, 0x28]
	ldr r1, =gUnknown_08DE08C8
	movs r4, 0
	str r4, [sp]
	movs r0, 0x1
	movs r2, 0
	movs r3, 0
	bl decompress_and_copy_tile_data_to_vram
	ldr r1, =gUnknown_08DE2084
	str r4, [sp]
	movs r0, 0x2
	movs r2, 0
	movs r3, 0
	bl decompress_and_copy_tile_data_to_vram
	b _080C56F4
	.pool
_080C55D0:
	bl free_temp_tile_data_buffers_if_possible
	lsls r0, 24
	cmp r0, 0
	beq _080C55DC
	b _080C56FE
_080C55DC:
	movs r5, 0x1E
	str r5, [sp]
	movs r4, 0x14
	str r4, [sp, 0x4]
	movs r0, 0
	movs r1, 0
	movs r2, 0
	movs r3, 0
	bl FillBgTilemapBufferRect_Palette0
	str r5, [sp]
	str r4, [sp, 0x4]
	movs r0, 0x1
	movs r1, 0
	movs r2, 0
	movs r3, 0
	bl FillBgTilemapBufferRect_Palette0
	str r5, [sp]
	str r4, [sp, 0x4]
	movs r0, 0x2
	movs r1, 0
	movs r2, 0
	movs r3, 0
	bl FillBgTilemapBufferRect_Palette0
	movs r0, 0
	bl CopyBgTilemapBufferToVram
	movs r0, 0x1
	bl CopyBgTilemapBufferToVram
	movs r0, 0x2
	bl CopyBgTilemapBufferToVram
	b _080C56F4
_080C5624:
	ldr r4, =gUnknown_08DE07C8
	movs r2, 0xD0
	lsls r2, 1
	adds r0, r4, 0
	movs r1, 0
	bl LoadPalette
	ldr r5, =gUnknown_02039CEC
	ldr r0, [r5]
	ldrb r0, [r0, 0xE]
	lsrs r0, 4
	lsls r0, 5
	adds r4, 0x20
	adds r0, r4
	movs r1, 0x10
	movs r2, 0x20
	bl LoadPalette
	movs r0, 0
	bl stdpal_get
	movs r1, 0xF0
	movs r2, 0x20
	bl LoadPalette
	bl sub_80C629C
	ldr r1, [r5]
	ldrb r0, [r1, 0xC]
	ldrb r1, [r1, 0xD]
	bl sub_80C6104
	ldr r5, [r5]
	ldrb r0, [r5, 0xE]
	movs r1, 0xE
	ands r1, r0
	cmp r1, 0x2
	beq _080C5674
	cmp r1, 0x4
	bne _080C56F4
_080C5674:
	movs r0, 0
	strh r0, [r5, 0x4]
	movs r0, 0x1
	b _080C5700
	.pool
_080C5684:
	movs r1, 0x82
	lsls r1, 5
	movs r0, 0
	bl SetGpuReg
	movs r0, 0
	bl ShowBg
	movs r0, 0x1
	bl ShowBg
	movs r0, 0x2
	bl ShowBg
	bl sub_80C62DC
	ldr r0, =pokemon_details
	bl SetVBlankCallback
	movs r4, 0x1
	negs r4, r4
	adds r0, r4, 0
	movs r1, 0x10
	movs r2, 0
	bl BlendPalettes
	movs r0, 0
	str r0, [sp]
	adds r0, r4, 0
	movs r1, 0
	movs r2, 0x10
	movs r3, 0
	bl BeginNormalPaletteFade
	b _080C56F4
	.pool
_080C56D0:
	bl CallObjectCallbacks
	bl PrepareSpritesForOamLoad
	bl UpdatePaletteFade
	lsls r0, 24
	lsrs r1, r0, 24
	cmp r1, 0
	bne _080C56FE
	ldr r0, =gUnknown_02039CEC
	ldr r0, [r0]
	strh r1, [r0, 0x4]
	movs r0, 0x1
	b _080C5700
	.pool
_080C56F4:
	ldr r0, =gUnknown_02039CEC
	ldr r1, [r0]
	ldrh r0, [r1, 0x4]
	adds r0, 0x1
	strh r0, [r1, 0x4]
_080C56FE:
	movs r0, 0
_080C5700:
	add sp, 0xC
	pop {r4,r5}
	pop {r1}
	bx r1
	.pool
	thumb_func_end sub_80C5484

	thumb_func_start sub_80C570C
sub_80C570C: @ 80C570C
	push {lr}
	sub sp, 0x4
	ldr r1, =gUnknown_02039CEC
	ldr r0, [r1]
	ldrh r0, [r0, 0x4]
	adds r2, r1, 0
	cmp r0, 0x5
	bhi _080C57E4
	lsls r0, 2
	ldr r1, =_080C5730
	adds r0, r1
	ldr r0, [r0]
	mov pc, r0
	.pool
	.align 2, 0
_080C5730:
	.4byte _080C5748
	.4byte _080C5770
	.4byte _080C577C
	.4byte _080C57A6
	.4byte _080C57AC
	.4byte _080C57BE
_080C5748:
	ldr r0, [r2]
	ldrb r0, [r0, 0xE]
	movs r1, 0xE
	ands r1, r0
	cmp r1, 0x2
	beq _080C576A
	cmp r1, 0x4
	beq _080C576A
	movs r0, 0x1
	negs r0, r0
	movs r1, 0
	str r1, [sp]
	movs r2, 0
	movs r3, 0x10
	bl BeginNormalPaletteFade
	b _080C57E4
_080C576A:
	ldr r1, [r2]
	movs r0, 0x2
	b _080C57EC
_080C5770:
	bl UpdatePaletteFade
	lsls r0, 24
	cmp r0, 0
	beq _080C57E4
	b _080C57EE
_080C577C:
	movs r0, 0
	movs r1, 0
	bl SetGpuReg
	movs r0, 0
	bl HideBg
	movs r0, 0x1
	bl HideBg
	movs r0, 0x2
	bl HideBg
	movs r0, 0
	bl SetVBlankCallback
	bl remove_some_task
	bl SetVBlankHBlankCallbacksToNull
	b _080C57E4
_080C57A6:
	bl sub_80C63FC
	b _080C57E4
_080C57AC:
	bl sub_80C50D0
	bl ResetTasks
	bl ResetAllObjectData
	bl ResetObjectPaletteAllocator
	b _080C57E4
_080C57BE:
	movs r0, 0
	bl UnsetBgTilemapBuffer
	movs r0, 0x1
	bl UnsetBgTilemapBuffer
	movs r0, 0x2
	bl UnsetBgTilemapBuffer
	bl sub_80C5340
	ldr r0, =gUnknown_02039CEC
	ldr r1, [r0]
	movs r0, 0
	strh r0, [r1, 0x4]
	movs r0, 0x1
	b _080C57F0
	.pool
_080C57E4:
	ldr r0, =gUnknown_02039CEC
	ldr r1, [r0]
	ldrh r0, [r1, 0x4]
	adds r0, 0x1
_080C57EC:
	strh r0, [r1, 0x4]
_080C57EE:
	movs r0, 0
_080C57F0:
	add sp, 0x4
	pop {r1}
	bx r1
	.pool
	thumb_func_end sub_80C570C

	thumb_func_start sub_80C57FC
sub_80C57FC: @ 80C57FC
	push {r4-r7,lr}
	lsls r0, 16
	lsrs r6, r0, 16
	movs r4, 0
	ldr r7, =gUnknown_08571454
	lsls r1, 16
	asrs r5, r1, 16
_080C580A:
	lsls r0, r4, 3
	adds r3, r0, r7
	movs r1, 0
	ldrsh r0, [r3, r1]
	cmp r0, r5
	bgt _080C5854
	movs r1, 0x2
	ldrsh r0, [r3, r1]
	cmp r0, r5
	blt _080C5854
	movs r0, 0x4
	ldrsh r1, [r3, r0]
	lsls r0, r6, 16
	asrs r2, r0, 16
	cmp r1, r2
	bgt _080C5854
	movs r1, 0x6
	ldrsh r0, [r3, r1]
	cmp r0, r2
	blt _080C5854
	cmp r4, 0x5
	bls _080C5842
	ldr r0, =gUnknown_02039CEC
	ldr r0, [r0]
	adds r0, r4
	ldrb r0, [r0, 0x9]
	cmp r0, 0
	beq _080C585E
_080C5842:
	adds r0, r4, 0x1
	lsls r0, 24
	lsrs r0, 24
	b _080C5860
	.pool
_080C5854:
	adds r0, r4, 0x1
	lsls r0, 24
	lsrs r4, r0, 24
	cmp r4, 0xC
	bls _080C580A
_080C585E:
	movs r0, 0
_080C5860:
	pop {r4-r7}
	pop {r1}
	bx r1
	thumb_func_end sub_80C57FC

	thumb_func_start sub_80C5868
sub_80C5868: @ 80C5868
	push {lr}
	bl sub_80C5484
	cmp r0, 0
	beq _080C58C6
	ldr r1, =gUnknown_02039CEC
	ldr r0, [r1]
	ldrb r0, [r0, 0xE]
	lsls r0, 28
	lsrs r0, 29
	cmp r0, 0x1
	blt _080C58AC
	cmp r0, 0x2
	bgt _080C58AC
	ldr r0, =sub_80C5BD8
	movs r1, 0
	bl CreateTask
	lsls r0, 24
	lsrs r0, 24
	ldr r2, =gTasks
	lsls r1, r0, 2
	adds r1, r0
	lsls r1, 3
	adds r1, r2
	movs r0, 0x1
	strh r0, [r1, 0x8]
	b _080C58C0
	.pool
_080C58AC:
	ldr r2, [r1]
	ldrb r1, [r2, 0xE]
	movs r0, 0xF
	negs r0, r0
	ands r0, r1
	strb r0, [r2, 0xE]
	ldr r0, =sub_80C5A48
	movs r1, 0
	bl CreateTask
_080C58C0:
	ldr r0, =sub_80C5438
	bl SetMainCallback2
_080C58C6:
	pop {r0}
	bx r0
	.pool
	thumb_func_end sub_80C5868

	thumb_func_start sub_80C58D4
sub_80C58D4: @ 80C58D4
	push {r4,lr}
	ldr r4, =gUnknown_02039CF8
	ldr r0, [r4]
	bl sub_80C51F0
	ldr r0, =gUnknown_02039CEC
	ldr r1, [r0]
	ldrh r0, [r4, 0x4]
	strh r0, [r1, 0x8]
	ldrh r0, [r4, 0x6]
	strh r0, [r1, 0xA]
	adds r0, r4, 0
	movs r1, 0
	movs r2, 0x8
	bl memset
	bl InBattlePyramid
	lsls r0, 24
	lsrs r0, 24
	cmp r0, 0x1
	beq _080C5914
	cmp r0, 0x2
	beq _080C591C
	bl sub_8085784
	b _080C5924
	.pool
_080C5914:
	ldr r0, =0x000001cd
	b _080C5920
	.pool
_080C591C:
	movs r0, 0xE7
	lsls r0, 1
_080C5920:
	bl song_play_for_text
_080C5924:
	ldr r0, =sub_80C5868
	bl SetMainCallback2
	pop {r4}
	pop {r0}
	bx r0
	.pool
	thumb_func_end sub_80C58D4

	thumb_func_start sub_80C5934
sub_80C5934: @ 80C5934
	push {lr}
	bl sub_80C570C
	cmp r0, 0
	beq _080C599A
	ldr r0, =gUnknown_02039CEC
	ldr r2, [r0]
	ldrb r0, [r2, 0xE]
	lsls r0, 28
	lsrs r0, 29
	cmp r0, 0x2
	beq _080C5994
	cmp r0, 0x2
	bgt _080C595C
	cmp r0, 0x1
	beq _080C5962
	b _080C599A
	.pool
_080C595C:
	cmp r0, 0x3
	beq _080C5970
	b _080C599A
_080C5962:
	ldr r0, =sub_80C5868
	bl sub_80C6454
	b _080C599A
	.pool
_080C5970:
	ldr r1, =gUnknown_02039CF8
	ldr r0, [r2]
	str r0, [r1]
	ldrh r0, [r2, 0x8]
	strh r0, [r1, 0x4]
	ldrh r0, [r2, 0xA]
	strh r0, [r1, 0x6]
	bl sub_80C52E4
	ldr r0, =sub_80C58D4
	bl sub_8185E24
	b _080C599A
	.pool
_080C5994:
	ldr r0, =sub_80C5868
	bl sub_80C4DDC
_080C599A:
	pop {r0}
	bx r0
	.pool
	thumb_func_end sub_80C5934

	thumb_func_start sub_80C59A4
sub_80C59A4: @ 80C59A4
	push {r4,lr}
	lsls r0, 24
	lsrs r3, r0, 24
	adds r4, r3, 0
	lsls r1, 24
	lsrs r1, 24
	adds r2, r1, 0
	cmp r1, 0x1
	blt _080C59CC
	cmp r1, 0x2
	ble _080C59F4
	cmp r1, 0x3
	bne _080C59CC
	ldr r0, =gUnknown_02039CEC
	ldr r2, [r0]
	ldrb r1, [r2, 0xE]
	movs r0, 0x1
	ands r0, r1
	cmp r0, 0
	bne _080C59D4
_080C59CC:
	movs r0, 0
	b _080C5A30
	.pool
_080C59D4:
	movs r0, 0xF
	negs r0, r0
	ands r0, r1
	movs r1, 0x6
	orrs r0, r1
	strb r0, [r2, 0xE]
	adds r0, r3, 0
	bl DestroyTask
	ldr r0, =sub_80C5934
	bl SetMainCallback2
	b _080C5A1A
	.pool
_080C59F4:
	ldr r0, =gUnknown_02039CEC
	ldr r3, [r0]
	movs r0, 0x7
	ands r2, r0
	lsls r2, 1
	ldrb r1, [r3, 0xE]
	subs r0, 0x16
	ands r0, r1
	orrs r0, r2
	strb r0, [r3, 0xE]
	ldr r1, =gTasks
	lsls r0, r4, 2
	adds r0, r4
	lsls r0, 3
	adds r0, r1
	ldr r1, =sub_80C5BD8
	str r1, [r0]
	movs r1, 0
	strh r1, [r0, 0x8]
_080C5A1A:
	ldr r0, =gUnknown_02039CEC
	ldr r2, [r0]
	ldr r0, =gUnknown_02039CF0
	ldr r1, [r0]
	ldr r0, [r1]
	ldrh r0, [r0, 0x20]
	strh r0, [r2, 0x8]
	ldr r0, [r1]
	ldrh r0, [r0, 0x22]
	strh r0, [r2, 0xA]
	movs r0, 0x1
_080C5A30:
	pop {r4}
	pop {r1}
	bx r1
	.pool
	thumb_func_end sub_80C59A4

	thumb_func_start sub_80C5A48
sub_80C5A48: @ 80C5A48
	push {r4-r7,lr}
	lsls r0, 24
	lsrs r6, r0, 24
	movs r5, 0
	ldr r2, =gMain
	ldrh r1, [r2, 0x2C]
	movs r0, 0x40
	ands r0, r1
	cmp r0, 0
	beq _080C5A80
	ldr r0, =gUnknown_02039CF0
	ldr r4, [r0]
	ldr r1, [r4]
	ldrh r3, [r1, 0x22]
	movs r7, 0x22
	ldrsh r0, [r1, r7]
	cmp r0, 0x8
	ble _080C5A80
	subs r0, r3, 0x2
	strh r0, [r1, 0x22]
	ldr r1, [r4]
	movs r3, 0x22
	ldrsh r0, [r1, r3]
	cmp r0, 0x7
	bgt _080C5A7E
	movs r0, 0x2
	strh r0, [r1, 0x22]
_080C5A7E:
	movs r5, 0x1
_080C5A80:
	ldrh r1, [r2, 0x2C]
	movs r0, 0x80
	ands r0, r1
	cmp r0, 0
	beq _080C5AAE
	ldr r0, =gUnknown_02039CF0
	ldr r4, [r0]
	ldr r1, [r4]
	ldrh r3, [r1, 0x22]
	movs r7, 0x22
	ldrsh r0, [r1, r7]
	cmp r0, 0x87
	bgt _080C5AAE
	adds r0, r3, 0x2
	strh r0, [r1, 0x22]
	ldr r1, [r4]
	movs r3, 0x22
	ldrsh r0, [r1, r3]
	cmp r0, 0x88
	ble _080C5AAC
	movs r0, 0x88
	strh r0, [r1, 0x22]
_080C5AAC:
	movs r5, 0x1
_080C5AAE:
	ldrh r1, [r2, 0x2C]
	movs r0, 0x20
	ands r0, r1
	cmp r0, 0
	beq _080C5ADC
	ldr r0, =gUnknown_02039CF0
	ldr r4, [r0]
	ldr r1, [r4]
	ldrh r3, [r1, 0x20]
	movs r7, 0x20
	ldrsh r0, [r1, r7]
	cmp r0, 0x5
	ble _080C5ADC
	subs r0, r3, 0x2
	strh r0, [r1, 0x20]
	ldr r1, [r4]
	movs r3, 0x20
	ldrsh r0, [r1, r3]
	cmp r0, 0x4
	bgt _080C5ADA
	movs r0, 0x5
	strh r0, [r1, 0x20]
_080C5ADA:
	movs r5, 0x1
_080C5ADC:
	ldrh r1, [r2, 0x2C]
	movs r0, 0x10
	ands r0, r1
	cmp r0, 0
	beq _080C5B0A
	ldr r0, =gUnknown_02039CF0
	ldr r4, [r0]
	ldr r1, [r4]
	ldrh r3, [r1, 0x20]
	movs r7, 0x20
	ldrsh r0, [r1, r7]
	cmp r0, 0xE7
	bgt _080C5B0A
	adds r0, r3, 0x2
	strh r0, [r1, 0x20]
	ldr r1, [r4]
	movs r3, 0x20
	ldrsh r0, [r1, r3]
	cmp r0, 0xE8
	ble _080C5B08
	movs r0, 0xE8
	strh r0, [r1, 0x20]
_080C5B08:
	movs r5, 0x1
_080C5B0A:
	cmp r5, 0
	bne _080C5B88
	ldr r4, =gUnknown_02039CEC
	ldr r0, [r4]
	ldrb r3, [r0, 0xC]
	cmp r3, 0
	beq _080C5B5E
	ldrh r1, [r2, 0x2E]
	movs r0, 0x1
	ands r0, r1
	cmp r0, 0
	beq _080C5B5E
	cmp r3, 0x3
	bhi _080C5B48
	movs r0, 0x5
	bl audio_play
	ldr r0, [r4]
	ldrb r1, [r0, 0xC]
	adds r0, r6, 0
	bl sub_80C59A4
	cmp r0, 0
	bne _080C5BCA
	b _080C5B5E
	.pool
_080C5B48:
	cmp r3, 0x4
	bne _080C5B5E
	movs r0, 0x3
	bl audio_play
	ldr r0, =sub_80C5470
	bl SetMainCallback2
	adds r0, r6, 0
	bl DestroyTask
_080C5B5E:
	ldr r0, =gMain
	ldrh r1, [r0, 0x2E]
	movs r0, 0x2
	ands r0, r1
	cmp r0, 0
	beq _080C5BCA
	movs r0, 0x3
	bl audio_play
	ldr r0, =sub_80C5470
	bl SetMainCallback2
	adds r0, r6, 0
	bl DestroyTask
	b _080C5BCA
	.pool
_080C5B88:
	ldr r0, =gUnknown_02039CF0
	ldr r0, [r0]
	ldr r1, [r0]
	ldrh r0, [r1, 0x20]
	subs r0, 0x5
	lsls r0, 16
	asrs r0, 16
	ldrh r1, [r1, 0x22]
	adds r1, 0x5
	lsls r1, 16
	asrs r1, 16
	bl sub_80C57FC
	lsls r0, 24
	lsrs r5, r0, 24
	ldr r4, =gUnknown_02039CEC
	ldr r0, [r4]
	ldrb r0, [r0, 0xC]
	cmp r0, r5
	beq _080C5BCA
	adds r0, r5, 0
	bl sub_80C5ED0
	ldr r1, [r4]
	ldrb r0, [r1, 0xC]
	strb r0, [r1, 0xD]
	ldr r0, [r4]
	strb r5, [r0, 0xC]
	ldr r1, [r4]
	ldrb r0, [r1, 0xC]
	ldrb r1, [r1, 0xD]
	bl sub_80C6104
_080C5BCA:
	pop {r4-r7}
	pop {r0}
	bx r0
	.pool
	thumb_func_end sub_80C5A48

	thumb_func_start sub_80C5BD8
sub_80C5BD8: @ 80C5BD8
	push {r4-r7,lr}
	mov r7, r8
	push {r7}
	sub sp, 0x4
	lsls r0, 24
	lsrs r4, r0, 24
	lsls r0, r4, 2
	adds r0, r4
	lsls r5, r0, 3
	ldr r0, =gTasks + 0x8
	mov r8, r0
	adds r6, r5, r0
	ldr r7, =gUnknown_02039CEC
	ldr r0, [r7]
	ldrh r0, [r0, 0x4]
	cmp r0, 0x1
	beq _080C5CD4
	cmp r0, 0x1
	bgt _080C5C0C
	cmp r0, 0
	beq _080C5C14
	b _080C5D9C
	.pool
_080C5C0C:
	cmp r0, 0x2
	bne _080C5C12
	b _080C5D2A
_080C5C12:
	b _080C5D9C
_080C5C14:
	movs r1, 0
	ldrsh r0, [r6, r1]
	cmp r0, 0
	bne _080C5C4C
	movs r0, 0x1
	movs r1, 0
	bl sub_80C5F58
	movs r1, 0x80
	lsls r1, 1
	adds r0, r1, 0
	strh r0, [r6, 0x2]
	strh r0, [r6, 0x4]
	movs r0, 0x15
	strh r0, [r6, 0x6]
	strh r0, [r6, 0x8]
	movs r0, 0x1
	negs r0, r0
	ldr r1, =0x00007fff
	str r1, [sp]
	movs r1, 0
	movs r2, 0
	movs r3, 0x10
	bl BeginNormalPaletteFade
	b _080C5CA4
	.pool
_080C5C4C:
	movs r1, 0xFE
	lsls r1, 1
	adds r0, r1, 0
	strh r0, [r6, 0x2]
	strh r0, [r6, 0x4]
	movs r1, 0x15
	negs r1, r1
	adds r0, r1, 0
	strh r0, [r6, 0x6]
	strh r0, [r6, 0x8]
	movs r1, 0x82
	lsls r1, 5
	movs r0, 0
	bl SetGpuReg
	movs r0, 0
	bl ShowBg
	movs r0, 0x1
	bl ShowBg
	movs r0, 0x2
	bl ShowBg
	bl sub_80C62DC
	ldr r0, =pokemon_details
	bl SetVBlankCallback
	movs r5, 0x1
	negs r5, r5
	ldr r4, =0x00007fff
	adds r0, r5, 0
	movs r1, 0x10
	adds r2, r4, 0
	bl BlendPalettes
	str r4, [sp]
	adds r0, r5, 0
	movs r1, 0
	movs r2, 0x10
	movs r3, 0
	bl BeginNormalPaletteFade
_080C5CA4:
	ldr r4, =gUnknown_02039CF0
	ldr r0, [r4]
	adds r0, 0x2C
	movs r1, 0x1
	strb r1, [r0]
	movs r1, 0x2
	ldrsh r0, [r6, r1]
	bl sub_8151624
	ldr r1, [r4]
	strh r0, [r1, 0x2E]
	movs r1, 0x4
	ldrsh r0, [r6, r1]
	bl sub_8151624
	ldr r1, [r4]
	strh r0, [r1, 0x30]
	b _080C5D9C
	.pool
_080C5CD4:
	bl UpdatePaletteFade
	ldrh r0, [r6, 0x6]
	ldrh r1, [r6, 0x2]
	adds r0, r1
	strh r0, [r6, 0x2]
	ldrh r0, [r6, 0x8]
	ldrh r1, [r6, 0x4]
	adds r0, r1
	strh r0, [r6, 0x4]
	movs r1, 0x2
	ldrsh r0, [r6, r1]
	bl sub_8151624
	ldr r4, =gUnknown_02039CF0
	ldr r1, [r4]
	strh r0, [r1, 0x2E]
	movs r1, 0x4
	ldrsh r0, [r6, r1]
	bl sub_8151624
	ldr r1, [r4]
	strh r0, [r1, 0x30]
	movs r1, 0
	ldrsh r0, [r6, r1]
	cmp r0, 0
	bne _080C5D1C
	movs r0, 0x2
	ldrsh r1, [r6, r0]
	movs r0, 0xFE
	lsls r0, 1
	cmp r1, r0
	ble _080C5DA6
	b _080C5D9C
	.pool
_080C5D1C:
	movs r0, 0x2
	ldrsh r1, [r6, r0]
	movs r0, 0x80
	lsls r0, 1
	cmp r1, r0
	bne _080C5DA6
	b _080C5D9C
_080C5D2A:
	ldr r0, =gUnknown_02039CF0
	ldr r0, [r0]
	adds r1, r0, 0
	adds r1, 0x2C
	ldrb r0, [r1]
	cmp r0, 0
	beq _080C5D3C
	movs r0, 0
	strb r0, [r1]
_080C5D3C:
	bl UpdatePaletteFade
	lsls r0, 24
	cmp r0, 0
	bne _080C5DA6
	movs r1, 0
	ldrsh r0, [r6, r1]
	cmp r0, 0
	bne _080C5D64
	adds r0, r4, 0
	bl DestroyTask
	ldr r0, =sub_80C5934
	bl SetMainCallback2
	b _080C5D82
	.pool
_080C5D64:
	movs r0, 0
	movs r1, 0
	bl sub_80C5F58
	ldr r2, [r7]
	ldrb r1, [r2, 0xE]
	movs r0, 0xF
	negs r0, r0
	ands r0, r1
	strb r0, [r2, 0xE]
	mov r0, r8
	subs r0, 0x8
	adds r0, r5, r0
	ldr r1, =sub_80C5A48
	str r1, [r0]
_080C5D82:
	movs r0, 0x2
	movs r1, 0x6
	movs r2, 0
	bl SetBgAttribute
	ldr r0, =gUnknown_02039CEC
	ldr r1, [r0]
	movs r0, 0
	b _080C5DA4
	.pool
_080C5D9C:
	ldr r0, =gUnknown_02039CEC
	ldr r1, [r0]
	ldrh r0, [r1, 0x4]
	adds r0, 0x1
_080C5DA4:
	strh r0, [r1, 0x4]
_080C5DA6:
	add sp, 0x4
	pop {r3}
	mov r8, r3
	pop {r4-r7}
	pop {r0}
	bx r0
	.pool
	thumb_func_end sub_80C5BD8

	thumb_func_start sub_80C5DB8
sub_80C5DB8: @ 80C5DB8
	push {r4-r6,lr}
	mov r6, r8
	push {r6}
	sub sp, 0xC
	movs r4, 0
_080C5DC2:
	adds r0, r4, 0
	bl PutWindowTilemap
	adds r0, r4, 0
	movs r1, 0
	bl FillWindowPixelBuffer
	adds r0, r4, 0x1
	lsls r0, 24
	lsrs r4, r0, 24
	cmp r4, 0x4
	bls _080C5DC2
	ldr r4, =gUnknown_085ED8FF
	movs r0, 0x1
	adds r1, r4, 0
	movs r2, 0x60
	bl GetStringCenterAlignXOffset
	lsls r2, r0, 24
	lsrs r2, 24
	ldr r6, =gUnknown_08571448
	str r6, [sp]
	movs r0, 0
	mov r8, r0
	str r0, [sp, 0x4]
	str r4, [sp, 0x8]
	movs r1, 0x1
	movs r3, 0x5
	bl box_print
	ldr r4, =gUnknown_085ED90E
	movs r0, 0x1
	adds r1, r4, 0
	movs r2, 0x60
	bl GetStringCenterAlignXOffset
	lsls r2, r0, 24
	lsrs r2, 24
	str r6, [sp]
	mov r1, r8
	str r1, [sp, 0x4]
	str r4, [sp, 0x8]
	movs r0, 0x1
	movs r1, 0x1
	movs r3, 0x5
	bl box_print
	str r6, [sp]
	mov r0, r8
	str r0, [sp, 0x4]
	ldr r0, =gUnknown_085ED91C
	str r0, [sp, 0x8]
	movs r0, 0x2
	movs r1, 0x8
	movs r2, 0x5
	movs r3, 0x4
	bl box_print
	ldr r4, =gStringVar4
	ldr r5, =gUnknown_02039CEC
	ldr r0, [r5]
	ldrh r1, [r0, 0x6]
	adds r0, r4, 0
	movs r2, 0
	movs r3, 0x5
	bl ConvertIntToDecimalStringN
	movs r0, 0x8
	adds r1, r4, 0
	movs r2, 0x5B
	bl GetStringRightAlignXOffset
	lsls r2, r0, 24
	lsrs r2, 24
	str r6, [sp]
	mov r1, r8
	str r1, [sp, 0x4]
	str r4, [sp, 0x8]
	movs r0, 0x2
	movs r1, 0x8
	movs r3, 0x10
	bl box_print
	ldr r1, [r5]
	ldrh r0, [r1, 0x8]
	subs r0, 0x5
	lsls r0, 16
	asrs r0, 16
	ldrh r1, [r1, 0xA]
	adds r1, 0x5
	lsls r1, 16
	asrs r1, 16
	bl sub_80C57FC
	ldr r1, [r5]
	strb r0, [r1, 0xC]
	ldr r0, [r5]
	mov r1, r8
	strb r1, [r0, 0xD]
	ldr r0, [r5]
	ldrb r0, [r0, 0xC]
	bl sub_80C5ED0
	movs r4, 0
_080C5E92:
	adds r0, r4, 0
	movs r1, 0x3
	bl CopyWindowToVram
	adds r0, r4, 0x1
	lsls r0, 24
	lsrs r4, r0, 24
	cmp r4, 0x4
	bls _080C5E92
	movs r0, 0
	bl CopyBgTilemapBufferToVram
	add sp, 0xC
	pop {r3}
	mov r8, r3
	pop {r4-r6}
	pop {r0}
	bx r0
	.pool
	thumb_func_end sub_80C5DB8

	thumb_func_start sub_80C5ED0
sub_80C5ED0: @ 80C5ED0
	push {r4,lr}
	sub sp, 0xC
	lsls r0, 24
	lsrs r4, r0, 24
	movs r0, 0x3
	movs r1, 0
	bl FillWindowPixelBuffer
	cmp r4, 0x3
	bne _080C5F18
	ldr r0, =gUnknown_02039CEC
	ldr r0, [r0]
	ldrb r0, [r0, 0xE]
	movs r1, 0x1
	ands r1, r0
	cmp r1, 0
	bne _080C5F18
	ldr r0, =gUnknown_0857144B
	str r0, [sp]
	str r1, [sp, 0x4]
	ldr r0, =gUnknown_08571614
	ldr r0, [r0]
	str r0, [sp, 0x8]
	movs r0, 0x3
	movs r1, 0x1
	movs r2, 0x2
	movs r3, 0
	bl box_print
	b _080C5F3A
	.pool
_080C5F18:
	cmp r4, 0
	beq _080C5F3A
	ldr r0, =gUnknown_0857144B
	str r0, [sp]
	movs r0, 0
	str r0, [sp, 0x4]
	ldr r1, =gUnknown_08571614
	lsls r0, r4, 2
	adds r0, r1
	ldr r0, [r0]
	str r0, [sp, 0x8]
	movs r0, 0x3
	movs r1, 0x1
	movs r2, 0x2
	movs r3, 0
	bl box_print
_080C5F3A:
	movs r0, 0x3
	movs r1, 0x3
	bl CopyWindowToVram
	movs r0, 0
	bl CopyBgTilemapBufferToVram
	add sp, 0xC
	pop {r4}
	pop {r0}
	bx r0
	.pool
	thumb_func_end sub_80C5ED0

	thumb_func_start sub_80C5F58
sub_80C5F58: @ 80C5F58
	push {r4-r7,lr}
	mov r7, r8
	push {r7}
	sub sp, 0x10
	lsls r0, 24
	lsrs r2, r0, 24
	lsls r1, 24
	lsrs r7, r1, 24
	ldr r0, =gUnknown_02039CEC
	ldr r0, [r0]
	ldrb r0, [r0, 0xE]
	lsls r0, 28
	lsrs r0, 29
	cmp r0, 0x1
	beq _080C5F80
	cmp r0, 0x2
	beq _080C5FC2
	b _080C60EE
	.pool
_080C5F80:
	cmp r2, 0
	beq _080C5FA8
	ldr r0, =gUnknown_02039CF0
	ldr r0, [r0]
	ldr r1, [r0, 0x20]
	movs r0, 0xC
	str r0, [sp]
	movs r0, 0x7
	str r0, [sp, 0x4]
	movs r0, 0x10
	str r0, [sp, 0x8]
	movs r0, 0x2
	movs r2, 0x10
	movs r3, 0x3
	bl CopyToBgTilemapBufferRect_ChangePalette
	b _080C6004
	.pool
_080C5FA8:
	movs r0, 0xC
	str r0, [sp]
	movs r0, 0x7
	str r0, [sp, 0x4]
	movs r0, 0x10
	str r0, [sp, 0x8]
	movs r0, 0x2
	movs r1, 0
	movs r2, 0x10
	movs r3, 0x3
	bl FillBgTilemapBufferRect
	b _080C6004
_080C5FC2:
	cmp r2, 0
	beq _080C5FEC
	ldr r0, =gUnknown_02039CF0
	ldr r0, [r0]
	ldr r1, [r0, 0x20]
	adds r1, 0x54
	movs r0, 0xC
	str r0, [sp]
	movs r0, 0x7
	str r0, [sp, 0x4]
	movs r0, 0x10
	str r0, [sp, 0x8]
	movs r0, 0x2
	movs r2, 0x10
	movs r3, 0xA
	bl CopyToBgTilemapBufferRect_ChangePalette
	b _080C6004
	.pool
_080C5FEC:
	movs r0, 0xC
	str r0, [sp]
	movs r0, 0x7
	str r0, [sp, 0x4]
	movs r0, 0x10
	str r0, [sp, 0x8]
	movs r0, 0x2
	movs r1, 0
	movs r2, 0x10
	movs r3, 0xA
	bl FillBgTilemapBufferRect
_080C6004:
	movs r0, 0x2
	bl CopyBgTilemapBufferToVram
	cmp r7, 0
	beq _080C6084
	movs r4, 0xFE
	lsls r4, 1
	adds r0, r4, 0
	bl sub_8151624
	adds r6, r0, 0
	lsls r6, 16
	asrs r6, 16
	adds r0, r4, 0
	bl sub_8151624
	lsls r0, 16
	asrs r0, 16
	ldr r5, =gUnknown_085713E0
	ldr r1, =gUnknown_02039CEC
	ldr r1, [r1]
	ldrb r4, [r1, 0xE]
	lsls r4, 28
	lsrs r1, r4, 29
	subs r1, 0x1
	lsls r1, 2
	adds r1, r5
	movs r2, 0
	ldrsh r1, [r1, r2]
	lsls r1, 8
	lsrs r2, r4, 29
	subs r2, 0x1
	lsls r2, 2
	adds r3, r5, 0x2
	mov r8, r3
	add r2, r8
	movs r3, 0
	ldrsh r2, [r2, r3]
	lsls r2, 8
	lsrs r3, r4, 29
	subs r3, 0x1
	lsls r3, 2
	adds r3, r5
	movs r5, 0
	ldrsh r3, [r3, r5]
	lsrs r4, 29
	subs r4, 0x1
	lsls r4, 2
	add r4, r8
	movs r5, 0
	ldrsh r4, [r4, r5]
	str r4, [sp]
	str r6, [sp, 0x4]
	str r0, [sp, 0x8]
	movs r0, 0
	str r0, [sp, 0xC]
	movs r0, 0x2
	bl SetBgAffine
	b _080C60EE
	.pool
_080C6084:
	movs r4, 0x80
	lsls r4, 1
	adds r0, r4, 0
	bl sub_8151624
	adds r6, r0, 0
	lsls r6, 16
	asrs r6, 16
	adds r0, r4, 0
	bl sub_8151624
	lsls r0, 16
	asrs r0, 16
	ldr r5, =gUnknown_085713E0
	ldr r1, =gUnknown_02039CEC
	ldr r1, [r1]
	ldrb r4, [r1, 0xE]
	lsls r4, 28
	lsrs r1, r4, 29
	subs r1, 0x1
	lsls r1, 2
	adds r1, r5
	movs r2, 0
	ldrsh r1, [r1, r2]
	lsls r1, 8
	lsrs r2, r4, 29
	subs r2, 0x1
	lsls r2, 2
	adds r3, r5, 0x2
	mov r8, r3
	add r2, r8
	movs r3, 0
	ldrsh r2, [r2, r3]
	lsls r2, 8
	lsrs r3, r4, 29
	subs r3, 0x1
	lsls r3, 2
	adds r3, r5
	movs r5, 0
	ldrsh r3, [r3, r5]
	lsrs r4, 29
	subs r4, 0x1
	lsls r4, 2
	add r4, r8
	movs r5, 0
	ldrsh r4, [r4, r5]
	str r4, [sp]
	str r6, [sp, 0x4]
	str r0, [sp, 0x8]
	str r7, [sp, 0xC]
	movs r0, 0x2
	bl SetBgAffine
_080C60EE:
	add sp, 0x10
	pop {r3}
	mov r8, r3
	pop {r4-r7}
	pop {r0}
	bx r0
	.pool
	thumb_func_end sub_80C5F58

	thumb_func_start sub_80C6104
sub_80C6104: @ 80C6104
	push {r4,r5,lr}
	sub sp, 0xC
	lsls r0, 24
	lsrs r4, r0, 24
	lsls r1, 24
	lsrs r5, r1, 24
	cmp r5, 0x2
	beq _080C614C
	cmp r5, 0x2
	bgt _080C611E
	cmp r5, 0x1
	beq _080C6128
	b _080C61C4
_080C611E:
	cmp r5, 0x3
	beq _080C6170
	cmp r5, 0x4
	beq _080C61A4
	b _080C61C4
_080C6128:
	ldr r0, =gUnknown_02039CF0
	ldr r0, [r0]
	ldr r1, [r0, 0x24]
	movs r0, 0xC
	str r0, [sp]
	movs r0, 0x7
	str r0, [sp, 0x4]
	movs r0, 0x11
	str r0, [sp, 0x8]
	movs r0, 0x1
	movs r2, 0x10
	movs r3, 0x3
	bl CopyToBgTilemapBufferRect_ChangePalette
	b _080C61CE
	.pool
_080C614C:
	ldr r0, =gUnknown_02039CF0
	ldr r0, [r0]
	ldr r1, [r0, 0x24]
	movs r0, 0xA8
	lsls r0, 1
	adds r1, r0
	movs r0, 0xC
	str r0, [sp]
	movs r0, 0x7
	str r0, [sp, 0x4]
	movs r0, 0x11
	str r0, [sp, 0x8]
	movs r0, 0x1
	movs r2, 0x10
	b _080C6192
	.pool
_080C6170:
	ldr r0, =gUnknown_02039CEC
	ldr r0, [r0]
	ldrb r1, [r0, 0xE]
	movs r0, 0x1
	ands r0, r1
	cmp r0, 0
	beq _080C61C4
	ldr r0, =gUnknown_02039CF0
	ldr r0, [r0]
	ldr r1, [r0, 0x28]
	movs r0, 0xC
	str r0, [sp]
	str r5, [sp, 0x4]
	movs r0, 0x11
	str r0, [sp, 0x8]
	movs r0, 0x1
	movs r2, 0x2
_080C6192:
	movs r3, 0xA
	bl CopyToBgTilemapBufferRect_ChangePalette
	b _080C61CE
	.pool
_080C61A4:
	ldr r1, =gUnknown_08DE3350
	movs r0, 0x9
	str r0, [sp]
	movs r0, 0x2
	str r0, [sp, 0x4]
	movs r0, 0x11
	str r0, [sp, 0x8]
	movs r0, 0x1
	movs r2, 0x15
	movs r3, 0
	bl CopyToBgTilemapBufferRect_ChangePalette
	b _080C61CE
	.pool
_080C61C4:
	subs r0, r4, 0x1
	lsls r0, 24
	lsrs r0, 24
	cmp r0, 0x3
	bhi _080C6294
_080C61CE:
	cmp r4, 0x2
	beq _080C620C
	cmp r4, 0x2
	bgt _080C61DC
	cmp r4, 0x1
	beq _080C61E6
	b _080C6284
_080C61DC:
	cmp r4, 0x3
	beq _080C6230
	cmp r4, 0x4
	beq _080C6264
	b _080C6284
_080C61E6:
	ldr r0, =gUnknown_02039CF0
	ldr r0, [r0]
	ldr r1, [r0, 0x24]
	adds r1, 0xA8
	movs r0, 0xC
	str r0, [sp]
	movs r0, 0x7
	str r0, [sp, 0x4]
	movs r0, 0x11
	str r0, [sp, 0x8]
	movs r0, 0x1
	movs r2, 0x10
	movs r3, 0x3
	bl CopyToBgTilemapBufferRect_ChangePalette
	b _080C628E
	.pool
_080C620C:
	ldr r0, =gUnknown_02039CF0
	ldr r0, [r0]
	ldr r1, [r0, 0x24]
	movs r0, 0xFC
	lsls r0, 1
	adds r1, r0
	movs r0, 0xC
	str r0, [sp]
	movs r0, 0x7
	str r0, [sp, 0x4]
	movs r0, 0x11
	str r0, [sp, 0x8]
	movs r0, 0x1
	movs r2, 0x10
	b _080C6254
	.pool
_080C6230:
	ldr r0, =gUnknown_02039CEC
	ldr r0, [r0]
	ldrb r1, [r0, 0xE]
	movs r0, 0x1
	ands r0, r1
	cmp r0, 0
	beq _080C6294
	ldr r0, =gUnknown_02039CF0
	ldr r0, [r0]
	ldr r1, [r0, 0x28]
	adds r1, 0x48
	movs r0, 0xC
	str r0, [sp]
	str r4, [sp, 0x4]
	movs r0, 0x11
	str r0, [sp, 0x8]
	movs r0, 0x1
	movs r2, 0x2
_080C6254:
	movs r3, 0xA
	bl CopyToBgTilemapBufferRect_ChangePalette
	b _080C628E
	.pool
_080C6264:
	ldr r1, =gUnknown_08DE3374
	movs r0, 0x9
	str r0, [sp]
	movs r0, 0x2
	str r0, [sp, 0x4]
	movs r0, 0x11
	str r0, [sp, 0x8]
	movs r0, 0x1
	movs r2, 0x15
	movs r3, 0
	bl CopyToBgTilemapBufferRect_ChangePalette
	b _080C628E
	.pool
_080C6284:
	subs r0, r5, 0x1
	lsls r0, 24
	lsrs r0, 24
	cmp r0, 0x3
	bhi _080C6294
_080C628E:
	movs r0, 0x1
	bl CopyBgTilemapBufferToVram
_080C6294:
	add sp, 0xC
	pop {r4,r5}
	pop {r0}
	bx r0
	thumb_func_end sub_80C6104

	thumb_func_start sub_80C629C
sub_80C629C: @ 80C629C
	push {r4,lr}
	ldr r1, =gUnknown_08DE3060
	movs r0, 0x1
	movs r2, 0
	movs r3, 0
	bl CopyToBgTilemapBuffer
	ldr r4, =gUnknown_02039CEC
	ldr r1, [r4]
	ldrb r0, [r1, 0xC]
	ldrb r1, [r1, 0xD]
	bl sub_80C6104
	ldr r0, [r4]
	ldrb r1, [r0, 0xE]
	lsls r1, 28
	lsrs r1, 29
	movs r0, 0x1
	bl sub_80C5F58
	bl sub_80C5DB8
	movs r0, 0x1
	bl CopyBgTilemapBufferToVram
	pop {r4}
	pop {r0}
	bx r0
	.pool
	thumb_func_end sub_80C629C

	thumb_func_start sub_80C62DC
sub_80C62DC: @ 80C62DC
	push {r4-r7,lr}
	mov r7, r9
	mov r6, r8
	push {r6,r7}
	sub sp, 0x18
	movs r5, 0
	bl ResetObjectPaletteAllocator
	bl rotscale_reset_all
	ldr r0, =gUnknown_085714E4
	bl LoadTaggedObjectPalettes
	ldr r4, =gUnknown_085714BC
	adds r0, r4, 0
	bl LoadCompressedObjectPic
	adds r4, 0x10
	adds r0, r4, 0
	bl LoadCompressedObjectPic
	ldr r0, =gUnknown_085715B4
	ldr r1, =gUnknown_02039CEC
	ldr r2, [r1]
	movs r3, 0x8
	ldrsh r1, [r2, r3]
	movs r6, 0xA
	ldrsh r2, [r2, r6]
	movs r3, 0
	bl AddObjectToFront
	lsls r0, 24
	lsrs r0, 24
	ldr r3, =gUnknown_02039CF0
	ldr r2, [r3]
	lsls r1, r0, 4
	adds r1, r0
	lsls r1, 2
	ldr r0, =gUnknown_02020630
	adds r1, r0
	str r1, [r2]
	ldrb r2, [r1, 0x5]
	movs r0, 0xD
	negs r0, r0
	ands r0, r2
	strb r0, [r1, 0x5]
	mov r8, sp
	mov r9, r3
_080C633C:
	ldr r0, =gUnknown_02039CEC
	ldr r0, [r0]
	adds r0, 0xF
	adds r2, r0, r5
	ldrb r0, [r2]
	adds r4, r5, 0x1
	cmp r0, 0
	beq _080C63C2
	mov r1, sp
	ldr r0, =gUnknown_085715E4
	ldm r0!, {r3,r6,r7}
	stm r1!, {r3,r6,r7}
	ldm r0!, {r3,r6,r7}
	stm r1!, {r3,r6,r7}
	mov r7, r8
	ldrh r0, [r7, 0x2]
	ldr r1, =0x0000ffff
	adds r0, r1
	ldrb r2, [r2]
	adds r0, r2
	strh r0, [r7, 0x2]
	ldr r1, =gUnknown_08571454
	adds r0, r5, 0x6
	lsls r0, 3
	adds r0, r1
	ldrh r1, [r0, 0x4]
	adds r1, 0x8
	lsls r1, 16
	asrs r1, 16
	ldrh r2, [r0]
	adds r2, 0x6
	lsls r2, 16
	asrs r2, 16
	lsls r3, r4, 24
	lsrs r3, 24
	mov r0, sp
	bl AddObjectToFront
	lsls r0, 24
	lsrs r0, 24
	mov r3, r9
	ldr r2, [r3]
	lsls r3, r5, 2
	adds r2, 0x4
	adds r2, r3
	lsls r1, r0, 4
	adds r1, r0
	lsls r1, 2
	ldr r0, =gUnknown_02020630
	adds r1, r0
	str r1, [r2]
	ldrb r2, [r1, 0x5]
	movs r6, 0xD
	negs r6, r6
	adds r0, r6, 0
	ands r2, r0
	movs r0, 0x8
	orrs r2, r0
	strb r2, [r1, 0x5]
	mov r7, r9
	ldr r0, [r7]
	adds r0, 0x4
	adds r0, r3
	ldr r0, [r0]
	adds r1, r5, 0
	bl StartObjectImageAnim
_080C63C2:
	lsls r0, r4, 24
	lsrs r5, r0, 24
	cmp r5, 0x6
	bls _080C633C
	add sp, 0x18
	pop {r3,r4}
	mov r8, r3
	mov r9, r4
	pop {r4-r7}
	pop {r0}
	bx r0
	.pool
	thumb_func_end sub_80C62DC

	thumb_func_start sub_80C63FC
sub_80C63FC: @ 80C63FC
	push {r4-r6,lr}
	movs r5, 0
	ldr r4, =gUnknown_02039CF0
	ldr r0, [r4]
	ldr r0, [r0]
	bl RemoveObjectAndFreeTiles
	ldr r0, [r4]
	str r5, [r0]
	adds r6, r4, 0
_080C6410:
	ldr r0, [r6]
	lsls r4, r5, 2
	adds r0, 0x4
	adds r0, r4
	ldr r0, [r0]
	cmp r0, 0
	beq _080C642C
	bl RemoveObjectAndFreeTiles
	ldr r0, [r6]
	adds r0, 0x4
	adds r0, r4
	movs r1, 0
	str r1, [r0]
_080C642C:
	adds r0, r5, 0x1
	lsls r0, 24
	lsrs r5, r0, 24
	cmp r5, 0x6
	bls _080C6410
	bl ResetObjectPaletteAllocator
	movs r0, 0x2
	bl FreeObjectTilesByTag
	movs r0, 0
	bl FreeObjectTilesByTag
	pop {r4-r6}
	pop {r0}
	bx r0
	.pool
	thumb_func_end sub_80C63FC

	thumb_func_start nullsub_39
nullsub_39: @ 80C6450
	bx lr
	thumb_func_end nullsub_39

	thumb_func_start sub_80C6454
sub_80C6454: @ 80C6454
	push {r4,r5,lr}
	adds r4, r0, 0
	ldr r5, =gUnknown_02039CF4
	ldr r0, [r5]
	cmp r0, 0
	beq _080C6466
	adds r0, r4, 0
	bl SetMainCallback2
_080C6466:
	ldr r0, =0x00003014
	bl AllocZeroed
	str r0, [r5]
	str r4, [r0]
	bl ResetTasks
	ldr r0, =sub_80C67BC
	movs r1, 0
	bl CreateTask
	ldr r0, =sub_80C5438
	bl SetMainCallback2
	pop {r4,r5}
	pop {r0}
	bx r0
	.pool
	thumb_func_end sub_80C6454

	thumb_func_start sub_80C6498
sub_80C6498: @ 80C6498
	push {r4,lr}
	bl ResetTasks
	ldr r4, =gUnknown_02039CF4
	ldr r0, [r4]
	ldr r0, [r0]
	bl SetMainCallback2
	ldr r0, [r4]
	ldr r2, =0x00003014
	movs r1, 0
	bl memset
	ldr r0, [r4]
	bl Free
	movs r0, 0
	str r0, [r4]
	pop {r4}
	pop {r0}
	bx r0
	.pool
	thumb_func_end sub_80C6498

	thumb_func_start sub_80C64CC
sub_80C64CC: @ 80C64CC
	push {r4,r5,lr}
	sub sp, 0x8
	ldr r0, =gUnknown_02039CEC
	ldr r0, [r0]
	ldrh r0, [r0, 0x4]
	cmp r0, 0x7
	bls _080C64DC
	b _080C6694
_080C64DC:
	lsls r0, 2
	ldr r1, =_080C64F0
	adds r0, r1
	ldr r0, [r0]
	mov pc, r0
	.pool
	.align 2, 0
_080C64F0:
	.4byte _080C6510
	.4byte _080C6520
	.4byte _080C6526
	.4byte _080C6538
	.4byte _080C65C0
	.4byte _080C65E8
	.4byte _080C6628
	.4byte _080C6678
_080C6510:
	movs r0, 0
	bl SetVBlankCallback
	bl remove_some_task
	bl SetVBlankHBlankCallbacksToNull
	b _080C6694
_080C6520:
	bl sub_80C50D0
	b _080C6694
_080C6526:
	bl ResetAllObjectData
	bl ResetObjectPaletteAllocator
	bl ResetPaletteFade
	bl reset_temp_tile_data_buffers
	b _080C6694
_080C6538:
	movs r0, 0
	bl ResetBgsAndClearDma3BusyFlags
	ldr r1, =gUnknown_085713F4
	movs r0, 0
	movs r2, 0x3
	bl InitBgsFromTemplates
	ldr r4, =gUnknown_02039CF4
	ldr r1, [r4]
	adds r1, 0x12
	movs r0, 0
	bl SetBgTilemapBuffer
	ldr r1, [r4]
	ldr r0, =0x00001012
	adds r1, r0
	movs r0, 0x1
	bl SetBgTilemapBuffer
	ldr r1, [r4]
	ldr r0, =0x00002012
	adds r1, r0
	movs r0, 0x2
	bl SetBgTilemapBuffer
	movs r5, 0x1E
	str r5, [sp]
	movs r4, 0x14
	str r4, [sp, 0x4]
	movs r0, 0
	movs r1, 0
	movs r2, 0
	movs r3, 0
	bl FillBgTilemapBufferRect_Palette0
	str r5, [sp]
	str r4, [sp, 0x4]
	movs r0, 0x1
	movs r1, 0
	movs r2, 0
	movs r3, 0
	bl FillBgTilemapBufferRect_Palette0
	str r5, [sp]
	str r4, [sp, 0x4]
	movs r0, 0x2
	movs r1, 0
	movs r2, 0
	movs r3, 0
	bl FillBgTilemapBufferRect_Palette0
	movs r0, 0
	bl CopyBgTilemapBufferToVram
	movs r0, 0x1
	bl CopyBgTilemapBufferToVram
	b _080C6618
	.pool
_080C65C0:
	ldr r0, =gUnknown_08571428
	bl InitWindows
	bl DeactivateAllTextPrinters
	bl sub_80C6B94
	ldr r1, =gUnknown_0856FBBC
	movs r0, 0
	str r0, [sp]
	movs r0, 0x1
	movs r2, 0
	movs r3, 0
	bl decompress_and_copy_tile_data_to_vram
	b _080C6694
	.pool
_080C65E8:
	bl free_temp_tile_data_buffers_if_possible
	lsls r0, 24
	cmp r0, 0
	bne _080C669E
	ldr r0, =gUnknown_08DE07C8
	movs r2, 0xD0
	lsls r2, 1
	movs r1, 0
	bl LoadPalette
	movs r0, 0
	bl stdpal_get
	movs r1, 0xF0
	movs r2, 0x20
	bl LoadPalette
	ldr r1, =gUnknown_08570E00
	movs r0, 0x2
	movs r2, 0
	movs r3, 0
	bl CopyToBgTilemapBuffer
_080C6618:
	movs r0, 0x2
	bl CopyBgTilemapBufferToVram
	b _080C6694
	.pool
_080C6628:
	movs r1, 0x82
	lsls r1, 5
	movs r0, 0
	bl SetGpuReg
	movs r0, 0
	bl ShowBg
	movs r0, 0x1
	bl ShowBg
	movs r0, 0x2
	bl ShowBg
	bl sub_80C6974
	ldr r0, =pokemon_details
	bl SetVBlankCallback
	movs r5, 0x1
	negs r5, r5
	ldr r4, =0x00007fff
	adds r0, r5, 0
	movs r1, 0x10
	adds r2, r4, 0
	bl BlendPalettes
	str r4, [sp]
	adds r0, r5, 0
	movs r1, 0
	movs r2, 0x10
	movs r3, 0
	bl BeginNormalPaletteFade
	b _080C6694
	.pool
_080C6678:
	bl UpdatePaletteFade
	lsls r0, 24
	lsrs r1, r0, 24
	cmp r1, 0
	bne _080C669E
	ldr r0, =gUnknown_02039CEC
	ldr r0, [r0]
	strh r1, [r0, 0x4]
	movs r0, 0x1
	b _080C66A0
	.pool
_080C6694:
	ldr r0, =gUnknown_02039CEC
	ldr r1, [r0]
	ldrh r0, [r1, 0x4]
	adds r0, 0x1
	strh r0, [r1, 0x4]
_080C669E:
	movs r0, 0
_080C66A0:
	add sp, 0x8
	pop {r4,r5}
	pop {r1}
	bx r1
	.pool
	thumb_func_end sub_80C64CC

	thumb_func_start sub_80C66AC
sub_80C66AC: @ 80C66AC
	push {r4,lr}
	sub sp, 0x4
	ldr r0, =gUnknown_02039CEC
	ldr r0, [r0]
	ldrh r0, [r0, 0x4]
	cmp r0, 0x5
	bhi _080C67A4
	lsls r0, 2
	ldr r1, =_080C66CC
	adds r0, r1
	ldr r0, [r0]
	mov pc, r0
	.pool
	.align 2, 0
_080C66CC:
	.4byte _080C66E4
	.4byte _080C66FC
	.4byte _080C6722
	.4byte _080C6732
	.4byte _080C6774
	.4byte _080C6782
_080C66E4:
	movs r0, 0x1
	negs r0, r0
	ldr r1, =0x00007fff
	str r1, [sp]
	movs r1, 0
	movs r2, 0
	movs r3, 0x10
	bl BeginNormalPaletteFade
	b _080C67A4
	.pool
_080C66FC:
	bl UpdatePaletteFade
	lsls r0, 24
	cmp r0, 0
	bne _080C67AE
	movs r0, 0
	movs r1, 0
	bl SetGpuReg
	movs r0, 0
	bl HideBg
	movs r0, 0x1
	bl HideBg
	movs r0, 0x2
	bl HideBg
	b _080C67A4
_080C6722:
	movs r0, 0
	bl SetVBlankCallback
	bl remove_some_task
	bl SetVBlankHBlankCallbacksToNull
	b _080C67A4
_080C6732:
	ldr r4, =gUnknown_02039CF4
	ldr r0, [r4]
	ldr r0, [r0, 0x4]
	cmp r0, 0
	beq _080C6746
	bl RemoveObjectAndFreeTiles
	movs r0, 0
	bl FreeObjectTilesByTag
_080C6746:
	ldr r0, [r4]
	ldr r0, [r0, 0xC]
	cmp r0, 0
	beq _080C6758
	bl RemoveObjectAndFreeTiles
	movs r0, 0x1
	bl FreeObjectTilesByTag
_080C6758:
	ldr r0, [r4]
	ldr r0, [r0, 0x8]
	cmp r0, 0
	beq _080C676A
	bl RemoveObjectAndFreeTiles
	movs r0, 0x4
	bl FreeObjectTilesByTag
_080C676A:
	bl FreeAllWindowBuffers
	b _080C67A4
	.pool
_080C6774:
	bl sub_80C50D0
	bl ResetAllObjectData
	bl ResetObjectPaletteAllocator
	b _080C67A4
_080C6782:
	movs r0, 0
	bl UnsetBgTilemapBuffer
	movs r0, 0x1
	bl UnsetBgTilemapBuffer
	movs r0, 0x2
	bl UnsetBgTilemapBuffer
	ldr r0, =gUnknown_02039CEC
	ldr r1, [r0]
	movs r0, 0
	strh r0, [r1, 0x4]
	movs r0, 0x1
	b _080C67B0
	.pool
_080C67A4:
	ldr r0, =gUnknown_02039CEC
	ldr r1, [r0]
	ldrh r0, [r1, 0x4]
	adds r0, 0x1
	strh r0, [r1, 0x4]
_080C67AE:
	movs r0, 0
_080C67B0:
	add sp, 0x4
	pop {r4}
	pop {r1}
	bx r1
	.pool
	thumb_func_end sub_80C66AC

	thumb_func_start sub_80C67BC
sub_80C67BC: @ 80C67BC
	push {r4,lr}
	lsls r0, 24
	lsrs r2, r0, 24
	lsls r0, r2, 2
	adds r0, r2
	lsls r0, 3
	ldr r1, =gTasks + 0x8
	adds r4, r0, r1
	movs r1, 0
	ldrsh r0, [r4, r1]
	cmp r0, 0x5
	bls _080C67D6
	b _080C68DA
_080C67D6:
	lsls r0, 2
	ldr r1, =_080C67E8
	adds r0, r1
	ldr r0, [r0]
	mov pc, r0
	.pool
	.align 2, 0
_080C67E8:
	.4byte _080C6800
	.4byte _080C6806
	.4byte _080C686C
	.4byte _080C6894
	.4byte _080C68C4
	.4byte _080C68CE
_080C6800:
	bl sub_80C64CC
	b _080C68C8
_080C6806:
	ldr r0, =gMain
	ldrh r1, [r0, 0x2E]
	movs r2, 0x2
	adds r0, r2, 0
	ands r0, r1
	cmp r0, 0
	beq _080C6824
	movs r0, 0x3
	bl audio_play
	movs r0, 0x4
	b _080C68DE
	.pool
_080C6824:
	movs r0, 0x80
	ands r0, r1
	cmp r0, 0
	beq _080C6848
	ldr r0, =gUnknown_02039CF4
	ldr r0, [r0]
	ldrb r0, [r0, 0x10]
	cmp r0, 0x5
	bls _080C6844
	movs r0, 0
	bl sub_80C6C70
	b _080C68E0
	.pool
_080C6844:
	strh r2, [r4]
	b _080C68E0
_080C6848:
	movs r0, 0x40
	ands r0, r1
	cmp r0, 0
	beq _080C68E0
	ldr r0, =gUnknown_02039CF4
	ldr r0, [r0]
	ldrb r0, [r0, 0x10]
	cmp r0, 0
	bne _080C6868
	movs r0, 0x1
	bl sub_80C6C70
	b _080C68E0
	.pool
_080C6868:
	movs r0, 0x3
	b _080C68DE
_080C686C:
	movs r1, 0x2
	ldrsh r0, [r4, r1]
	cmp r0, 0x3
	ble _080C6882
	movs r0, 0
	bl sub_80C6C70
	movs r0, 0
	strh r0, [r4, 0x2]
	movs r0, 0x1
	b _080C68DE
_080C6882:
	ldr r0, =gUnknown_02039CF4
	ldr r0, [r0]
	ldr r1, [r0, 0x4]
	ldrh r0, [r1, 0x22]
	adds r0, 0x4
	b _080C68B4
	.pool
_080C6894:
	movs r1, 0x2
	ldrsh r0, [r4, r1]
	cmp r0, 0x3
	ble _080C68AA
	movs r0, 0x1
	bl sub_80C6C70
	movs r0, 0
	strh r0, [r4, 0x2]
	movs r0, 0x1
	b _080C68DE
_080C68AA:
	ldr r0, =gUnknown_02039CF4
	ldr r0, [r0]
	ldr r1, [r0, 0x4]
	ldrh r0, [r1, 0x22]
	subs r0, 0x4
_080C68B4:
	strh r0, [r1, 0x22]
	ldrh r0, [r4, 0x2]
	adds r0, 0x1
	strh r0, [r4, 0x2]
	b _080C68E0
	.pool
_080C68C4:
	bl sub_80C66AC
_080C68C8:
	cmp r0, 0
	bne _080C68DA
	b _080C68E0
_080C68CE:
	adds r0, r2, 0
	bl DestroyTask
	bl sub_80C6498
	b _080C68E0
_080C68DA:
	ldrh r0, [r4]
	adds r0, 0x1
_080C68DE:
	strh r0, [r4]
_080C68E0:
	pop {r4}
	pop {r0}
	bx r0
	thumb_func_end sub_80C67BC

	thumb_func_start sub_80C68E8
sub_80C68E8: @ 80C68E8
	push {lr}
	lsls r0, 16
	lsrs r1, r0, 16
	ldr r2, =0xfffb0000
	adds r0, r2
	lsrs r0, 16
	cmp r0, 0x3
	bls _080C6904
	adds r0, r1, 0
	subs r0, 0xF
	lsls r0, 16
	lsrs r0, 16
	cmp r0, 0x2
	bhi _080C690C
_080C6904:
	movs r0, 0x1
	b _080C696E
	.pool
_080C690C:
	adds r0, r1, 0
	subs r0, 0x12
	lsls r0, 16
	lsrs r0, 16
	cmp r0, 0x3
	bhi _080C691C
	movs r0, 0x2
	b _080C696E
_080C691C:
	adds r0, r1, 0
	subs r0, 0x16
	lsls r0, 16
	lsrs r0, 16
	cmp r0, 0x2
	bhi _080C692C
	movs r0, 0x3
	b _080C696E
_080C692C:
	adds r0, r1, 0
	subs r0, 0x1C
	lsls r0, 16
	lsrs r0, 16
	cmp r0, 0x2
	bhi _080C693C
	movs r0, 0x4
	b _080C696E
_080C693C:
	adds r0, r1, 0
	subs r0, 0x1F
	lsls r0, 16
	lsrs r0, 16
	cmp r0, 0x2
	bhi _080C694C
	movs r0, 0x5
	b _080C696E
_080C694C:
	adds r0, r1, 0
	subs r0, 0x22
	lsls r0, 16
	lsrs r0, 16
	cmp r0, 0x5
	bhi _080C695C
	movs r0, 0x6
	b _080C696E
_080C695C:
	adds r0, r1, 0
	subs r0, 0x19
	lsls r0, 16
	lsrs r0, 16
	cmp r0, 0x2
	bls _080C696C
	movs r0, 0
	b _080C696E
_080C696C:
	movs r0, 0x7
_080C696E:
	pop {r1}
	bx r1
	thumb_func_end sub_80C68E8

	thumb_func_start sub_80C6974
sub_80C6974: @ 80C6974
	push {r4-r7,lr}
	mov r7, r9
	mov r6, r8
	push {r6,r7}
	sub sp, 0x18
	movs r7, 0
	bl ResetObjectPaletteAllocator
	ldr r0, =gUnknown_085714E4
	bl LoadTaggedObjectPalettes
	ldr r6, =gUnknown_085714BC
	adds r0, r6, 0
	bl LoadCompressedObjectPic
	ldr r0, =gUnknown_085715B4
	mov r8, r0
	ldr r4, =gUnknown_02039CF4
	ldr r0, [r4]
	ldrb r2, [r0, 0x10]
	lsls r2, 4
	adds r2, 0x8
	mov r0, r8
	movs r1, 0x9B
	movs r3, 0x2
	bl AddObjectToFront
	lsls r0, 24
	lsrs r3, r0, 24
	ldr r0, [r4]
	lsls r1, r3, 4
	adds r1, r3
	lsls r1, 2
	ldr r2, =gUnknown_02020630
	mov r9, r2
	add r1, r9
	str r1, [r0, 0x4]
	ldrb r2, [r1, 0x5]
	movs r5, 0xD
	negs r5, r5
	adds r0, r5, 0
	ands r0, r2
	strb r0, [r1, 0x5]
	ldr r0, [r4]
	ldr r1, [r0, 0x4]
	adds r1, 0x3F
	ldrb r0, [r1]
	movs r2, 0x1
	orrs r0, r2
	strb r0, [r1]
	ldr r0, [r4]
	ldr r0, [r0, 0x4]
	movs r1, 0x1
	bl StartObjectImageAnim
	adds r6, 0x8
	adds r0, r6, 0
	bl LoadCompressedObjectPic
	movs r3, 0x18
	add r8, r3
	ldr r6, =gUnknown_08571650
	ldr r0, [r4]
	ldrb r0, [r0, 0x10]
	lsls r0, 4
	adds r0, r6
	movs r2, 0x8
	ldrsh r1, [r0, r2]
	movs r3, 0xA
	ldrsh r2, [r0, r3]
	mov r0, r8
	movs r3, 0x1
	bl AddObjectToFront
	lsls r0, 24
	lsrs r3, r0, 24
	ldr r1, [r4]
	lsls r0, r3, 4
	adds r0, r3
	lsls r0, 2
	add r0, r9
	str r0, [r1, 0xC]
	ldrb r1, [r0, 0x5]
	ands r5, r1
	strb r5, [r0, 0x5]
	ldr r1, [r4]
	ldr r0, [r1, 0xC]
	ldrb r1, [r1, 0x10]
	lsls r1, 4
	adds r1, r6
	ldrb r1, [r1, 0xC]
	bl StartObjectImageAnim
	bl sav1_map_get_name
	lsls r0, 24
	lsrs r5, r0, 24
	cmp r5, 0x3A
	beq _080C6A40
	cmp r5, 0xCA
	beq _080C6A40
	b _080C6B7A
_080C6A40:
	ldr r4, =gSaveBlock1Ptr
	ldr r2, [r4]
	movs r0, 0x5
	ldrsb r0, [r2, r0]
	cmp r0, 0x4
	beq _080C6A52
	cmp r0, 0xE
	bne _080C6A98
	movs r7, 0x37
_080C6A52:
	lsls r0, r7, 16
	asrs r0, 16
	ldrh r6, [r2]
	adds r0, r6
	ldrh r4, [r2, 0x2]
	lsls r0, 16
	asrs r0, 16
	cmp r0, 0
	bge _080C6A66
	adds r0, 0x7
_080C6A66:
	lsls r0, 13
	lsrs r7, r0, 16
	lsls r0, r4, 16
	asrs r0, 16
	cmp r0, 0
	bge _080C6A74
	adds r0, 0x7
_080C6A74:
	lsls r0, 13
	lsrs r4, r0, 16
	movs r5, 0
	b _080C6AF2
	.pool
_080C6A98:
	lsls r0, 16
	lsrs r0, 16
	bl sub_80C68E8
	lsls r0, 24
	lsrs r5, r0, 24
	cmp r5, 0
	beq _080C6AB4
	subs r0, r5, 0x1
	lsls r0, 4
	adds r0, r6
	ldrh r7, [r0, 0x8]
	ldrh r4, [r0, 0xA]
	b _080C6AF2
_080C6AB4:
	ldr r1, [r4]
	adds r0, r1, 0
	adds r0, 0x25
	ldrb r0, [r0]
	lsls r0, 24
	asrs r0, 24
	cmp r0, 0xE
	bne _080C6ACE
	ldrh r0, [r1, 0x28]
	adds r0, 0x37
	lsls r0, 16
	lsrs r7, r0, 16
	b _080C6AD0
_080C6ACE:
	ldrh r7, [r1, 0x28]
_080C6AD0:
	ldr r0, =gSaveBlock1Ptr
	ldr r0, [r0]
	ldrh r4, [r0, 0x2A]
	lsls r0, r7, 16
	asrs r0, 16
	cmp r0, 0
	bge _080C6AE0
	adds r0, 0x7
_080C6AE0:
	lsls r0, 13
	lsrs r7, r0, 16
	lsls r0, r4, 16
	asrs r0, 16
	cmp r0, 0
	bge _080C6AEE
	adds r0, 0x7
_080C6AEE:
	lsls r0, 13
	lsrs r4, r0, 16
_080C6AF2:
	ldr r0, =gUnknown_085714D4
	bl LoadCompressedObjectPic
	mov r1, sp
	ldr r0, =gUnknown_085715FC
	ldm r0!, {r2,r3,r6}
	stm r1!, {r2,r3,r6}
	ldm r0!, {r2,r3,r6}
	stm r1!, {r2,r3,r6}
	mov r1, sp
	ldr r0, =gSaveBlock2Ptr
	ldr r0, [r0]
	ldrb r0, [r0, 0x8]
	adds r0, 0x4
	strh r0, [r1, 0x2]
	cmp r5, 0
	beq _080C6B2C
	lsls r1, r7, 16
	asrs r1, 16
	lsls r2, r4, 16
	b _080C6B3E
	.pool
_080C6B2C:
	lsls r1, r7, 19
	lsls r2, r4, 19
	movs r0, 0xA0
	lsls r0, 13
	adds r1, r0
	asrs r1, 16
	movs r3, 0x90
	lsls r3, 14
	adds r2, r3
_080C6B3E:
	asrs r2, 16
	mov r0, sp
	movs r3, 0
	bl AddObjectToFront
	lsls r0, 24
	lsrs r3, r0, 24
	ldr r4, =gUnknown_02039CF4
	ldr r2, [r4]
	lsls r1, r3, 4
	adds r1, r3
	lsls r1, 2
	ldr r0, =gUnknown_02020630
	adds r1, r0
	str r1, [r2, 0x8]
	ldrb r2, [r1, 0x5]
	movs r0, 0xD
	negs r0, r0
	ands r0, r2
	strb r0, [r1, 0x5]
	ldr r0, =gSaveBlock2Ptr
	ldr r0, [r0]
	ldrb r0, [r0, 0x8]
	cmp r0, 0
	beq _080C6B7A
	ldr r0, [r4]
	ldr r0, [r0, 0x8]
	movs r1, 0x1
	bl StartObjectImageAnim
_080C6B7A:
	add sp, 0x18
	pop {r3,r4}
	mov r8, r3
	mov r9, r4
	pop {r4-r7}
	pop {r0}
	bx r0
	.pool
	thumb_func_end sub_80C6974

	thumb_func_start sub_80C6B94
sub_80C6B94: @ 80C6B94
	push {r4-r6,lr}
	sub sp, 0xC
	movs r4, 0
_080C6B9A:
	adds r0, r4, 0
	bl PutWindowTilemap
	adds r0, r4, 0
	movs r1, 0
	bl FillWindowPixelBuffer
	adds r0, r4, 0x1
	lsls r0, 24
	lsrs r4, r0, 24
	cmp r4, 0x2
	bls _080C6B9A
	movs r4, 0
	movs r6, 0
	ldr r5, =gUnknown_08571650
_080C6BB8:
	ldr r0, =gUnknown_02039CF4
	ldr r0, [r0]
	ldrb r0, [r0, 0x10]
	cmp r4, r0
	bne _080C6BF0
	lsls r1, r4, 4
	adds r3, r1, 0x1
	lsls r3, 24
	lsrs r3, 24
	ldr r0, =gUnknown_0857144E
	str r0, [sp]
	str r6, [sp, 0x4]
	adds r1, r5
	ldr r0, [r1]
	str r0, [sp, 0x8]
	movs r0, 0x1
	movs r1, 0x7
	movs r2, 0x4
	bl box_print
	b _080C6C0E
	.pool
_080C6BF0:
	lsls r1, r4, 4
	adds r3, r1, 0x1
	lsls r3, 24
	lsrs r3, 24
	ldr r0, =gUnknown_0857144B
	str r0, [sp]
	str r6, [sp, 0x4]
	adds r1, r5
	ldr r0, [r1]
	str r0, [sp, 0x8]
	movs r0, 0x1
	movs r1, 0x7
	movs r2, 0x4
	bl box_print
_080C6C0E:
	adds r0, r4, 0x1
	lsls r0, 24
	lsrs r4, r0, 24
	cmp r4, 0x6
	bls _080C6BB8
	ldr r0, =gUnknown_08571448
	str r0, [sp]
	movs r0, 0
	str r0, [sp, 0x4]
	ldr r1, =gUnknown_08571650
	ldr r0, =gUnknown_02039CF4
	ldr r0, [r0]
	ldrb r0, [r0, 0x10]
	lsls r0, 4
	adds r1, 0x4
	adds r0, r1
	ldr r0, [r0]
	str r0, [sp, 0x8]
	movs r0, 0x2
	movs r1, 0x1
	movs r2, 0x4
	movs r3, 0
	bl box_print
	movs r4, 0
_080C6C40:
	adds r0, r4, 0
	movs r1, 0x3
	bl CopyWindowToVram
	adds r0, r4, 0x1
	lsls r0, 24
	lsrs r4, r0, 24
	cmp r4, 0x2
	bls _080C6C40
	movs r0, 0
	bl CopyBgTilemapBufferToVram
	add sp, 0xC
	pop {r4-r6}
	pop {r0}
	bx r0
	.pool
	thumb_func_end sub_80C6B94

	thumb_func_start sub_80C6C70
sub_80C6C70: @ 80C6C70
	push {r4-r6,lr}
	mov r6, r8
	push {r6}
	sub sp, 0xC
	lsls r0, 24
	cmp r0, 0
	beq _080C6C8C
	ldr r0, =gUnknown_02039CF4
	ldr r4, [r0]
	ldrb r5, [r4, 0x10]
	adds r0, r5, 0x6
	b _080C6C94
	.pool
_080C6C8C:
	ldr r0, =gUnknown_02039CF4
	ldr r4, [r0]
	ldrb r5, [r4, 0x10]
	adds r0, r5, 0x1
_080C6C94:
	movs r1, 0x7
	bl __modsi3
	strb r0, [r4, 0x10]
	lsls r0, r5, 4
	adds r3, r0, 0x1
	lsls r3, 24
	lsrs r3, 24
	ldr r6, =gUnknown_0857144B
	str r6, [sp]
	movs r1, 0
	mov r8, r1
	str r1, [sp, 0x4]
	ldr r4, =gUnknown_08571650
	adds r0, r4
	ldr r0, [r0]
	str r0, [sp, 0x8]
	movs r0, 0x1
	movs r1, 0x7
	movs r2, 0x4
	bl box_print
	ldr r5, =gUnknown_02039CF4
	ldr r1, [r5]
	ldrb r3, [r1, 0x10]
	lsls r3, 4
	adds r3, 0x1
	lsls r3, 24
	lsrs r3, 24
	adds r0, r6, 0x3
	str r0, [sp]
	mov r0, r8
	str r0, [sp, 0x4]
	ldrb r0, [r1, 0x10]
	lsls r0, 4
	adds r0, r4
	ldr r0, [r0]
	str r0, [sp, 0x8]
	movs r0, 0x1
	movs r1, 0x7
	movs r2, 0x4
	bl box_print
	ldr r1, [r5]
	ldr r2, [r1, 0x4]
	ldrb r0, [r1, 0x10]
	lsls r0, 4
	adds r0, 0x8
	strh r0, [r2, 0x22]
	ldr r0, [r1, 0xC]
	ldrb r1, [r1, 0x10]
	lsls r1, 4
	adds r1, r4
	ldrb r1, [r1, 0xC]
	bl StartObjectImageAnim
	ldr r1, [r5]
	ldr r2, [r1, 0xC]
	ldrb r0, [r1, 0x10]
	lsls r0, 4
	adds r0, r4
	ldrh r0, [r0, 0x8]
	strh r0, [r2, 0x20]
	ldr r2, [r1, 0xC]
	ldrb r0, [r1, 0x10]
	lsls r0, 4
	adds r0, r4
	ldrh r0, [r0, 0xA]
	strh r0, [r2, 0x22]
	movs r0, 0x2
	movs r1, 0
	bl FillWindowPixelBuffer
	subs r6, 0x3
	str r6, [sp]
	mov r1, r8
	str r1, [sp, 0x4]
	ldr r0, [r5]
	ldrb r0, [r0, 0x10]
	lsls r0, 4
	adds r4, 0x4
	adds r0, r4
	ldr r0, [r0]
	str r0, [sp, 0x8]
	movs r0, 0x2
	movs r1, 0x1
	movs r2, 0x4
	movs r3, 0
	bl box_print
	movs r4, 0
_080C6D4A:
	adds r0, r4, 0
	movs r1, 0x3
	bl CopyWindowToVram
	adds r0, r4, 0x1
	lsls r0, 24
	lsrs r4, r0, 24
	cmp r4, 0x2
	bls _080C6D4A
	movs r0, 0
	bl CopyBgTilemapBufferToVram
	movs r0, 0x6C
	bl audio_play
	add sp, 0xC
	pop {r3}
	mov r8, r3
	pop {r4-r6}
	pop {r0}
	bx r0
	.pool
	thumb_func_end sub_80C6C70

	thumb_func_start sub_80C6D80
sub_80C6D80: @ 80C6D80
	push {r4-r7,lr}
	mov r7, r10
	mov r6, r9
	mov r5, r8
	push {r5-r7}
	sub sp, 0x2C
	str r0, [sp, 0x24]
	adds r7, r1, 0
	lsls r2, 24
	lsrs r2, 24
	str r2, [sp, 0x28]
	lsls r3, 24
	lsrs r3, 24
	mov r9, r3
	movs r0, 0
	movs r1, 0
	str r0, [sp, 0x1C]
	str r1, [sp, 0x20]
	ldr r1, =0x00ffffff
	ldr r0, [sp, 0x1C]
	ands r0, r1
	movs r1, 0xC0
	lsls r1, 21
	orrs r0, r1
	str r0, [sp, 0x1C]
	ldr r1, =0xffffff00
	add r5, sp, 0x1C
	ldr r0, [r5, 0x4]
	ands r0, r1
	movs r1, 0x2
	orrs r0, r1
	str r0, [r5, 0x4]
	adds r0, r5, 0
	bl AddWindow
	lsls r0, 16
	lsrs r0, 16
	mov r10, r0
	lsls r4, r0, 24
	lsrs r4, 24
	mov r0, r9
	lsls r1, r0, 4
	orrs r1, r0
	lsls r1, 24
	lsrs r1, 24
	adds r0, r4, 0
	bl FillWindowPixelBuffer
	adds r0, r4, 0
	movs r1, 0x7
	bl GetWindowAttribute
	adds r6, r0, 0
	ldrb r0, [r5, 0x3]
	lsls r0, 5
	adds r0, r6
	mov r8, r0
	ldr r1, [sp, 0x28]
	cmp r1, 0
	bne _080C6E04
	add r0, sp, 0x14
	b _080C6E08
	.pool
_080C6E04:
	add r0, sp, 0x14
	mov r1, r9
_080C6E08:
	strb r1, [r0]
	add r1, sp, 0x14
	movs r2, 0
	movs r0, 0xF
	strb r0, [r1, 0x1]
	movs r0, 0xE
	strb r0, [r1, 0x2]
	mov r0, r10
	lsls r4, r0, 24
	lsrs r0, r4, 24
	str r2, [sp]
	str r2, [sp, 0x4]
	str r1, [sp, 0x8]
	movs r1, 0x1
	negs r1, r1
	str r1, [sp, 0xC]
	ldr r1, [sp, 0x24]
	str r1, [sp, 0x10]
	movs r1, 0x1
	movs r3, 0x1
	bl AddTextPrinterParametrized2
	ldr r0, [sp, 0x4C]
	mov r10, r4
	cmp r0, 0x6
	bls _080C6E3E
	movs r0, 0x6
_080C6E3E:
	ldr r4, [sp, 0x4C]
	subs r4, 0x6
	cmp r0, 0
	ble _080C6E70
	adds r5, r0, 0
_080C6E48:
	adds r0, r6, 0
	adds r1, r7, 0
	movs r2, 0x40
	bl CpuSet
	adds r1, r7, 0
	adds r1, 0x80
	mov r0, r8
	movs r2, 0x40
	bl CpuSet
	adds r6, 0x80
	movs r2, 0x80
	add r8, r2
	movs r0, 0x80
	lsls r0, 1
	adds r7, r0
	subs r5, 0x1
	cmp r5, 0
	bne _080C6E48
_080C6E70:
	cmp r4, 0
	ble _080C6E90
	add r0, sp, 0x18
	mov r2, r9
	lsls r1, r2, 4
	orrs r1, r2
	strh r1, [r0]
	lsls r2, r4, 7
	ldr r1, =0x001fffff
	ands r2, r1
	movs r1, 0x80
	lsls r1, 17
	orrs r2, r1
	adds r1, r7, 0
	bl CpuSet
_080C6E90:
	mov r1, r10
	lsrs r0, r1, 24
	bl RemoveWindow
	add sp, 0x2C
	pop {r3-r5}
	mov r8, r3
	mov r9, r4
	mov r10, r5
	pop {r4-r7}
	pop {r0}
	bx r0
	.pool
	thumb_func_end sub_80C6D80

	thumb_func_start sub_80C6EAC
sub_80C6EAC: @ 80C6EAC
	push {r4-r7,lr}
	mov r7, r10
	mov r6, r9
	mov r5, r8
	push {r5-r7}
	sub sp, 0x2C
	str r0, [sp, 0x20]
	str r1, [sp, 0x24]
	adds r6, r3, 0
	ldr r0, [sp, 0x4C]
	mov r9, r0
	ldr r1, [sp, 0x50]
	mov r10, r1
	lsls r2, 16
	lsrs r2, 16
	str r2, [sp, 0x28]
	lsls r6, 24
	lsrs r6, 24
	mov r2, r9
	lsls r2, 24
	lsrs r2, 24
	mov r9, r2
	mov r0, r10
	lsls r0, 24
	lsrs r0, 24
	mov r10, r0
	movs r0, 0
	movs r1, 0
	str r0, [sp, 0x18]
	str r1, [sp, 0x1C]
	ldr r0, [sp, 0x20]
	bl StringLength_Multibyte
	lsls r0, 24
	ldr r2, =0x00ffffff
	ldr r1, [sp, 0x18]
	ands r1, r2
	orrs r1, r0
	str r1, [sp, 0x18]
	ldr r1, =0xffffff00
	add r2, sp, 0x18
	mov r8, r2
	ldr r0, [r2, 0x4]
	ands r0, r1
	movs r1, 0x2
	orrs r0, r1
	str r0, [r2, 0x4]
	ldr r5, [sp, 0x18]
	lsrs r5, 24
	lsls r5, 5
	mov r0, r8
	bl AddWindow
	adds r4, r0, 0
	lsls r4, 24
	lsrs r4, 24
	lsls r1, r6, 4
	orrs r1, r6
	lsls r1, 24
	lsrs r1, 24
	adds r0, r4, 0
	bl FillWindowPixelBuffer
	adds r0, r4, 0
	movs r1, 0x7
	bl GetWindowAttribute
	adds r7, r0, 0
	mov r0, r8
	ldrb r0, [r0, 0x3]
	lsls r0, 5
	mov r8, r0
	add r8, r7
	add r0, sp, 0x14
	movs r1, 0
	strb r6, [r0]
	mov r2, r9
	strb r2, [r0, 0x1]
	mov r2, r10
	strb r2, [r0, 0x2]
	str r1, [sp]
	str r1, [sp, 0x4]
	str r0, [sp, 0x8]
	movs r0, 0x1
	negs r0, r0
	str r0, [sp, 0xC]
	ldr r0, [sp, 0x20]
	str r0, [sp, 0x10]
	adds r0, r4, 0
	movs r1, 0x1
	movs r2, 0
	movs r3, 0x2
	bl AddTextPrinterParametrized2
	lsrs r5, 1
	adds r0, r7, 0
	ldr r1, [sp, 0x24]
	adds r2, r5, 0
	bl CpuSet
	ldr r2, [sp, 0x24]
	ldr r0, [sp, 0x28]
	adds r1, r2, r0
	mov r0, r8
	adds r2, r5, 0
	bl CpuSet
	adds r0, r4, 0
	bl RemoveWindow
	add sp, 0x2C
	pop {r3-r5}
	mov r8, r3
	mov r9, r4
	mov r10, r5
	pop {r4-r7}
	pop {r0}
	bx r0
	.pool
	thumb_func_end sub_80C6EAC

	.align 2, 0 @ Don't pad with nop.<|MERGE_RESOLUTION|>--- conflicted
+++ resolved
@@ -729,13 +729,8 @@
 _080C2D50:
 	bl ResetAllObjectData
 	bl ResetObjectPaletteAllocator
-<<<<<<< HEAD
 	bl ResetPaletteFade
-	ldr r1, =gUnknown_030022C0
-=======
-	bl sub_80A1A74
 	ldr r1, =gMain
->>>>>>> 83ae14e2
 	movs r0, 0x87
 	lsls r0, 3
 	adds r1, r0
