	.include "asm/macros.inc"
	.include "constants/constants.inc"

	.syntax unified

	.text

<<<<<<< HEAD
	thumb_func_start sub_802A9A8
sub_802A9A8: @ 802A9A8
	push {r4-r7,lr}
	adds r6, r1, 0
	lsls r0, 16
	lsrs r7, r0, 16
	ldr r0, =gReceivedRemoteLinkPlayers
	ldrb r0, [r0]
	cmp r0, 0
	beq _0802AA3C
	ldr r5, =gUnknown_02022CFC
	ldr r0, =0x000083b0
	bl Alloc
	str r0, [r5]
	cmp r0, 0
	beq _0802AA3C
	bl ResetTasks
	ldr r0, =sub_802ACA0
	movs r1, 0x1
	bl CreateTask
	adds r4, r0, 0
	lsls r4, 24
	lsrs r4, 24
	ldr r0, [r5]
	movs r1, 0
	strh r1, [r0, 0x8]
	str r6, [r0]
	strb r4, [r0, 0x4]
	bl GetMultiplayerId
	ldr r1, [r5]
	strb r0, [r1, 0x6]
	ldr r0, [r5]
	ldrb r2, [r0, 0x6]
	lsls r1, r2, 1
	adds r1, r2
	lsls r1, 2
	ldr r2, =0x000082a8
	adds r1, r2
	adds r0, r1
	movs r1, 0x64
	muls r1, r7
	ldr r2, =gPlayerParty
	adds r1, r2
	bl sub_802AC2C
	ldr r0, [r5]
	bl sub_802AA60
	ldr r2, [r5]
	adds r0, r4, 0
	movs r1, 0x2
	bl SetWordTaskArg
	ldr r0, =sub_802AC6C
	bl SetMainCallback2
	b _0802AA42
	.pool
_0802AA3C:
	adds r0, r6, 0
	bl SetMainCallback2
_0802AA42:
	pop {r4-r7}
	pop {r0}
	bx r0
	thumb_func_end sub_802A9A8

	thumb_func_start sub_802AA48
sub_802AA48: @ 802AA48
	push {lr}
	bl sub_802D0AC
	ldr r0, =gUnknown_02022CFC
	ldr r0, [r0]
	bl Free
	pop {r0}
	bx r0
	.pool
	thumb_func_end sub_802AA48

	thumb_func_start sub_802AA60
sub_802AA60: @ 802AA60
	push {r4,lr}
	adds r4, r0, 0
	bl GetLinkPlayerCount
	movs r2, 0
	strb r0, [r4, 0x5]
	adds r1, r4, 0
	adds r1, 0x70
	movs r0, 0x5
	strb r0, [r1]
	adds r0, r4, 0
	adds r0, 0x72
	strh r2, [r0]
	bl sub_802AB20
	adds r0, r4, 0
	bl sub_802AA94
	ldrb r0, [r4, 0x5]
	cmp r0, 0x5
	bne _0802AA8E
	bl sub_802E3A8
_0802AA8E:
	pop {r4}
	pop {r0}
	bx r0
	thumb_func_end sub_802AA60

	thumb_func_start sub_802AA94
sub_802AA94: @ 802AA94
	push {r4-r6,lr}
	adds r4, r0, 0
	movs r0, 0x6
	str r0, [r4, 0x14]
	str r0, [r4, 0x18]
	adds r0, r4, 0
	adds r0, 0x4A
	movs r6, 0
	movs r5, 0
	strh r5, [r0]
	str r5, [r4, 0x1C]
	str r5, [r4, 0x5C]
	bl GetMultiplayerId
	movs r1, 0
	lsls r0, 24
	cmp r0, 0
	bne _0802AABA
	movs r1, 0x1
_0802AABA:
	adds r0, r4, 0
	adds r0, 0x47
	strb r1, [r0]
	strh r5, [r4, 0x8]
	strh r5, [r4, 0xA]
	strh r5, [r4, 0xC]
	strh r5, [r4, 0xE]
	str r5, [r4, 0x58]
	strh r5, [r4, 0x3A]
	subs r0, 0x3
	strb r6, [r0]
	str r5, [r4, 0x54]
	adds r0, 0x2
	strb r6, [r0]
	adds r0, 0x3
	strb r6, [r0]
	subs r0, 0x1
	movs r1, 0x1
	strb r1, [r0]
	str r5, [r4, 0x78]
	adds r0, 0x29
	strb r6, [r0]
	adds r0, 0x3
	strh r5, [r0]
	str r1, [r4, 0x60]
	subs r0, 0x27
	strb r6, [r0]
	str r5, [r4, 0x68]
	str r5, [r4, 0x64]
	str r5, [r4, 0x2C]
	str r5, [r4, 0x30]
	bl sub_802AB98
	bl sub_802C0E8
	movs r2, 0
	adds r5, r4, 0
	adds r5, 0x7C
	movs r3, 0
	adds r1, r4, 0
	adds r1, 0x9A
_0802AB0C:
	adds r0, r5, r2
	strb r3, [r0]
	strh r3, [r1]
	adds r1, 0x2
	adds r2, 0x1
	cmp r2, 0x4
	ble _0802AB0C
	pop {r4-r6}
	pop {r0}
	bx r0
	thumb_func_end sub_802AA94

	thumb_func_start sub_802AB20
sub_802AB20: @ 802AB20
	push {r4-r7,lr}
	mov r7, r8
	push {r7}
	ldr r7, =gUnknown_02022CFC
	movs r6, 0
	movs r5, 0
	ldr r0, =gPkmnJumpSpecies
	mov r8, r0
	movs r4, 0x4
_0802AB32:
	ldr r0, [r7]
	adds r0, r5
	ldr r1, =0x000082a8
	adds r0, r1
	ldrh r0, [r0]
	bl sub_802AC00
	lsls r0, 16
	ldr r1, [r7]
	adds r1, r6
	asrs r0, 14
	add r0, r8
	ldrh r0, [r0, 0x2]
	ldr r2, =0x000082f0
	adds r1, r2
	strh r0, [r1]
	adds r6, 0x28
	adds r5, 0xC
	subs r4, 0x1
	cmp r4, 0
	bge _0802AB32
	ldr r0, =gUnknown_02022CFC
	ldr r1, [r0]
	ldr r0, =0x000083ac
	adds r3, r1, r0
	ldrb r2, [r1, 0x6]
	lsls r0, r2, 2
	adds r0, r2
	lsls r0, 3
	ldr r2, =0x000082e4
	adds r0, r2
	adds r1, r0
	str r1, [r3]
	pop {r3}
	mov r8, r3
	pop {r4-r7}
	pop {r0}
	bx r0
	.pool
	thumb_func_end sub_802AB20

	thumb_func_start sub_802AB98
sub_802AB98: @ 802AB98
	push {r4-r7,lr}
	movs r5, 0
	ldr r6, =gUnknown_02022CFC
	movs r4, 0
	movs r3, 0
_0802ABA2:
	ldr r2, [r6]
	adds r1, r2, r3
	ldr r7, =0x000082f2
	adds r0, r1, r7
	strh r4, [r0]
	adds r7, 0x2
	adds r0, r1, r7
	strh r4, [r0]
	ldr r0, =0x000082f6
	adds r1, r0
	strh r4, [r1]
	ldr r1, =0x000082e4
	adds r0, r2, r1
	adds r0, r3
	str r4, [r0]
	subs r7, 0xC
	adds r0, r2, r7
	adds r0, r3
	ldr r1, =0x7fffffff
	str r1, [r0]
	ldr r1, =0x000082f8
	adds r0, r2, r1
	adds r0, r3
	str r4, [r0]
	adds r2, 0x8B
	adds r2, r5
	movs r0, 0x9
	strb r0, [r2]
	adds r3, 0x28
	adds r5, 0x1
	cmp r5, 0x4
	ble _0802ABA2
	pop {r4-r7}
	pop {r0}
	bx r0
	.pool
	thumb_func_end sub_802AB98

	thumb_func_start sub_802AC00
sub_802AC00: @ 802AC00
	push {lr}
	lsls r0, 16
	lsrs r3, r0, 16
	movs r1, 0
	ldr r2, =gPkmnJumpSpecies
_0802AC0A:
	ldrh r0, [r2]
	cmp r0, r3
	bne _0802AC1C
	lsls r0, r1, 16
	asrs r0, 16
	b _0802AC28
	.pool
_0802AC1C:
	adds r2, 0x4
	adds r1, 0x1
	cmp r1, 0x63
	bls _0802AC0A
	movs r0, 0x1
	negs r0, r0
_0802AC28:
	pop {r1}
	bx r1
	thumb_func_end sub_802AC00

	thumb_func_start sub_802AC2C
sub_802AC2C: @ 802AC2C
	push {r4,r5,lr}
	adds r5, r0, 0
	adds r4, r1, 0
	adds r0, r4, 0
	movs r1, 0xB
	bl GetMonData
	strh r0, [r5]
	adds r0, r4, 0
	movs r1, 0x1
	bl GetMonData
	str r0, [r5, 0x4]
	adds r0, r4, 0
	movs r1, 0
	bl GetMonData
	str r0, [r5, 0x8]
	pop {r4,r5}
	pop {r0}
	bx r0
	thumb_func_end sub_802AC2C

	thumb_func_start sub_802AC58
sub_802AC58: @ 802AC58
	push {lr}
	bl TransferPlttBuffer
	bl LoadOam
	bl ProcessSpriteCopyRequests
	pop {r0}
	bx r0
	thumb_func_end sub_802AC58

	thumb_func_start sub_802AC6C
sub_802AC6C: @ 802AC6C
	push {lr}
	bl RunTasks
	bl AnimateSprites
	bl BuildOamBuffer
	bl UpdatePaletteFade
	pop {r0}
	bx r0
	thumb_func_end sub_802AC6C

	thumb_func_start sub_802AC84
sub_802AC84: @ 802AC84
	push {lr}
	movs r1, 0x1
	bl CreateTask
	ldr r2, =gUnknown_02022CFC
	ldr r1, [r2]
	movs r3, 0
	strb r0, [r1, 0x4]
	ldr r0, [r2]
	strh r3, [r0, 0x8]
	pop {r0}
	bx r0
	.pool
	thumb_func_end sub_802AC84

	thumb_func_start sub_802ACA0
sub_802ACA0: @ 802ACA0
	push {r4,lr}
	sub sp, 0x4
	lsls r0, 24
	lsrs r4, r0, 24
	ldr r1, =gUnknown_02022CFC
	ldr r0, [r1]
	ldrh r0, [r0, 0x8]
	adds r2, r1, 0
	cmp r0, 0x5
	bls _0802ACB6
	b _0802AE08
_0802ACB6:
	lsls r0, 2
	ldr r1, =_0802ACC8
	adds r0, r1
	ldr r0, [r0]
	mov pc, r0
	.pool
	.align 2, 0
_0802ACC8:
	.4byte _0802ACE0
	.4byte _0802AD0C
	.4byte _0802AD3C
	.4byte _0802AD68
	.4byte _0802ADA4
	.4byte _0802ADD0
_0802ACE0:
	movs r0, 0
	bl SetVBlankCallback
	bl ResetSpriteData
	bl FreeAllSpritePalettes
	ldr r0, =sub_802BD84
	movs r1, 0x5
	bl sub_802BE60
	movs r0, 0x4
	bl FadeOutMapMusic
	ldr r0, =gUnknown_02022CFC
	ldr r1, [r0]
	b _0802ADC0
	.pool
_0802AD0C:
	ldr r0, =sub_802BD84
	bl FuncIsActiveTask
	lsls r0, 24
	cmp r0, 0
	bne _0802AE08
	ldr r4, =gUnknown_02022CFC
	ldr r0, [r4]
	adds r0, 0xA4
	bl sub_802D074
	bl LoadWirelessStatusIndicatorSpriteGfx
	movs r0, 0
	movs r1, 0
	bl CreateWirelessStatusIndicatorSprite
	ldr r1, [r4]
	b _0802ADC0
	.pool
_0802AD3C:
	bl sub_802D0F0
	cmp r0, 0
	bne _0802AE08
	bl IsNotWaitingForBGMStop
	lsls r0, 24
	lsrs r0, 24
	cmp r0, 0x1
	bne _0802AE08
	ldr r0, =0x0000021a
	movs r1, 0x8
	bl FadeOutAndPlayNewMapMusic
	ldr r0, =gUnknown_02022CFC
	ldr r1, [r0]
	b _0802ADC0
	.pool
_0802AD68:
	bl IsLinkTaskFinished
	lsls r0, 24
	cmp r0, 0
	beq _0802AE08
	movs r4, 0x1
	negs r4, r4
	adds r0, r4, 0
	movs r1, 0x10
	movs r2, 0
	bl BlendPalettes
	movs r0, 0
	str r0, [sp]
	adds r0, r4, 0
	adds r1, r4, 0
	movs r2, 0x10
	movs r3, 0
	bl BeginNormalPaletteFade
	ldr r0, =sub_802AC58
	bl SetVBlankCallback
	ldr r0, =gUnknown_02022CFC
	ldr r1, [r0]
	b _0802ADC0
	.pool
_0802ADA4:
	bl UpdatePaletteFade
	ldr r0, =gPaletteFade
	ldrb r1, [r0, 0x7]
	movs r0, 0x80
	ands r0, r1
	lsls r0, 24
	lsrs r2, r0, 24
	cmp r2, 0
	bne _0802AE08
	ldr r1, =gUnknown_02022CFC
	ldr r0, [r1]
	strb r2, [r0, 0x7]
	ldr r1, [r1]
_0802ADC0:
	ldrh r0, [r1, 0x8]
	adds r0, 0x1
	strh r0, [r1, 0x8]
	b _0802AE08
	.pool
_0802ADD0:
	ldr r0, [r2]
	ldrb r1, [r0, 0x7]
	adds r1, 0x1
	strb r1, [r0, 0x7]
	ldr r1, [r2]
	ldrb r0, [r1, 0x7]
	cmp r0, 0x13
	bls _0802AE08
	adds r0, r1, 0
	adds r0, 0x47
	ldrb r0, [r0]
	cmp r0, 0
	beq _0802ADF8
	ldr r0, =sub_802AF80
	bl sub_802AC84
	b _0802ADFE
	.pool
_0802ADF8:
	ldr r0, =sub_802B194
	bl sub_802AC84
_0802ADFE:
	bl sub_802BE80
	adds r0, r4, 0
	bl DestroyTask
_0802AE08:
	add sp, 0x4
	pop {r4}
	pop {r0}
	bx r0
	.pool
	thumb_func_end sub_802ACA0

	thumb_func_start sub_802AE14
sub_802AE14: @ 802AE14
	push {lr}
	adds r1, r0, 0
	cmp r1, 0
	bne _0802AE34
	ldr r0, =gUnknown_02022CFC
	ldr r1, [r0]
	ldr r0, =0x00001111
	str r0, [r1, 0x30]
	movs r0, 0x1
	str r0, [r1, 0x2C]
	b _0802AE46
	.pool
_0802AE34:
	ldr r0, =gUnknown_02022CFC
	ldr r2, [r0]
	subs r1, 0x1
	movs r0, 0x1
	lsls r0, r1
	subs r0, 0x1
	str r0, [r2, 0x30]
	movs r0, 0
	str r0, [r2, 0x2C]
_0802AE46:
	pop {r0}
	bx r0
	.pool
	thumb_func_end sub_802AE14

	thumb_func_start sub_802AE50
sub_802AE50: @ 802AE50
	push {r4-r6,lr}
	ldr r4, =gUnknown_02022CFC
	ldr r1, [r4]
	adds r1, 0x70
	movs r2, 0
	strb r0, [r1]
	ldr r0, [r4]
	movs r3, 0
	strh r2, [r0, 0x8]
	strh r2, [r0, 0xA]
	adds r0, 0x48
	movs r1, 0x1
	strb r1, [r0]
	ldr r0, [r4]
	adds r0, 0x49
	strb r3, [r0]
	movs r3, 0x1
	ldr r0, [r4]
	ldrb r0, [r0, 0x5]
	cmp r3, r0
	bge _0802AE94
	adds r6, r4, 0
	ldr r5, =0x000082fc
	movs r4, 0
	movs r2, 0x28
_0802AE82:
	ldr r1, [r6]
	adds r0, r1, r5
	adds r0, r2
	str r4, [r0]
	adds r2, 0x28
	adds r3, 0x1
	ldrb r1, [r1, 0x5]
	cmp r3, r1
	blt _0802AE82
_0802AE94:
	pop {r4-r6}
	pop {r0}
	bx r0
	.pool
	thumb_func_end sub_802AE50

	thumb_func_start sub_802AEA4
sub_802AEA4: @ 802AEA4
	push {r4-r7,lr}
	mov r7, r10
	mov r6, r9
	mov r5, r8
	push {r5-r7}
	sub sp, 0x8
	movs r4, 0x1
	movs r0, 0
	str r0, [sp, 0x4]
	ldr r7, =gUnknown_02022CFC
	ldr r0, [r7]
	ldrb r0, [r0, 0x5]
	cmp r4, r0
	bge _0802AF48
	adds r1, r7, 0
	mov r10, r1
	movs r2, 0x2
	add r2, sp
	mov r8, r2
	ldr r3, =0x0000830c
	mov r9, r3
	movs r6, 0x28
_0802AED0:
	mov r1, r10
	ldr r0, [r1]
	adds r1, r0, r6
	ldr r2, =0x000082f4
	adds r1, r2
	ldrh r5, [r1]
	add r0, r9
	adds r1, r4, 0
	mov r2, sp
	mov r3, r8
	bl sub_802E264
	cmp r0, 0
	beq _0802AF10
	ldr r2, [r7]
	lsls r1, r4, 1
	adds r0, r2, 0
	adds r0, 0x90
	adds r0, r1
	mov r3, r8
	ldrh r1, [r3]
	strh r1, [r0]
	adds r2, 0x8B
	adds r2, r4
	mov r0, sp
	ldrb r0, [r0]
	strb r0, [r2]
	ldr r0, [r7]
	adds r0, r6
	ldr r1, =0x000082f6
	adds r0, r1
	strh r5, [r0]
_0802AF10:
	mov r2, r10
	ldr r1, [r2]
	ldr r3, =0x000082fc
	adds r0, r1, r3
	adds r0, r6
	ldr r0, [r0]
	cmp r0, 0
	beq _0802AF36
	adds r0, r1, 0
	adds r0, 0x8B
	adds r0, r4
	adds r1, 0x70
	ldrb r0, [r0]
	ldrb r1, [r1]
	cmp r0, r1
	bne _0802AF36
	ldr r0, [sp, 0x4]
	adds r0, 0x1
	str r0, [sp, 0x4]
_0802AF36:
	movs r1, 0x28
	add r9, r1
	adds r6, 0x28
	adds r4, 0x1
	ldr r7, =gUnknown_02022CFC
	ldr r0, [r7]
	ldrb r0, [r0, 0x5]
	cmp r4, r0
	blt _0802AED0
_0802AF48:
	ldr r2, =gUnknown_02022CFC
	ldr r1, [r2]
	ldrb r0, [r1, 0x5]
	subs r0, 0x1
	ldr r3, [sp, 0x4]
	cmp r3, r0
	bne _0802AF5C
	adds r1, 0x49
	movs r0, 0x1
	strb r0, [r1]
_0802AF5C:
	add sp, 0x8
	pop {r3-r5}
	mov r8, r3
	mov r9, r4
	mov r10, r5
	pop {r4-r7}
	pop {r0}
	bx r0
	.pool
	thumb_func_end sub_802AEA4

	thumb_func_start sub_802AF80
sub_802AF80: @ 802AF80
	push {r4,r5,lr}
	bl sub_802AEA4
	bl sub_802C43C
	ldr r0, =gUnknown_02022CFC
	ldr r1, [r0]
	adds r0, r1, 0
	adds r0, 0x48
	ldrb r0, [r0]
	cmp r0, 0
	bne _0802AFB2
	adds r0, r1, 0
	adds r0, 0x49
	ldrb r0, [r0]
	cmp r0, 0
	beq _0802AFB2
	adds r0, r1, 0
	adds r0, 0x4C
	ldrb r0, [r0]
	bl sub_802AE50
	movs r0, 0x3
	bl sub_802AE14
_0802AFB2:
	ldr r4, =gUnknown_02022CFC
	ldr r2, [r4]
	adds r0, r2, 0
	adds r0, 0x48
	ldrb r5, [r0]
	cmp r5, 0x1
	bne _0802AFEE
	ldr r1, =gUnknown_082FB5F4
	adds r0, 0x28
	ldrb r0, [r0]
	lsls r0, 2
	adds r0, r1
	ldr r0, [r0]
	bl _call_via_r0
	adds r1, r0, 0
	cmp r1, 0
	bne _0802AFEE
	ldr r0, [r4]
	adds r0, 0x48
	strb r1, [r0]
	ldr r1, [r4]
	ldrb r2, [r1, 0x6]
	lsls r0, r2, 2
	adds r0, r2
	lsls r0, 3
	ldr r2, =0x000082fc
	adds r1, r2
	adds r1, r0
	str r5, [r1]
_0802AFEE:
	bl sub_802C1DC
	bl sub_802B008
	pop {r4,r5}
	pop {r0}
	bx r0
	.pool
	thumb_func_end sub_802AF80

	thumb_func_start sub_802B008
sub_802B008: @ 802B008
	push {r4,lr}
	ldr r4, =gUnknown_02022CFC
	ldr r1, [r4]
	ldr r0, [r1, 0x2C]
	cmp r0, 0
	bne _0802B01E
	ldr r2, =0x000082e4
	adds r0, r1, r2
	adds r1, 0x70
	bl sub_802E138
_0802B01E:
	ldr r1, [r4]
	ldr r2, [r1, 0x30]
	ldr r0, =0x00001111
	cmp r2, r0
	beq _0802B030
	ldr r0, [r1, 0x2C]
	adds r0, 0x1
	ands r0, r2
	str r0, [r1, 0x2C]
_0802B030:
	pop {r4}
	pop {r0}
	bx r0
	.pool
	thumb_func_end sub_802B008

	thumb_func_start sub_802B044
sub_802B044: @ 802B044
	ldr r2, =gUnknown_02022CFC
	ldr r1, [r2]
	adds r1, 0x70
	movs r3, 0
	strb r0, [r1]
	ldr r0, [r2]
	strh r3, [r0, 0x8]
	strh r3, [r0, 0xA]
	adds r0, 0x48
	movs r1, 0x1
	strb r1, [r0]
	ldr r1, [r2]
	ldrb r2, [r1, 0x6]
	lsls r0, r2, 2
	adds r0, r2
	lsls r0, 3
	ldr r2, =0x000082fc
	adds r1, r2
	adds r1, r0
	str r3, [r1]
	bx lr
	.pool
	thumb_func_end sub_802B044

	thumb_func_start sub_802B078
sub_802B078: @ 802B078
	push {r4-r7,lr}
	mov r7, r8
	push {r7}
	sub sp, 0x10
	ldr r4, =gUnknown_02022CFC
	ldr r0, [r4]
	ldr r2, =0x000082f4
	adds r1, r0, r2
	ldrh r1, [r1]
	mov r8, r1
	ldr r3, =0x000082e4
	adds r0, r3
	mov r1, sp
	bl sub_802E1BC
	cmp r0, 0
	beq _0802B128
	ldr r2, [r4]
	ldrb r0, [r2, 0x6]
	lsls r1, r0, 2
	adds r1, r0
	lsls r1, 3
	ldr r3, =0x000082fc
	adds r0, r2, r3
	adds r0, r1
	ldr r0, [r0]
	cmp r0, 0x1
	bne _0802B0C6
	mov r0, sp
	adds r1, r2, 0
	adds r1, 0x70
	ldrb r0, [r0]
	ldrb r1, [r1]
	cmp r0, r1
	beq _0802B0C6
	mov r0, sp
	ldrb r0, [r0]
	bl sub_802B044
_0802B0C6:
	ldr r3, =gUnknown_02022CFC
	ldr r2, [r3]
	ldr r0, [r2, 0x78]
	ldr r1, [sp, 0x8]
	cmp r0, r1
	beq _0802B108
	str r1, [r2, 0x78]
	movs r4, 0x1
	str r4, [r2, 0x5C]
	mov r0, sp
	ldrb r1, [r0, 0x1]
	adds r0, r2, 0
	adds r0, 0x71
	strb r1, [r0]
	ldr r0, [r3]
	adds r1, r0, 0
	adds r1, 0x71
	ldrb r1, [r1]
	cmp r1, 0
	beq _0802B104
	adds r0, 0x4D
	strb r4, [r0]
	b _0802B108
	.pool
_0802B104:
	adds r0, 0x4D
	strb r1, [r0]
_0802B108:
	ldr r0, =gUnknown_02022CFC
	ldr r1, [r0]
	mov r0, sp
	ldrh r0, [r0, 0x2]
	adds r2, r1, 0
	adds r2, 0x72
	strh r0, [r2]
	mov r0, sp
	ldrh r2, [r0, 0x4]
	adds r0, r1, 0
	adds r0, 0x74
	strh r2, [r0]
	ldr r0, =0x000082f6
	adds r1, r0
	mov r2, r8
	strh r2, [r1]
_0802B128:
	movs r4, 0x1
	ldr r2, =gUnknown_02022CFC
	ldr r0, [r2]
	ldrb r0, [r0, 0x5]
	cmp r4, r0
	bge _0802B176
	adds r7, r2, 0
	ldr r6, =0x0000830c
	movs r5, 0x28
_0802B13A:
	ldr r1, [r7]
	ldrb r3, [r1, 0x6]
	cmp r4, r3
	beq _0802B168
	adds r0, r1, r5
	ldr r3, =0x000082f4
	adds r0, r3
	ldrh r0, [r0]
	mov r8, r0
	adds r0, r1, r6
	adds r1, r4, 0
	str r2, [sp, 0xC]
	bl sub_802E2D0
	ldr r2, [sp, 0xC]
	cmp r0, 0
	beq _0802B168
	ldr r0, [r7]
	adds r0, r5
	ldr r1, =0x000082f6
	adds r0, r1
	mov r3, r8
	strh r3, [r0]
_0802B168:
	adds r6, 0x28
	adds r5, 0x28
	adds r4, 0x1
	ldr r0, [r2]
	ldrb r0, [r0, 0x5]
	cmp r4, r0
	blt _0802B13A
_0802B176:
	add sp, 0x10
	pop {r3}
	mov r8, r3
	pop {r4-r7}
	pop {r0}
	bx r0
	.pool
	thumb_func_end sub_802B078

	thumb_func_start sub_802B194
sub_802B194: @ 802B194
	push {r4,lr}
	bl sub_802B078
	ldr r4, =gUnknown_02022CFC
	ldr r2, [r4]
	adds r0, r2, 0
	adds r0, 0x48
	ldrb r0, [r0]
	cmp r0, 0
	beq _0802B1E0
	ldr r1, =gUnknown_082FB618
	adds r0, r2, 0
	adds r0, 0x70
	ldrb r0, [r0]
	lsls r0, 2
	adds r0, r1
	ldr r0, [r0]
	bl _call_via_r0
	adds r1, r0, 0
	cmp r1, 0
	bne _0802B1E0
	ldr r0, [r4]
	adds r0, 0x48
	strb r1, [r0]
	ldr r1, [r4]
	ldrb r2, [r1, 0x6]
	lsls r0, r2, 2
	adds r0, r2
	lsls r0, 3
	ldr r2, =0x000082fc
	adds r1, r2
	adds r1, r0
	movs r0, 0x1
	str r0, [r1]
	movs r0, 0x3
	bl sub_802AE14
_0802B1E0:
	bl sub_802C1DC
	bl sub_802B1FC
	pop {r4}
	pop {r0}
	bx r0
	.pool
	thumb_func_end sub_802B194

	thumb_func_start sub_802B1FC
sub_802B1FC: @ 802B1FC
	push {r4,lr}
	ldr r4, =gUnknown_02022CFC
	ldr r2, [r4]
	ldr r0, [r2, 0x2C]
	cmp r0, 0
	bne _0802B224
	ldrb r1, [r2, 0x6]
	lsls r0, r1, 2
	adds r0, r1
	lsls r0, 3
	ldr r1, =0x000082e4
	adds r0, r1
	adds r0, r2, r0
	adds r1, r2, 0
	adds r1, 0x70
	ldrb r1, [r1]
	adds r2, 0x42
	ldrh r2, [r2]
	bl sub_802E234
_0802B224:
	ldr r1, [r4]
	ldr r2, [r1, 0x30]
	ldr r0, =0x00001111
	cmp r2, r0
	beq _0802B236
	ldr r0, [r1, 0x2C]
	adds r0, 0x1
	ands r0, r2
	str r0, [r1, 0x2C]
_0802B236:
	pop {r4}
	pop {r0}
	bx r0
	.pool
	thumb_func_end sub_802B1FC

	thumb_func_start sub_802B248
sub_802B248: @ 802B248
	push {r4,lr}
	ldr r4, =gUnknown_02022CFC
	ldr r0, [r4]
	ldrh r0, [r0, 0x8]
	cmp r0, 0
	beq _0802B260
	cmp r0, 0x1
	beq _0802B26E
	b _0802B294
	.pool
_0802B260:
	movs r0, 0x3
	bl sub_802AE14
	ldr r1, [r4]
	ldrh r0, [r1, 0x8]
	adds r0, 0x1
	strh r0, [r1, 0x8]
_0802B26E:
	bl sub_802B7E0
	cmp r0, 0
	bne _0802B294
	ldr r0, =gUnknown_02022CFC
	ldr r1, [r0]
	adds r0, r1, 0
	adds r0, 0x4A
	ldrh r0, [r0]
	adds r2, r1, 0
	adds r2, 0x72
	strh r0, [r2]
	adds r1, 0x4C
	movs r0, 0x1
	strb r0, [r1]
	movs r0, 0
	b _0802B296
	.pool
_0802B294:
	movs r0, 0x1
_0802B296:
	pop {r4}
	pop {r1}
	bx r1
	thumb_func_end sub_802B248

	thumb_func_start sub_802B29C
sub_802B29C: @ 802B29C
	push {r4,lr}
	ldr r4, =gUnknown_02022CFC
	ldr r0, [r4]
	ldrh r0, [r0, 0x8]
	cmp r0, 0
	beq _0802B2B4
	cmp r0, 0x1
	beq _0802B2CA
	movs r0, 0x1
	b _0802B2CE
	.pool
_0802B2B4:
	movs r0, 0
	bl sub_802AE14
	ldr r1, [r4]
	adds r0, r1, 0
	adds r0, 0x72
	ldrh r0, [r0]
	str r0, [r1, 0x24]
	ldrh r0, [r1, 0x8]
	adds r0, 0x1
	strh r0, [r1, 0x8]
_0802B2CA:
	bl sub_802B7E0
_0802B2CE:
	pop {r4}
	pop {r1}
	bx r1
	thumb_func_end sub_802B29C

	thumb_func_start sub_802B2D4
sub_802B2D4: @ 802B2D4
	push {r4,lr}
	ldr r4, =gUnknown_02022CFC
	ldr r1, [r4]
	ldrh r0, [r1, 0x8]
	cmp r0, 0
	beq _0802B2EC
	cmp r0, 0x1
	beq _0802B300
	b _0802B314
	.pool
_0802B2EC:
	bl sub_802C0E8
	movs r0, 0x5
	bl sub_802AE14
	ldr r1, [r4]
	ldrh r0, [r1, 0x8]
	adds r0, 0x1
	strh r0, [r1, 0x8]
	b _0802B314
_0802B300:
	adds r0, r1, 0
	adds r0, 0x49
	ldrb r0, [r0]
	cmp r0, 0
	beq _0802B314
	adds r1, 0x4C
	movs r0, 0x2
	strb r0, [r1]
	movs r0, 0
	b _0802B316
_0802B314:
	movs r0, 0x1
_0802B316:
	pop {r4}
	pop {r1}
	bx r1
	thumb_func_end sub_802B2D4

	thumb_func_start sub_802B31C
sub_802B31C: @ 802B31C
	push {r4,lr}
	ldr r4, =gUnknown_02022CFC
	ldr r0, [r4]
	ldrh r0, [r0, 0x8]
	cmp r0, 0
	beq _0802B334
	cmp r0, 0x1
	beq _0802B352
	b _0802B35E
	.pool
_0802B334:
	bl sub_802C0E8
	movs r0, 0
	bl sub_802AE14
	ldr r1, [r4]
	adds r0, r1, 0
	adds r0, 0x72
	ldrh r0, [r0]
	adds r2, r1, 0
	adds r2, 0x4A
	strh r0, [r2]
	ldrh r0, [r1, 0x8]
	adds r0, 0x1
	strh r0, [r1, 0x8]
_0802B352:
	bl sub_802C70C
	cmp r0, 0
	beq _0802B35E
	movs r0, 0
	b _0802B360
_0802B35E:
	movs r0, 0x1
_0802B360:
	pop {r4}
	pop {r1}
	bx r1
	thumb_func_end sub_802B31C

	thumb_func_start sub_802B368
sub_802B368: @ 802B368
	push {lr}
	bl sub_802B8CC
	cmp r0, 0
	bne _0802B390
	ldr r0, =gUnknown_02022CFC
	ldr r1, [r0]
	adds r0, r1, 0
	adds r0, 0x4A
	ldrh r0, [r0]
	adds r2, r1, 0
	adds r2, 0x72
	strh r0, [r2]
	adds r1, 0x4C
	movs r0, 0x1
	strb r0, [r1]
	b _0802B3AA
	.pool
_0802B390:
	bl sub_802C538
	cmp r0, 0
	beq _0802B39C
	movs r0, 0x1
	b _0802B3AC
_0802B39C:
	bl sub_802C0B8
	ldr r0, =gUnknown_02022CFC
	ldr r0, [r0]
	adds r0, 0x4C
	movs r1, 0x3
	strb r1, [r0]
_0802B3AA:
	movs r0, 0
_0802B3AC:
	pop {r1}
	bx r1
	.pool
	thumb_func_end sub_802B368

	thumb_func_start sub_802B3B4
sub_802B3B4: @ 802B3B4
	push {lr}
	bl sub_802B8CC
	cmp r0, 0
	beq _0802B3CE
	bl sub_802C538
	cmp r0, 0
	beq _0802B3CA
	movs r0, 0x1
	b _0802B3D0
_0802B3CA:
	bl sub_802C0B8
_0802B3CE:
	movs r0, 0
_0802B3D0:
	pop {r1}
	bx r1
	thumb_func_end sub_802B3B4

=======
>>>>>>> a4ea0ac8
	thumb_func_start sub_802B3D4
sub_802B3D4: @ 802B3D4
	push {r4,lr}
	ldr r4, =gUnknown_02022CFC
	ldr r0, [r4]
	ldrh r0, [r0, 0x8]
	cmp r0, 0x1
	beq _0802B40C
	cmp r0, 0x1
	bgt _0802B3F0
	cmp r0, 0
	beq _0802B3F6
	b _0802B468
	.pool
_0802B3F0:
	cmp r0, 0x2
	beq _0802B460
	b _0802B468
_0802B3F6:
	bl sub_802C538
	bl sub_802C5DC
	cmp r0, 0
	beq _0802B468
	ldr r1, [r4]
	ldrh r0, [r1, 0x8]
	adds r0, 0x1
	strh r0, [r1, 0x8]
	b _0802B468
_0802B40C:
	bl sub_802B964
	cmp r0, 0
	bne _0802B468
	bl sub_802C7BC
	cmp r0, 0
	beq _0802B42E
	bl sub_802C7E0
	ldr r1, [r4]
	adds r2, r1, 0
	adds r2, 0x72
	strh r0, [r2]
	adds r1, 0x4C
	movs r0, 0x7
	b _0802B454
_0802B42E:
	ldr r1, [r4]
	adds r0, r1, 0
	adds r0, 0x74
	ldrh r0, [r0]
	cmp r0, 0xC7
	bls _0802B448
	ldrh r0, [r1, 0xE]
	adds r2, r1, 0
	adds r2, 0x72
	strh r0, [r2]
	adds r1, 0x4C
	movs r0, 0x8
	b _0802B454
_0802B448:
	ldrh r0, [r1, 0xE]
	adds r2, r1, 0
	adds r2, 0x72
	strh r0, [r2]
	adds r1, 0x4C
	movs r0, 0x4
_0802B454:
	strb r0, [r1]
	ldr r0, =gUnknown_02022CFC
	ldr r1, [r0]
	ldrh r0, [r1, 0x8]
	adds r0, 0x1
	strh r0, [r1, 0x8]
_0802B460:
	movs r0, 0
	b _0802B46A
	.pool
_0802B468:
	movs r0, 0x1
_0802B46A:
	pop {r4}
	pop {r1}
	bx r1
	thumb_func_end sub_802B3D4

	thumb_func_start sub_802B470
sub_802B470: @ 802B470
	push {r4,lr}
	ldr r4, =gUnknown_02022CFC
	ldr r0, [r4]
	ldrh r0, [r0, 0x8]
	cmp r0, 0x1
	beq _0802B4B0
	cmp r0, 0x1
	bgt _0802B48C
	cmp r0, 0
	beq _0802B492
	b _0802B4C4
	.pool
_0802B48C:
	cmp r0, 0x2
	beq _0802B4C0
	b _0802B4C4
_0802B492:
	bl sub_802C538
	cmp r0, 0
	bne _0802B49E
	bl sub_802C0B8
_0802B49E:
	bl sub_802C5DC
	cmp r0, 0
	beq _0802B4C4
	ldr r1, [r4]
	ldrh r0, [r1, 0x8]
	adds r0, 0x1
	strh r0, [r1, 0x8]
	b _0802B4C4
_0802B4B0:
	bl sub_802B964
	cmp r0, 0
	bne _0802B4C4
	ldr r1, [r4]
	ldrh r0, [r1, 0x8]
	adds r0, 0x1
	strh r0, [r1, 0x8]
_0802B4C0:
	movs r0, 0
	b _0802B4C6
_0802B4C4:
	movs r0, 0x1
_0802B4C6:
	pop {r4}
	pop {r1}
	bx r1
	thumb_func_end sub_802B470

	thumb_func_start sub_802B4CC
sub_802B4CC: @ 802B4CC
	push {r4,lr}
	ldr r4, =gUnknown_02022CFC
	ldr r0, [r4]
	ldrh r1, [r0, 0x8]
	cmp r1, 0x1
	beq _0802B500
	cmp r1, 0x1
	bgt _0802B4E8
	cmp r1, 0
	beq _0802B4F2
	b _0802B560
	.pool
_0802B4E8:
	cmp r1, 0x2
	beq _0802B52C
	cmp r1, 0x3
	beq _0802B556
	b _0802B560
_0802B4F2:
	movs r0, 0x4
	bl sub_802AE14
	ldr r1, [r4]
	ldrh r0, [r1, 0x8]
	adds r0, 0x1
	strh r0, [r1, 0x8]
_0802B500:
	bl sub_802BB84
	cmp r0, 0
	bne _0802B560
	ldr r4, =gUnknown_02022CFC
	ldr r2, [r4]
	ldr r0, [r2, 0x78]
	adds r1, r2, 0
	adds r1, 0x74
	ldrh r1, [r1]
	adds r2, 0x72
	ldrh r2, [r2]
	bl sub_802E354
	ldr r1, [r4]
	ldrh r0, [r1, 0x8]
	adds r0, 0x1
	strh r0, [r1, 0x8]
	b _0802B560
	.pool
_0802B52C:
	adds r0, 0x49
	ldrb r0, [r0]
	cmp r0, 0
	beq _0802B560
	bl sub_802C650
	cmp r0, 0
	beq _0802B544
	ldr r0, [r4]
	adds r0, 0x4C
	movs r1, 0x5
	b _0802B54A
_0802B544:
	ldr r0, [r4]
	adds r0, 0x4C
	movs r1, 0x6
_0802B54A:
	strb r1, [r0]
	ldr r0, =gUnknown_02022CFC
	ldr r1, [r0]
	ldrh r0, [r1, 0x8]
	adds r0, 0x1
	strh r0, [r1, 0x8]
_0802B556:
	movs r0, 0
	b _0802B562
	.pool
_0802B560:
	movs r0, 0x1
_0802B562:
	pop {r4}
	pop {r1}
	bx r1
	thumb_func_end sub_802B4CC

	thumb_func_start sub_802B568
sub_802B568: @ 802B568
	push {r4,lr}
	ldr r4, =gUnknown_02022CFC
	ldr r0, [r4]
	ldrh r0, [r0, 0x8]
	cmp r0, 0
	beq _0802B580
	cmp r0, 0x1
	beq _0802B58E
	b _0802B5C0
	.pool
_0802B580:
	movs r0, 0
	bl sub_802AE14
	ldr r1, [r4]
	ldrh r0, [r1, 0x8]
	adds r0, 0x1
	strh r0, [r1, 0x8]
_0802B58E:
	bl sub_802BB84
	cmp r0, 0
	bne _0802B5C0
	ldr r4, =gUnknown_02022CFC
	ldr r2, [r4]
	ldr r0, [r2, 0x78]
	adds r1, r2, 0
	adds r1, 0x74
	ldrh r1, [r1]
	adds r2, 0x72
	ldrh r2, [r2]
	bl sub_802E354
	ldr r0, [r4]
	adds r1, r0, 0
	adds r1, 0x45
	ldrb r1, [r1]
	adds r0, 0x42
	strh r1, [r0]
	movs r0, 0
	b _0802B5C2
	.pool
_0802B5C0:
	movs r0, 0x1
_0802B5C2:
	pop {r4}
	pop {r1}
	bx r1
	thumb_func_end sub_802B568

	thumb_func_start sub_802B5C8
sub_802B5C8: @ 802B5C8
	push {r4,lr}
	ldr r4, =gUnknown_02022CFC
	ldr r1, [r4]
	ldrh r0, [r1, 0x8]
	cmp r0, 0
	beq _0802B5E0
	cmp r0, 0x1
	beq _0802B5F2
	b _0802B61E
	.pool
_0802B5E0:
	bl sub_802BD30
	cmp r0, 0
	bne _0802B61E
	ldr r1, [r4]
	ldrh r0, [r1, 0x8]
	adds r0, 0x1
	strh r0, [r1, 0x8]
	b _0802B61E
_0802B5F2:
	adds r0, r1, 0
	adds r0, 0x49
	ldrb r0, [r0]
	cmp r0, 0
	beq _0802B61E
	adds r0, r1, 0
	bl sub_802AA94
	bl Random
	ldr r1, [r4]
	lsls r0, 16
	lsrs r0, 16
	str r0, [r1, 0x24]
	adds r3, r1, 0
	adds r3, 0x72
	movs r2, 0
	strh r0, [r3]
	adds r1, 0x4C
	strb r2, [r1]
	movs r0, 0
	b _0802B620
_0802B61E:
	movs r0, 0x1
_0802B620:
	pop {r4}
	pop {r1}
	bx r1
	thumb_func_end sub_802B5C8

	thumb_func_start sub_802B628
sub_802B628: @ 802B628
	push {r4,lr}
	ldr r4, =gUnknown_02022CFC
	ldr r0, [r4]
	ldrh r0, [r0, 0x8]
	cmp r0, 0
	beq _0802B640
	cmp r0, 0x1
	beq _0802B656
	b _0802B65A
	.pool
_0802B640:
	bl sub_802BD30
	cmp r0, 0
	bne _0802B65A
	ldr r0, [r4]
	bl sub_802AA94
	ldr r1, [r4]
	ldrh r0, [r1, 0x8]
	adds r0, 0x1
	strh r0, [r1, 0x8]
_0802B656:
	movs r0, 0
	b _0802B65C
_0802B65A:
	movs r0, 0x1
_0802B65C:
	pop {r4}
	pop {r1}
	bx r1
	thumb_func_end sub_802B628

	thumb_func_start sub_802B664
sub_802B664: @ 802B664
	push {r4,lr}
	ldr r4, =gUnknown_02022CFC
	ldr r1, [r4]
	ldrh r0, [r1, 0x8]
	cmp r0, 0x1
	beq _0802B68C
	cmp r0, 0x1
	bgt _0802B680
	cmp r0, 0
	beq _0802B686
	b _0802B6B0
	.pool
_0802B680:
	cmp r0, 0x2
	beq _0802B69C
	b _0802B6B0
_0802B686:
	movs r0, 0x1
	strh r0, [r1, 0x8]
	b _0802B6B0
_0802B68C:
	movs r0, 0
	bl sub_802AE14
	ldr r1, [r4]
	ldrh r0, [r1, 0x8]
	adds r0, 0x1
	strh r0, [r1, 0x8]
	b _0802B6B0
_0802B69C:
	bl sub_802BC60
	cmp r0, 0
	bne _0802B6B0
	ldr r0, [r4]
	ldr r0, [r0]
	bl SetMainCallback2
	bl sub_802AA48
_0802B6B0:
	movs r0, 0x1
	pop {r4}
	pop {r1}
	bx r1
	thumb_func_end sub_802B664

	thumb_func_start sub_802B6B8
sub_802B6B8: @ 802B6B8
	push {r4,lr}
	ldr r4, =gUnknown_02022CFC
	ldr r0, [r4]
	ldrh r0, [r0, 0x8]
	cmp r0, 0
	beq _0802B6D0
	cmp r0, 0x1
	beq _0802B6E0
	b _0802B6FC
	.pool
_0802B6D0:
	movs r0, 0x4
	bl sub_802AE14
	ldr r1, [r4]
	ldrh r0, [r1, 0x8]
	adds r0, 0x1
	strh r0, [r1, 0x8]
	b _0802B6FC
_0802B6E0:
	bl sub_802BA58
	cmp r0, 0
	bne _0802B6FC
	ldr r0, [r4]
	ldrh r1, [r0, 0xE]
	adds r2, r0, 0
	adds r2, 0x72
	strh r1, [r2]
	adds r0, 0x4C
	movs r1, 0x8
	strb r1, [r0]
	movs r0, 0
	b _0802B6FE
_0802B6FC:
	movs r0, 0x1
_0802B6FE:
	pop {r4}
	pop {r1}
	bx r1
	thumb_func_end sub_802B6B8

	thumb_func_start sub_802B704
sub_802B704: @ 802B704
	push {lr}
	movs r0, 0
	bl sub_802AE14
	bl sub_802BA58
	cmp r0, 0
	beq _0802B718
	movs r0, 0x1
	b _0802B71A
_0802B718:
	movs r0, 0
_0802B71A:
	pop {r1}
	bx r1
	thumb_func_end sub_802B704

	thumb_func_start sub_802B720
sub_802B720: @ 802B720
	push {r4,lr}
	ldr r1, =gUnknown_02022CFC
	ldr r0, [r1]
	ldrh r0, [r0, 0x8]
	adds r4, r1, 0
	cmp r0, 0x4
	bhi _0802B7D8
	lsls r0, 2
	ldr r1, =_0802B740
	adds r0, r1
	ldr r0, [r0]
	mov pc, r0
	.pool
	.align 2, 0
_0802B740:
	.4byte _0802B754
	.4byte _0802B770
	.4byte _0802B780
	.4byte _0802B798
	.4byte _0802B7BC
_0802B754:
	ldr r2, [r4]
	ldr r0, [r2, 0x78]
	adds r1, r2, 0
	adds r1, 0x74
	ldrh r1, [r1]
	adds r2, 0x72
	ldrh r2, [r2]
	bl sub_802E354
	movs r0, 0x5
	bl sub_802D0C8
	ldr r1, [r4]
	b _0802B7AC
_0802B770:
	bl sub_802D0F0
	cmp r0, 0
	bne _0802B7D8
	movs r0, 0
	bl sub_802AE14
	b _0802B7A8
_0802B780:
	bl sub_802C70C
	cmp r0, 0
	beq _0802B7D8
	ldr r0, =sub_8153688
	movs r1, 0x6
	bl CreateTask
	b _0802B7A8
	.pool
_0802B798:
	ldr r0, =sub_8153688
	bl FuncIsActiveTask
	lsls r0, 24
	cmp r0, 0
	bne _0802B7D8
	bl sub_802DA14
_0802B7A8:
	ldr r0, =gUnknown_02022CFC
	ldr r1, [r0]
_0802B7AC:
	ldrh r0, [r1, 0x8]
	adds r0, 0x1
	strh r0, [r1, 0x8]
	b _0802B7D8
	.pool
_0802B7BC:
	bl sub_802DA44
	cmp r0, 0
	bne _0802B7D8
	ldr r0, =gUnknown_02022CFC
	ldr r0, [r0]
	adds r0, 0x4C
	movs r1, 0x4
	strb r1, [r0]
	movs r0, 0
	b _0802B7DA
	.pool
_0802B7D8:
	movs r0, 0x1
_0802B7DA:
	pop {r4}
	pop {r1}
	bx r1
	thumb_func_end sub_802B720

	thumb_func_start sub_802B7E0
sub_802B7E0: @ 802B7E0
	push {r4,r5,lr}
	ldr r1, =gUnknown_02022CFC
	ldr r0, [r1]
	ldrh r0, [r0, 0xA]
	adds r4, r1, 0
	cmp r0, 0x7
	bhi _0802B8C4
	lsls r0, 2
	ldr r1, =_0802B800
	adds r0, r1
	ldr r0, [r0]
	mov pc, r0
	.pool
	.align 2, 0
_0802B800:
	.4byte _0802B820
	.4byte _0802B82C
	.4byte _0802B84C
	.4byte _0802B866
	.4byte _0802B878
	.4byte _0802B880
	.4byte _0802B8A0
	.4byte _0802B8BA
_0802B820:
	movs r0, 0x2
	bl sub_802D0C8
	bl sub_802DDE0
	b _0802B890
_0802B82C:
	bl sub_802D0F0
	adds r5, r0, 0
	cmp r5, 0
	bne _0802B8C4
	ldr r4, =gUnknown_02022CFC
	ldr r0, [r4]
	ldrb r0, [r0, 0x6]
	bl sub_802DDF4
	ldr r1, [r4]
	strh r5, [r1, 0x3C]
	b _0802B894
	.pool
_0802B84C:
	ldr r1, [r4]
	ldrh r0, [r1, 0x3C]
	adds r0, 0x1
	strh r0, [r1, 0x3C]
	lsls r0, 16
	lsrs r0, 16
	cmp r0, 0x78
	bls _0802B8C4
	movs r0, 0x3
	bl sub_802D0C8
	ldr r1, [r4]
	b _0802B894
_0802B866:
	bl sub_802D0F0
	cmp r0, 0x1
	beq _0802B8C4
	bl sub_802DE08
	cmp r0, 0x1
	beq _0802B8C4
	b _0802B890
_0802B878:
	movs r0, 0x9
	bl sub_802D0C8
	b _0802B890
_0802B880:
	bl sub_802D0F0
	cmp r0, 0
	bne _0802B8C4
	bl sub_802C260
	bl sub_802D764
_0802B890:
	ldr r0, =gUnknown_02022CFC
	ldr r1, [r0]
_0802B894:
	ldrh r0, [r1, 0xA]
	adds r0, 0x1
	strh r0, [r1, 0xA]
	b _0802B8C4
	.pool
_0802B8A0:
	bl sub_802D788
	cmp r0, 0
	bne _0802B8C4
	bl sub_802C270
	bl sub_802BEA0
	ldr r0, =gUnknown_02022CFC
	ldr r1, [r0]
	ldrh r0, [r1, 0xA]
	adds r0, 0x1
	strh r0, [r1, 0xA]
_0802B8BA:
	movs r0, 0
	b _0802B8C6
	.pool
_0802B8C4:
	movs r0, 0x1
_0802B8C6:
	pop {r4,r5}
	pop {r1}
	bx r1
	thumb_func_end sub_802B7E0

	thumb_func_start sub_802B8CC
sub_802B8CC: @ 802B8CC
	push {r4,r5,lr}
	bl sub_802BEE4
	ldr r5, =gUnknown_02022CFC
	ldr r1, [r5]
	ldrh r4, [r1, 0x36]
	cmp r4, 0
	beq _0802B8E8
	movs r0, 0
	strh r0, [r1, 0x36]
	b _0802B95C
	.pool
_0802B8E8:
	ldrh r0, [r1, 0xA]
	cmp r0, 0x1
	beq _0802B914
	cmp r0, 0x1
	bgt _0802B8F8
	cmp r0, 0
	beq _0802B902
	b _0802B95A
_0802B8F8:
	cmp r0, 0x2
	beq _0802B938
	cmp r0, 0x3
	beq _0802B94C
	b _0802B95A
_0802B902:
	movs r0, 0
	bl sub_802C130
	cmp r0, 0
	beq _0802B95A
	ldr r1, [r5]
	ldrh r0, [r1, 0xA]
	adds r0, 0x1
	strh r0, [r1, 0xA]
_0802B914:
	ldr r0, =gMain
	ldrh r1, [r0, 0x2E]
	movs r0, 0x1
	ands r0, r1
	cmp r0, 0
	beq _0802B95A
	bl sub_802C164
	movs r0, 0x3
	bl sub_802AE14
	ldr r0, =gUnknown_02022CFC
	ldr r1, [r0]
	b _0802B944
	.pool
_0802B938:
	movs r0, 0x1
	bl sub_802C130
	cmp r0, 0x1
	bne _0802B95A
	ldr r1, [r5]
_0802B944:
	ldrh r0, [r1, 0xA]
	adds r0, 0x1
	strh r0, [r1, 0xA]
	b _0802B95A
_0802B94C:
	movs r0, 0
	bl sub_802C130
	cmp r0, 0x1
	bne _0802B95A
	ldr r0, [r5]
	strh r4, [r0, 0xA]
_0802B95A:
	movs r0, 0x1
_0802B95C:
	pop {r4,r5}
	pop {r1}
	bx r1
	thumb_func_end sub_802B8CC

	thumb_func_start sub_802B964
sub_802B964: @ 802B964
	push {r4-r6,lr}
	ldr r1, =gUnknown_02022CFC
	ldr r0, [r1]
	ldrh r0, [r0, 0xA]
	adds r5, r1, 0
	cmp r0, 0x4
	bhi _0802BA50
	lsls r0, 2
	ldr r1, =_0802B984
	adds r0, r1
	ldr r0, [r0]
	mov pc, r0
	.pool
	.align 2, 0
_0802B984:
	.4byte _0802B998
	.4byte _0802B9BC
	.4byte _0802BA00
	.4byte _0802BA24
	.4byte _0802BA46
_0802B998:
	movs r4, 0
	ldr r0, [r5]
	ldrb r0, [r0, 0x5]
	cmp r4, r0
	bge _0802B9B8
	adds r6, r5, 0
_0802B9A4:
	adds r0, r4, 0
	bl sub_802DDB8
	cmp r0, 0x1
	beq _0802BA50
	adds r4, 0x1
	ldr r0, [r6]
	ldrb r0, [r0, 0x5]
	cmp r4, r0
	blt _0802B9A4
_0802B9B8:
	ldr r1, [r5]
	b _0802BA1C
_0802B9BC:
	movs r4, 0
	ldr r0, [r5]
	ldrb r0, [r0, 0x5]
	cmp r4, r0
	bge _0802B9EC
	adds r6, r5, 0
	movs r5, 0
_0802B9CA:
	ldr r0, [r6]
	adds r0, r5
	ldr r1, =0x000082f4
	adds r0, r1
	ldrh r0, [r0]
	cmp r0, 0x2
	bne _0802B9E0
	lsls r0, r4, 24
	lsrs r0, 24
	bl sub_802DDA0
_0802B9E0:
	adds r5, 0x28
	adds r4, 0x1
	ldr r0, [r6]
	ldrb r0, [r0, 0x5]
	cmp r4, r0
	blt _0802B9CA
_0802B9EC:
	movs r0, 0x1
	bl sub_802D0C8
	ldr r0, =gUnknown_02022CFC
	ldr r1, [r0]
	b _0802BA18
	.pool
_0802BA00:
	ldr r1, [r5]
	ldrh r0, [r1, 0x3C]
	adds r0, 0x1
	strh r0, [r1, 0x3C]
	lsls r0, 16
	lsrs r0, 16
	cmp r0, 0x64
	bls _0802BA50
	movs r0, 0x3
	bl sub_802D0C8
	ldr r1, [r5]
_0802BA18:
	movs r0, 0
	strh r0, [r1, 0x3C]
_0802BA1C:
	ldrh r0, [r1, 0xA]
	adds r0, 0x1
	strh r0, [r1, 0xA]
	b _0802BA50
_0802BA24:
	bl sub_802D0F0
	adds r5, r0, 0
	cmp r5, 0
	bne _0802BA50
	bl sub_802DDCC
	ldr r4, =gUnknown_02022CFC
	ldr r0, [r4]
	adds r0, 0x71
	strb r5, [r0]
	bl sub_802C114
	ldr r1, [r4]
	ldrh r0, [r1, 0xA]
	adds r0, 0x1
	strh r0, [r1, 0xA]
_0802BA46:
	movs r0, 0
	b _0802BA52
	.pool
_0802BA50:
	movs r0, 0x1
_0802BA52:
	pop {r4-r6}
	pop {r1}
	bx r1
	thumb_func_end sub_802B964

	thumb_func_start sub_802BA58
sub_802BA58: @ 802BA58
	push {r4,lr}
	ldr r1, =gUnknown_02022CFC
	ldr r0, [r1]
	ldrh r0, [r0, 0xA]
	adds r4, r1, 0
	cmp r0, 0x6
	bls _0802BA68
	b _0802BB7C
_0802BA68:
	lsls r0, 2
	ldr r1, =_0802BA7C
	adds r0, r1
	ldr r0, [r0]
	mov pc, r0
	.pool
	.align 2, 0
_0802BA7C:
	.4byte _0802BA98
	.4byte _0802BAB8
	.4byte _0802BAD0
	.4byte _0802BB00
	.4byte _0802BAB8
	.4byte _0802BAD0
	.4byte _0802BB70
_0802BA98:
	ldr r2, [r4]
	adds r0, r2, 0
	adds r0, 0x72
	ldrh r0, [r0]
	adds r1, r2, 0
	adds r1, 0x3E
	adds r2, 0x40
	bl sub_802C808
	ldr r1, [r4]
	ldrh r0, [r1, 0x3E]
	adds r1, 0x40
	ldrh r1, [r1]
	bl sub_802D7E8
	b _0802BAF0
_0802BAB8:
	bl sub_802D974
	adds r2, r0, 0
	cmp r2, 0
	bne _0802BB7C
	ldr r0, =gUnknown_02022CFC
	ldr r1, [r0]
	strh r2, [r1, 0x3C]
	b _0802BAF2
	.pool
_0802BAD0:
	ldr r1, [r4]
	ldrh r0, [r1, 0x3C]
	adds r2, r0, 0x1
	strh r2, [r1, 0x3C]
	ldr r0, =gMain
	ldrh r1, [r0, 0x2E]
	movs r0, 0x3
	ands r0, r1
	cmp r0, 0
	bne _0802BAEC
	lsls r0, r2, 16
	lsrs r0, 16
	cmp r0, 0xB4
	bls _0802BB7C
_0802BAEC:
	bl sub_802DA14
_0802BAF0:
	ldr r1, [r4]
_0802BAF2:
	ldrh r0, [r1, 0xA]
	adds r0, 0x1
	strh r0, [r1, 0xA]
	b _0802BB7C
	.pool
_0802BB00:
	bl sub_802DA44
	cmp r0, 0
	bne _0802BB7C
	ldr r4, =gUnknown_02022CFC
	ldr r1, [r4]
	ldrh r0, [r1, 0x3E]
	adds r1, 0x40
	ldrh r1, [r1]
	bl sub_802C880
	ldr r1, [r4]
	adds r2, r1, 0
	adds r2, 0x40
	strh r0, [r2]
	lsls r0, 16
	cmp r0, 0
	beq _0802BB58
	ldrh r0, [r1, 0x3E]
	ldrh r1, [r2]
	bl AddBagItem
	lsls r0, 24
	cmp r0, 0
	beq _0802BB58
	ldr r0, [r4]
	ldrh r0, [r0, 0x3E]
	movs r1, 0x1
	bl CheckBagHasSpace
	lsls r0, 24
	cmp r0, 0
	bne _0802BB50
	ldr r0, [r4]
	ldrh r0, [r0, 0x3E]
	bl sub_802D884
	b _0802BB62
	.pool
_0802BB50:
	ldr r1, [r4]
	movs r0, 0x6
	strh r0, [r1, 0xA]
	b _0802BB7C
_0802BB58:
	ldr r4, =gUnknown_02022CFC
	ldr r0, [r4]
	ldrh r0, [r0, 0x3E]
	bl sub_802D8FC
_0802BB62:
	ldr r1, [r4]
	movs r0, 0x4
	strh r0, [r1, 0xA]
	b _0802BB7C
	.pool
_0802BB70:
	bl sub_802DA44
	cmp r0, 0
	bne _0802BB7C
	movs r0, 0
	b _0802BB7E
_0802BB7C:
	movs r0, 0x1
_0802BB7E:
	pop {r4}
	pop {r1}
	bx r1
	thumb_func_end sub_802BA58

	thumb_func_start sub_802BB84
sub_802BB84: @ 802BB84
	push {r4,lr}
	ldr r0, =gUnknown_02022CFC
	ldr r0, [r0]
	ldrh r0, [r0, 0xA]
	cmp r0, 0x6
	bhi _0802BC58
	lsls r0, 2
	ldr r1, =_0802BBA4
	adds r0, r1
	ldr r0, [r0]
	mov pc, r0
	.pool
	.align 2, 0
_0802BBA4:
	.4byte _0802BBC0
	.4byte _0802BBC4
	.4byte _0802BBCE
	.4byte _0802BC1C
	.4byte _0802BC26
	.4byte _0802BC3C
	.4byte _0802BC4E
_0802BBC0:
	movs r0, 0x4
	b _0802BC28
_0802BBC4:
	bl sub_802D0F0
	cmp r0, 0
	bne _0802BC58
	b _0802BC2C
_0802BBCE:
	bl sub_802DA8C
	lsls r0, 24
	asrs r1, r0, 24
	cmp r1, 0
	beq _0802BC04
	cmp r1, 0
	bgt _0802BBE8
	movs r0, 0x1
	negs r0, r0
	cmp r1, r0
	beq _0802BBEC
	b _0802BC58
_0802BBE8:
	cmp r1, 0x1
	bne _0802BC58
_0802BBEC:
	ldr r4, =gUnknown_02022CFC
	ldr r0, [r4]
	adds r0, 0x45
	movs r1, 0x1
	strb r1, [r0]
	movs r0, 0x6
	bl sub_802D0C8
	ldr r1, [r4]
	b _0802BC30
	.pool
_0802BC04:
	ldr r4, =gUnknown_02022CFC
	ldr r0, [r4]
	adds r0, 0x45
	movs r1, 0x2
	strb r1, [r0]
	movs r0, 0x6
	bl sub_802D0C8
	ldr r1, [r4]
	b _0802BC30
	.pool
_0802BC1C:
	bl sub_802D0F0
	cmp r0, 0
	bne _0802BC58
	b _0802BC2C
_0802BC26:
	movs r0, 0x8
_0802BC28:
	bl sub_802D0C8
_0802BC2C:
	ldr r0, =gUnknown_02022CFC
	ldr r1, [r0]
_0802BC30:
	ldrh r0, [r1, 0xA]
	adds r0, 0x1
	strh r0, [r1, 0xA]
	b _0802BC58
	.pool
_0802BC3C:
	bl sub_802D0F0
	cmp r0, 0
	bne _0802BC58
	ldr r0, =gUnknown_02022CFC
	ldr r1, [r0]
	ldrh r0, [r1, 0xA]
	adds r0, 0x1
	strh r0, [r1, 0xA]
_0802BC4E:
	movs r0, 0
	b _0802BC5A
	.pool
_0802BC58:
	movs r0, 0x1
_0802BC5A:
	pop {r4}
	pop {r1}
	bx r1
	thumb_func_end sub_802BB84

	thumb_func_start sub_802BC60
sub_802BC60: @ 802BC60
	push {r4,lr}
	sub sp, 0x4
	ldr r1, =gUnknown_02022CFC
	ldr r0, [r1]
	ldrh r0, [r0, 0xA]
	adds r4, r1, 0
	cmp r0, 0x5
	bhi _0802BD24
	lsls r0, 2
	ldr r1, =_0802BC84
	adds r0, r1
	ldr r0, [r0]
	mov pc, r0
	.pool
	.align 2, 0
_0802BC84:
	.4byte _0802BC9C
	.4byte _0802BCA2
	.4byte _0802BCB2
	.4byte _0802BCC8
	.4byte _0802BCEE
	.4byte _0802BD14
_0802BC9C:
	bl sub_802DA14
	b _0802BCFE
_0802BCA2:
	bl sub_802DA44
	cmp r0, 0
	bne _0802BD24
	movs r0, 0x7
	bl sub_802D0C8
	b _0802BCFE
_0802BCB2:
	bl sub_802D0F0
	adds r2, r0, 0
	cmp r2, 0
	bne _0802BD24
	ldr r0, =gUnknown_02022CFC
	ldr r1, [r0]
	strh r2, [r1, 0x3C]
	b _0802BD02
	.pool
_0802BCC8:
	ldr r1, [r4]
	ldrh r0, [r1, 0x3C]
	adds r0, 0x1
	strh r0, [r1, 0x3C]
	lsls r0, 16
	lsrs r0, 16
	cmp r0, 0x78
	bls _0802BD24
	movs r1, 0x1
	negs r1, r1
	movs r0, 0
	str r0, [sp]
	adds r0, r1, 0
	movs r2, 0
	movs r3, 0x10
	bl BeginNormalPaletteFade
	ldr r1, [r4]
	b _0802BD02
_0802BCEE:
	ldr r0, =gPaletteFade
	ldrb r1, [r0, 0x7]
	movs r0, 0x80
	ands r0, r1
	cmp r0, 0
	bne _0802BD24
	bl sub_800AC34
_0802BCFE:
	ldr r0, =gUnknown_02022CFC
	ldr r1, [r0]
_0802BD02:
	ldrh r0, [r1, 0xA]
	adds r0, 0x1
	strh r0, [r1, 0xA]
	b _0802BD24
	.pool
_0802BD14:
	ldr r0, =gReceivedRemoteLinkPlayers
	ldrb r0, [r0]
	cmp r0, 0
	bne _0802BD24
	movs r0, 0
	b _0802BD26
	.pool
_0802BD24:
	movs r0, 0x1
_0802BD26:
	add sp, 0x4
	pop {r4}
	pop {r1}
	bx r1
	thumb_func_end sub_802BC60

	thumb_func_start sub_802BD30
sub_802BD30: @ 802BD30
	push {r4,lr}
	ldr r4, =gUnknown_02022CFC
	ldr r0, [r4]
	ldrh r0, [r0, 0xA]
	cmp r0, 0x1
	beq _0802BD66
	cmp r0, 0x1
	bgt _0802BD4C
	cmp r0, 0
	beq _0802BD52
	b _0802BD7A
	.pool
_0802BD4C:
	cmp r0, 0x2
	beq _0802BD76
	b _0802BD7A
_0802BD52:
	bl sub_802DA14
	movs r0, 0
	bl sub_802DD64
	ldr r1, [r4]
	ldrh r0, [r1, 0xA]
	adds r0, 0x1
	strh r0, [r1, 0xA]
	b _0802BD7A
_0802BD66:
	bl sub_802DA44
	cmp r0, 0
	bne _0802BD7A
	ldr r1, [r4]
	ldrh r0, [r1, 0xA]
	adds r0, 0x1
	strh r0, [r1, 0xA]
_0802BD76:
	movs r0, 0
	b _0802BD7C
_0802BD7A:
	movs r0, 0x1
_0802BD7C:
	pop {r4}
	pop {r1}
	bx r1
	thumb_func_end sub_802BD30

	thumb_func_start sub_802BD84
sub_802BD84: @ 802BD84
	push {r4-r7,lr}
	mov r7, r10
	mov r6, r9
	mov r5, r8
	push {r5-r7}
	sub sp, 0x4
	lsls r0, 24
	lsrs r0, 24
	mov r10, r0
	lsls r0, 2
	add r0, r10
	lsls r0, 3
	ldr r1, =gTasks + 0x8
	adds r6, r0, r1
	mov r0, r10
	movs r1, 0xE
	bl GetWordTaskArg
	mov r8, r0
	movs r1, 0
	ldrsh r0, [r6, r1]
	cmp r0, 0
	beq _0802BDC8
	cmp r0, 0x1
	beq _0802BDDC
	b _0802BE48
	.pool
_0802BDBC:
	bl sub_802AB20
	mov r0, r10
	bl DestroyTask
	b _0802BE48
_0802BDC8:
	movs r1, 0
	adds r0, r6, 0
	adds r0, 0x8
_0802BDCE:
	strh r1, [r0, 0x4]
	subs r0, 0x2
	cmp r0, r6
	bge _0802BDCE
	ldrh r0, [r6]
	adds r0, 0x1
	strh r0, [r6]
_0802BDDC:
	mov r3, r8
	ldrb r1, [r3, 0x6]
	lsls r0, r1, 1
	adds r0, r1
	lsls r0, 2
	ldr r4, =0x000082a8
	adds r0, r4
	add r0, r8
	bl sub_802E0AC
	movs r2, 0
	adds r5, r6, 0x4
	mov r9, r2
	movs r7, 0x83
	lsls r7, 8
	add r7, r8
	add r4, r8
_0802BDFE:
	movs r1, 0
	ldrsh r0, [r5, r1]
	cmp r0, 0
	bne _0802BE38
	adds r0, r2, 0
	adds r1, r4, 0
	str r2, [sp]
	bl sub_802E0D0
	ldr r2, [sp]
	cmp r0, 0
	beq _0802BE38
	ldr r1, =gLinkPlayers + 8
	add r1, r9
	adds r0, r7, 0
	bl StringCopy
	movs r0, 0x1
	strh r0, [r5]
	ldrh r0, [r6, 0x2]
	adds r0, 0x1
	strh r0, [r6, 0x2]
	movs r3, 0x2
	ldrsh r0, [r6, r3]
	ldr r2, [sp]
	mov r1, r8
	ldrb r1, [r1, 0x5]
	cmp r0, r1
	beq _0802BDBC
_0802BE38:
	adds r5, 0x2
	movs r3, 0x1C
	add r9, r3
	adds r7, 0x28
	adds r4, 0xC
	adds r2, 0x1
	cmp r2, 0x4
	ble _0802BDFE
_0802BE48:
	add sp, 0x4
	pop {r3-r5}
	mov r8, r3
	mov r9, r4
	mov r10, r5
	pop {r4-r7}
	pop {r0}
	bx r0
	.pool
	thumb_func_end sub_802BD84

	thumb_func_start sub_802BE60
sub_802BE60: @ 802BE60
	push {lr}
	lsls r1, 24
	lsrs r1, 24
	bl CreateTask
	lsls r0, 24
	lsrs r0, 24
	ldr r1, =gUnknown_02022CFC
	ldr r2, [r1]
	movs r1, 0xE
	bl SetWordTaskArg
	pop {r0}
	bx r0
	.pool
	thumb_func_end sub_802BE60

	thumb_func_start sub_802BE80
sub_802BE80: @ 802BE80
	ldr r0, =gUnknown_02022CFC
	ldr r2, [r0]
	adds r0, r2, 0
	adds r0, 0x4A
	movs r1, 0
	strh r1, [r0]
	movs r0, 0x6
	str r0, [r2, 0x14]
	strh r1, [r2, 0x34]
	str r1, [r2, 0x1C]
	strh r1, [r2, 0x36]
	str r1, [r2, 0x10]
	bx lr
	.pool
	thumb_func_end sub_802BE80

	thumb_func_start sub_802BEA0
sub_802BEA0: @ 802BEA0
	push {r4,lr}
	ldr r3, =gUnknown_02022CFC
	ldr r0, [r3]
	adds r1, r0, 0
	adds r1, 0x4A
	movs r4, 0
	movs r2, 0
	strh r2, [r1]
	ldr r1, =0x000006ff
	strh r1, [r0, 0x34]
	movs r1, 0x7
	str r1, [r0, 0x14]
	strh r2, [r0, 0x36]
	str r2, [r0, 0x10]
	adds r0, 0x51
	strb r4, [r0]
	ldr r0, [r3]
	adds r0, 0x50
	strb r4, [r0]
	ldr r0, [r3]
	str r2, [r0, 0x20]
	adds r1, r0, 0
	adds r1, 0x4E
	strh r2, [r1]
	str r2, [r0, 0x6C]
	bl sub_802BF7C
	pop {r4}
	pop {r0}
	bx r0
	.pool
	thumb_func_end sub_802BEA0

	thumb_func_start sub_802BEE4
sub_802BEE4: @ 802BEE4
	push {r4,lr}
	ldr r4, =gUnknown_02022CFC
	ldr r1, [r4]
	adds r0, r1, 0
	adds r0, 0x46
	ldrb r0, [r0]
	cmp r0, 0
	beq _0802BF34
	adds r1, 0x4A
	ldrh r0, [r1]
	adds r0, 0x1
	strh r0, [r1]
	bl sub_802BF48
	ldr r3, [r4]
	ldrh r1, [r3, 0x34]
	adds r2, r1, r0
	strh r2, [r3, 0x34]
	lsls r1, r2, 16
	ldr r0, =0x09fe0000
	cmp r1, r0
	bls _0802BF16
	ldr r1, =0xfffff601
	adds r0, r2, r1
	strh r0, [r3, 0x34]
_0802BF16:
	ldr r1, [r4]
	ldr r2, [r1, 0x14]
	str r2, [r1, 0x18]
	ldrh r0, [r1, 0x34]
	lsrs r0, 8
	str r0, [r1, 0x14]
	cmp r0, 0x6
	bls _0802BF34
	cmp r2, 0x6
	bhi _0802BF34
	ldrh r0, [r1, 0x36]
	adds r0, 0x1
	strh r0, [r1, 0x36]
	bl sub_802BF7C
_0802BF34:
	pop {r4}
	pop {r0}
	bx r0
	.pool
	thumb_func_end sub_802BEE4

	thumb_func_start sub_802BF48
sub_802BF48: @ 802BF48
	push {lr}
	ldr r0, =gUnknown_02022CFC
	ldr r2, [r0]
	ldr r0, [r2, 0x10]
	cmp r0, 0
	beq _0802BF5C
	movs r0, 0
	b _0802BF72
	.pool
_0802BF5C:
	ldr r3, [r2, 0x1C]
	ldrh r1, [r2, 0x34]
	ldr r0, =0x000005ff
	cmp r1, r0
	bhi _0802BF70
	ldr r0, [r2, 0x20]
	adds r0, 0x50
	str r0, [r2, 0x20]
	lsrs r0, 8
	adds r3, r0
_0802BF70:
	adds r0, r3, 0
_0802BF72:
	pop {r1}
	bx r1
	.pool
	thumb_func_end sub_802BF48

	thumb_func_start sub_802BF7C
sub_802BF7C: @ 802BF7C
	push {r4,lr}
	ldr r4, =gUnknown_02022CFC
	ldr r3, [r4]
	movs r0, 0
	str r0, [r3, 0x20]
	adds r1, r3, 0
	adds r1, 0x4E
	ldrh r0, [r1]
	cmp r0, 0
	beq _0802BFC0
	subs r0, 0x1
	strh r0, [r1]
	ldr r0, [r3, 0x6C]
	cmp r0, 0
	beq _0802C08A
	bl sub_802C098
	movs r1, 0x3
	ands r1, r0
	cmp r1, 0
	beq _0802BFB0
	ldr r1, [r4]
	b _0802C086
	.pool
_0802BFB0:
	ldr r1, [r4]
	ldr r0, [r1, 0x28]
	cmp r0, 0x36
	bls _0802BFBC
	movs r0, 0x1E
	b _0802C088
_0802BFBC:
	movs r0, 0x52
	b _0802C088
_0802BFC0:
	adds r2, r3, 0
	adds r2, 0x50
	ldrb r1, [r2]
	movs r0, 0x8
	ands r0, r1
	cmp r0, 0
	bne _0802C014
	ldr r0, =gUnknown_082FB63C
	ldrb r1, [r2]
	lsls r1, 1
	adds r1, r0
	adds r0, r3, 0
	adds r0, 0x51
	ldrb r2, [r0]
	lsls r0, r2, 3
	subs r0, r2
	ldrh r1, [r1]
	adds r0, r1
	str r0, [r3, 0x28]
	bl sub_802C098
	ldr r2, [r4]
	ldr r3, =gUnknown_082FB64C
	movs r1, 0x3
	ands r1, r0
	lsls r1, 1
	adds r1, r3
	ldrh r0, [r1]
	adds r0, 0x2
	adds r1, r2, 0
	adds r1, 0x4E
	strh r0, [r1]
	adds r2, 0x50
	ldrb r0, [r2]
	adds r0, 0x1
	strb r0, [r2]
	b _0802C082
	.pool
_0802C014:
	lsls r0, r1, 24
	lsrs r0, 24
	cmp r0, 0x8
	bne _0802C030
	adds r1, r3, 0
	adds r1, 0x51
	ldrb r0, [r1]
	cmp r0, 0x2
	bhi _0802C02C
	adds r0, 0x1
	strb r0, [r1]
	b _0802C030
_0802C02C:
	movs r0, 0x1
	str r0, [r3, 0x6C]
_0802C030:
	ldr r2, =gUnknown_082FB63C
	ldr r4, =gUnknown_02022CFC
	ldr r0, [r4]
	mov r12, r0
	mov r3, r12
	adds r3, 0x50
	ldrb r0, [r3]
	movs r1, 0xF
	subs r1, r0
	lsls r1, 1
	adds r1, r2
	mov r0, r12
	adds r0, 0x51
	ldrb r2, [r0]
	lsls r0, r2, 3
	subs r0, r2
	ldrh r1, [r1]
	adds r0, r1
	mov r1, r12
	str r0, [r1, 0x28]
	ldrb r0, [r3]
	adds r0, 0x1
	strb r0, [r3]
	lsls r0, 24
	lsrs r0, 24
	cmp r0, 0xF
	bls _0802C082
	bl sub_802C098
	movs r1, 0x3
	ands r1, r0
	cmp r1, 0
	bne _0802C07A
	ldr r1, [r4]
	ldr r0, [r1, 0x28]
	subs r0, 0x5
	str r0, [r1, 0x28]
_0802C07A:
	ldr r0, [r4]
	adds r0, 0x50
	movs r1, 0
	strb r1, [r0]
_0802C082:
	ldr r0, =gUnknown_02022CFC
	ldr r1, [r0]
_0802C086:
	ldr r0, [r1, 0x28]
_0802C088:
	str r0, [r1, 0x1C]
_0802C08A:
	pop {r4}
	pop {r0}
	bx r0
	.pool
	thumb_func_end sub_802BF7C

	thumb_func_start sub_802C098
sub_802C098: @ 802C098
	ldr r0, =gUnknown_02022CFC
	ldr r2, [r0]
	ldr r1, [r2, 0x24]
	ldr r0, =0x41c64e6d
	muls r0, r1
	ldr r1, =0x00006073
	adds r0, r1
	str r0, [r2, 0x24]
	lsrs r0, 16
	bx lr
	.pool
	thumb_func_end sub_802C098

	thumb_func_start sub_802C0B8
sub_802C0B8: @ 802C0B8
	push {lr}
	ldr r0, =gUnknown_02022CFC
	ldr r1, [r0]
	movs r0, 0x1
	str r0, [r1, 0x10]
	movs r0, 0x6
	str r0, [r1, 0x14]
	ldr r0, =0x000005ff
	strh r0, [r1, 0x34]
	bl sub_802C270
	pop {r0}
	bx r0
	.pool
	thumb_func_end sub_802C0B8

	thumb_func_start sub_802C0DC
sub_802C0DC: @ 802C0DC
	ldr r0, =gUnknown_02022CFC
	ldr r0, [r0]
	ldr r0, [r0, 0x10]
	bx lr
	.pool
	thumb_func_end sub_802C0DC

	thumb_func_start sub_802C0E8
sub_802C0E8: @ 802C0E8
	push {r4,r5,lr}
	ldr r5, =gUnknown_02022CFC
	ldr r4, =0x000082f8
	movs r3, 0
	movs r2, 0
	movs r1, 0x4
_0802C0F4:
	ldr r0, [r5]
	adds r0, r4
	adds r0, r2
	str r3, [r0]
	adds r2, 0x28
	subs r1, 0x1
	cmp r1, 0
	bge _0802C0F4
	pop {r4,r5}
	pop {r0}
	bx r0
	.pool
	thumb_func_end sub_802C0E8

	thumb_func_start sub_802C114
sub_802C114: @ 802C114
	ldr r0, =gUnknown_02022CFC
	ldr r0, [r0]
	ldr r1, =0x000083ac
	adds r0, r1
	ldr r1, [r0]
	movs r2, 0
	strh r2, [r1, 0x10]
	ldr r0, [r0]
	strh r2, [r0, 0x12]
	bx lr
	.pool
	thumb_func_end sub_802C114

	thumb_func_start sub_802C130
sub_802C130: @ 802C130
	push {lr}
	lsls r0, 16
	lsrs r0, 16
	ldr r1, =gUnknown_02022CFC
	ldr r2, [r1]
	ldrb r3, [r2, 0x6]
	lsls r1, r3, 2
	adds r1, r3
	lsls r1, 3
	adds r2, r1
	ldr r1, =0x000082f4
	adds r2, r1
	ldrh r1, [r2]
	cmp r1, r0
	beq _0802C15C
	movs r0, 0
	b _0802C15E
	.pool
_0802C15C:
	movs r0, 0x1
_0802C15E:
	pop {r1}
	bx r1
	thumb_func_end sub_802C130

	thumb_func_start sub_802C164
sub_802C164: @ 802C164
	ldr r0, =gUnknown_02022CFC
	ldr r0, [r0]
	ldr r1, =0x000083ac
	adds r2, r0, r1
	ldr r1, [r2]
	adds r0, 0x4A
	ldrh r0, [r0]
	strh r0, [r1, 0xE]
	ldr r1, [r2]
	ldrh r0, [r1, 0x10]
	strh r0, [r1, 0x12]
	ldr r1, [r2]
	movs r0, 0x1
	strh r0, [r1, 0x10]
	bx lr
	.pool
	thumb_func_end sub_802C164

	thumb_func_start sub_802C18C
sub_802C18C: @ 802C18C
	push {r4,lr}
	ldr r0, =gUnknown_02022CFC
	ldr r2, [r0]
	ldr r0, =0x000083ac
	adds r3, r2, r0
	ldr r1, [r3]
	ldrh r0, [r1, 0x10]
	strh r0, [r1, 0x12]
	ldr r0, [r3]
	movs r4, 0x2
	strh r4, [r0, 0x10]
	ldr r1, [r3]
	adds r2, 0x4A
	ldrh r0, [r2]
	strh r0, [r1, 0xE]
	ldr r0, [r3]
	str r4, [r0, 0x14]
	pop {r4}
	pop {r0}
	bx r0
	.pool
	thumb_func_end sub_802C18C

	thumb_func_start sub_802C1BC
sub_802C1BC: @ 802C1BC
	ldr r0, =gUnknown_02022CFC
	ldr r0, [r0]
	ldr r1, =0x000083ac
	adds r0, r1
	ldr r1, [r0]
	ldrh r2, [r1, 0x10]
	movs r3, 0
	strh r2, [r1, 0x12]
	ldr r0, [r0]
	strh r3, [r0, 0x10]
	bx lr
	.pool
	thumb_func_end sub_802C1BC

	thumb_func_start sub_802C1DC
sub_802C1DC: @ 802C1DC
	push {r4,r5,lr}
	ldr r4, =gUnknown_02022CFC
	ldr r1, [r4]
	ldr r0, [r1, 0x5C]
	cmp r0, 0
	beq _0802C21C
	ldr r0, [r1, 0x78]
	bl sub_802DD64
	ldr r1, [r4]
	movs r5, 0
	str r5, [r1, 0x5C]
	adds r0, r1, 0
	adds r0, 0x4D
	ldrb r0, [r0]
	cmp r0, 0
	beq _0802C21C
	adds r0, r1, 0
	adds r0, 0x71
	ldrb r0, [r0]
	bl sub_802DCCC
	ldr r1, =gUnknown_082FB654
	subs r0, 0x2
	lsls r0, 1
	adds r0, r1
	ldrh r0, [r0]
	bl PlaySE
	ldr r0, [r4]
	adds r0, 0x4D
	strb r5, [r0]
_0802C21C:
	ldr r0, =gUnknown_02022CFC
	ldr r0, [r0]
	adds r0, 0x74
	ldrh r0, [r0]
	bl sub_802DD74
	bl sub_802C280
	bl sub_802C240
	pop {r4,r5}
	pop {r0}
	bx r0
	.pool
	thumb_func_end sub_802C1DC

	thumb_func_start sub_802C240
sub_802C240: @ 802C240
	push {lr}
	ldr r0, =gUnknown_02022CFC
	ldr r1, [r0]
	adds r0, r1, 0
	adds r0, 0x46
	ldrb r0, [r0]
	cmp r0, 0
	beq _0802C256
	ldr r0, [r1, 0x14]
	bl sub_802DC9C
_0802C256:
	pop {r0}
	bx r0
	.pool
	thumb_func_end sub_802C240

	thumb_func_start sub_802C260
sub_802C260: @ 802C260
	ldr r0, =gUnknown_02022CFC
	ldr r0, [r0]
	adds r0, 0x46
	movs r1, 0
	strb r1, [r0]
	bx lr
	.pool
	thumb_func_end sub_802C260

	thumb_func_start sub_802C270
sub_802C270: @ 802C270
	ldr r0, =gUnknown_02022CFC
	ldr r0, [r0]
	adds r0, 0x46
	movs r1, 0x1
	strb r1, [r0]
	bx lr
	.pool
	thumb_func_end sub_802C270

	thumb_func_start sub_802C280
sub_802C280: @ 802C280
	push {r4-r7,lr}
	mov r7, r10
	mov r6, r9
	mov r5, r8
	push {r5-r7}
	sub sp, 0x4
	movs r6, 0
	ldr r2, =gUnknown_02022CFC
	ldr r0, [r2]
	ldrb r0, [r0, 0x5]
	mov r9, r0
	movs r5, 0
	cmp r6, r9
	bge _0802C360
	mov r10, r2
	mov r8, r5
	movs r7, 0
_0802C2A2:
	mov r0, r10
	ldr r3, [r0]
	adds r1, r3, r7
	ldr r2, =0x000082f4
	adds r0, r1, r2
	ldrh r2, [r0]
	cmp r2, 0x1
	beq _0802C2D4
	cmp r2, 0x1
	bgt _0802C2C4
	cmp r2, 0
	beq _0802C2CA
	b _0802C354
	.pool
_0802C2C4:
	cmp r2, 0x2
	beq _0802C338
	b _0802C354
_0802C2CA:
	adds r0, r5, 0
	movs r1, 0
	bl sub_802DC80
	b _0802C354
_0802C2D4:
	ldr r0, =0x000082f6
	adds r4, r1, r0
	ldrh r0, [r4]
	cmp r0, 0x1
	bne _0802C2F6
	ldr r0, =0x000082f2
	adds r0, r1
	adds r1, r3, 0
	adds r1, 0x9A
	add r1, r8
	str r1, [sp]
	ldrh r1, [r0]
	mov r12, r1
	ldr r0, [sp]
	ldrh r0, [r0]
	cmp r12, r0
	beq _0802C31E
_0802C2F6:
	ldrb r3, [r3, 0x6]
	cmp r5, r3
	bne _0802C2FE
	strh r2, [r4]
_0802C2FE:
	orrs r6, r2
	mov r1, r10
	ldr r2, [r1]
	ldr r1, =0x000082e8
	adds r0, r2, r1
	adds r0, r7
	ldr r1, =0x7fffffff
	str r1, [r0]
	adds r1, r2, 0
	adds r1, 0x9A
	add r1, r8
	adds r2, r7
	ldr r0, =0x000082f2
	adds r2, r0
	ldrh r0, [r2]
	strh r0, [r1]
_0802C31E:
	adds r0, r5, 0
	bl sub_802C398
	b _0802C354
	.pool
_0802C338:
	ldr r0, =0x000082f6
	adds r1, r0
	ldrh r0, [r1]
	cmp r0, 0x2
	beq _0802C354
	ldrb r3, [r3, 0x6]
	cmp r5, r3
	bne _0802C34A
	strh r2, [r1]
_0802C34A:
	orrs r6, r2
	lsls r0, r5, 24
	lsrs r0, 24
	bl sub_802DD88
_0802C354:
	movs r1, 0x2
	add r8, r1
	adds r7, 0x28
	adds r5, 0x1
	cmp r5, r9
	blt _0802C2A2
_0802C360:
	movs r0, 0x2
	ands r0, r6
	cmp r0, 0
	beq _0802C378
	movs r0, 0x83
	lsls r0, 1
	bl PlaySE
	b _0802C386
	.pool
_0802C378:
	movs r0, 0x1
	ands r6, r0
	cmp r6, 0
	beq _0802C386
	movs r0, 0xA
	bl PlaySE
_0802C386:
	add sp, 0x4
	pop {r3-r5}
	mov r8, r3
	mov r9, r4
	mov r10, r5
	pop {r4-r7}
	pop {r0}
	bx r0
	thumb_func_end sub_802C280

	thumb_func_start sub_802C398
sub_802C398: @ 802C398
	push {r4-r6,lr}
	adds r6, r0, 0
	ldr r0, =gUnknown_02022CFC
	ldr r2, [r0]
	ldr r0, [r2, 0x68]
	cmp r0, 0
	bne _0802C432
	lsls r0, r6, 2
	adds r0, r6
	lsls r0, 3
	ldr r1, =0x000082e4
	adds r0, r1
	adds r5, r2, r0
	ldr r1, [r5, 0x4]
	ldr r0, =0x7fffffff
	cmp r1, r0
	beq _0802C3D0
	adds r0, r1, 0x1
	str r0, [r5, 0x4]
	adds r3, r0, 0
	b _0802C3E8
	.pool
_0802C3D0:
	adds r0, r2, 0
	adds r0, 0x4A
	ldrh r1, [r0]
	ldrh r0, [r5, 0xE]
	subs r3, r1, r0
	ldr r0, =0x0000fde7
	cmp r3, r0
	ble _0802C3E6
	ldr r0, =0xffff0218
	adds r3, r0
	adds r3, r1
_0802C3E6:
	str r3, [r5, 0x4]
_0802C3E8:
	cmp r3, 0x3
	ble _0802C432
	subs r3, 0x4
	cmp r3, 0x2F
	bgt _0802C414
	ldr r2, =gUnknown_082FB65C
	ldrh r1, [r5, 0xC]
	lsls r0, r1, 1
	adds r0, r1
	lsls r0, 4
	adds r0, r3, r0
	adds r0, r2
	movs r4, 0
	ldrsb r4, [r0, r4]
	b _0802C416
	.pool
_0802C414:
	movs r4, 0
_0802C416:
	adds r1, r4, 0
	adds r0, r6, 0
	bl sub_802DC80
	cmp r4, 0
	bne _0802C430
	ldr r0, =gUnknown_02022CFC
	ldr r0, [r0]
	ldrb r0, [r0, 0x6]
	cmp r6, r0
	bne _0802C430
	bl sub_802C1BC
_0802C430:
	str r4, [r5]
_0802C432:
	pop {r4-r6}
	pop {r0}
	bx r0
	.pool
	thumb_func_end sub_802C398

	thumb_func_start sub_802C43C
sub_802C43C: @ 802C43C
	push {r4,r5,lr}
	ldr r5, =gUnknown_02022CFC
	ldr r1, [r5]
	ldr r0, [r1, 0x14]
	cmp r0, 0x8
	bne _0802C4CE
	ldr r0, [r1, 0x18]
	cmp r0, 0x7
	bne _0802C4CE
	ldr r4, [r1, 0x58]
	cmp r4, 0
	bne _0802C46C
	bl sub_802C780
	ldr r0, [r5]
	str r4, [r0, 0x54]
	movs r1, 0x1
	str r1, [r0, 0x58]
	adds r0, 0x71
	strb r4, [r0]
	b _0802C4CE
	.pool
_0802C46C:
	ldr r0, [r1, 0x54]
	cmp r0, 0x5
	bne _0802C480
	ldrh r0, [r1, 0xC]
	adds r0, 0x1
	strh r0, [r1, 0xC]
	ldrh r0, [r1, 0xC]
	bl sub_802C7A0
	b _0802C484
_0802C480:
	movs r0, 0
	strh r0, [r1, 0xC]
_0802C484:
	ldr r4, =gUnknown_02022CFC
	ldr r1, [r4]
	ldr r0, [r1, 0x54]
	cmp r0, 0x1
	ble _0802C49E
	movs r0, 0x1
	str r0, [r1, 0x64]
	adds r0, r1, 0
	adds r0, 0x86
	adds r1, 0x81
	movs r2, 0x5
	bl memcpy
_0802C49E:
	bl sub_802C780
	ldr r0, [r4]
	movs r2, 0
	str r2, [r0, 0x54]
	movs r1, 0x1
	str r1, [r0, 0x58]
	adds r0, 0x71
	strb r2, [r0]
	ldr r0, [r4]
	adds r2, r0, 0
	adds r2, 0x74
	ldrh r1, [r2]
	ldr r0, =0x0000270e
	cmp r1, r0
	bhi _0802C4C2
	adds r0, r1, 0x1
	strh r0, [r2]
_0802C4C2:
	movs r0, 0xA
	bl sub_802C688
	movs r0, 0x3
	bl sub_802AE14
_0802C4CE:
	ldr r4, =gUnknown_02022CFC
	ldr r0, [r4]
	ldr r0, [r0, 0x64]
	cmp r0, 0
	beq _0802C504
	bl sub_802C618
	cmp r0, 0x1
	beq _0802C4E8
	ldr r0, [r4]
	ldr r0, [r0, 0x14]
	cmp r0, 0
	bne _0802C504
_0802C4E8:
	ldr r0, [r4]
	adds r0, 0x86
	bl sub_802C73C
	bl sub_802C790
	bl sub_802C688
	movs r0, 0x3
	bl sub_802AE14
	ldr r1, [r4]
	movs r0, 0
	str r0, [r1, 0x64]
_0802C504:
	ldr r4, =gUnknown_02022CFC
	ldr r0, [r4]
	ldr r0, [r0, 0x58]
	cmp r0, 0
	beq _0802C52A
	bl sub_802C6B0
	adds r2, r0, 0
	ldr r1, [r4]
	ldr r0, [r1, 0x54]
	cmp r2, r0
	ble _0802C52A
	str r2, [r1, 0x54]
	adds r0, r1, 0
	adds r0, 0x81
	adds r1, 0x7C
	movs r2, 0x5
	bl memcpy
_0802C52A:
	pop {r4,r5}
	pop {r0}
	bx r0
	.pool
	thumb_func_end sub_802C43C

	thumb_func_start sub_802C538
sub_802C538: @ 802C538
	push {r4,r5,lr}
	ldr r5, =gUnknown_02022CFC
	ldr r1, [r5]
	ldr r0, [r1, 0x14]
	cmp r0, 0x6
	bne _0802C582
	ldr r4, =0x000083ac
	adds r0, r1, r4
	ldr r1, [r0]
	ldr r0, [r1]
	cmp r0, 0
	bne _0802C582
	ldrh r0, [r1, 0x12]
	cmp r0, 0x1
	bne _0802C578
	bl sub_802C0DC
	adds r1, r0, 0
	cmp r1, 0x1
	bne _0802C578
	ldr r0, [r5]
	adds r0, r4
	ldr r0, [r0]
	str r1, [r0, 0x14]
	b _0802C582
	.pool
_0802C574:
	movs r0, 0
	b _0802C5CA
_0802C578:
	bl sub_802C18C
	movs r0, 0x3
	bl sub_802AE14
_0802C582:
	ldr r0, =gUnknown_02022CFC
	ldr r1, [r0]
	ldr r0, [r1, 0x14]
	cmp r0, 0x7
	bne _0802C5A8
	ldr r0, [r1, 0x18]
	cmp r0, 0x6
	bne _0802C5A8
	ldr r2, =0x000083ac
	adds r0, r1, r2
	ldr r1, [r0]
	ldrh r0, [r1, 0x10]
	cmp r0, 0x2
	beq _0802C5A8
	movs r0, 0x1
	str r0, [r1, 0x14]
	movs r0, 0x3
	bl sub_802AE14
_0802C5A8:
	movs r2, 0
	ldr r0, =gUnknown_02022CFC
	ldr r0, [r0]
	ldrb r1, [r0, 0x5]
	cmp r2, r1
	bge _0802C5C8
	adds r3, r1, 0
	ldr r4, =0x000082f4
	adds r1, r0, r4
_0802C5BA:
	ldrh r0, [r1]
	cmp r0, 0x2
	beq _0802C574
	adds r1, 0x28
	adds r2, 0x1
	cmp r2, r3
	blt _0802C5BA
_0802C5C8:
	movs r0, 0x1
_0802C5CA:
	pop {r4,r5}
	pop {r1}
	bx r1
	.pool
	thumb_func_end sub_802C538

	thumb_func_start sub_802C5DC
sub_802C5DC: @ 802C5DC
	push {r4,lr}
	ldr r0, =gUnknown_02022CFC
	ldr r0, [r0]
	ldrb r3, [r0, 0x5]
	movs r4, 0
	cmp r4, r3
	bge _0802C600
	ldr r1, =0x000082f8
	adds r2, r0, r1
	adds r1, r3, 0
_0802C5F0:
	ldr r0, [r2]
	cmp r0, 0
	beq _0802C5F8
	adds r4, 0x1
_0802C5F8:
	adds r2, 0x28
	subs r1, 0x1
	cmp r1, 0
	bne _0802C5F0
_0802C600:
	movs r0, 0
	cmp r4, r3
	bne _0802C608
	movs r0, 0x1
_0802C608:
	pop {r4}
	pop {r1}
	bx r1
	.pool
	thumb_func_end sub_802C5DC

	thumb_func_start sub_802C618
sub_802C618: @ 802C618
	push {r4,lr}
	movs r2, 0
	ldr r0, =gUnknown_02022CFC
	ldr r0, [r0]
	ldrb r1, [r0, 0x5]
	cmp r2, r1
	bge _0802C648
	adds r3, r1, 0
	ldr r4, =0x000082f8
	adds r1, r0, r4
_0802C62C:
	ldr r0, [r1]
	cmp r0, 0x1
	beq _0802C640
	movs r0, 0
	b _0802C64A
	.pool
_0802C640:
	adds r1, 0x28
	adds r2, 0x1
	cmp r2, r3
	blt _0802C62C
_0802C648:
	movs r0, 0x1
_0802C64A:
	pop {r4}
	pop {r1}
	bx r1
	thumb_func_end sub_802C618

	thumb_func_start sub_802C650
sub_802C650: @ 802C650
	push {lr}
	ldr r0, =gUnknown_02022CFC
	ldr r1, [r0]
	adds r0, r1, 0
	adds r0, 0x45
	ldrb r0, [r0]
	cmp r0, 0x1
	bne _0802C668
_0802C660:
	movs r0, 0
	b _0802C684
	.pool
_0802C668:
	movs r2, 0x1
	ldrb r0, [r1, 0x5]
	cmp r2, r0
	bge _0802C682
	adds r3, r0, 0
	adds r1, 0x92
_0802C674:
	ldrh r0, [r1]
	cmp r0, 0x1
	beq _0802C660
	adds r1, 0x2
	adds r2, 0x1
	cmp r2, r3
	blt _0802C674
_0802C682:
	movs r0, 0x1
_0802C684:
	pop {r1}
	bx r1
	thumb_func_end sub_802C650

	thumb_func_start sub_802C688
sub_802C688: @ 802C688
	push {lr}
	ldr r1, =gUnknown_02022CFC
	ldr r2, [r1]
	ldr r1, [r2, 0x78]
	adds r1, r0
	str r1, [r2, 0x78]
	movs r0, 0x1
	str r0, [r2, 0x5C]
	ldr r0, =0x00018695
	cmp r1, r0
	bls _0802C6A2
	adds r0, 0x1
	str r0, [r2, 0x78]
_0802C6A2:
	pop {r0}
	bx r0
	.pool
	thumb_func_end sub_802C688

	thumb_func_start sub_802C6B0
sub_802C6B0: @ 802C6B0
	push {r4-r7,lr}
	movs r5, 0
	ldr r1, =gUnknown_02022CFC
	ldr r0, [r1]
	ldrb r4, [r0, 0x5]
	movs r2, 0
	cmp r5, r4
	bge _0802C702
	mov r12, r1
	movs r3, 0
	ldr r7, =0x000082e4
	movs r6, 0x1E
	negs r6, r6
_0802C6CA:
	mov r0, r12
	ldr r1, [r0]
	adds r0, r1, r7
	adds r0, r3
	ldr r0, [r0]
	cmp r0, r6
	bne _0802C6F0
	adds r0, r1, 0
	adds r0, 0x7C
	adds r0, r2
	movs r1, 0x1
	strb r1, [r0]
	adds r5, 0x1
	b _0802C6FA
	.pool
_0802C6F0:
	adds r0, r1, 0
	adds r0, 0x7C
	adds r0, r2
	movs r1, 0
	strb r1, [r0]
_0802C6FA:
	adds r3, 0x28
	adds r2, 0x1
	cmp r2, r4
	blt _0802C6CA
_0802C702:
	adds r0, r5, 0
	pop {r4-r7}
	pop {r1}
	bx r1
	thumb_func_end sub_802C6B0

	thumb_func_start sub_802C70C
sub_802C70C: @ 802C70C
	push {lr}
	movs r2, 0
	ldr r1, =gUnknown_03005000
	ldr r3, =0x000009e6
	adds r0, r1, r3
	ldrb r0, [r0]
	cmp r0, 0
	bne _0802C728
	ldr r3, =0x00000c1a
	adds r0, r1, r3
	ldrb r0, [r0]
	cmp r0, 0
	bne _0802C728
	movs r2, 0x1
_0802C728:
	adds r0, r2, 0
	pop {r1}
	bx r1
	.pool
	thumb_func_end sub_802C70C

	thumb_func_start sub_802C73C
sub_802C73C: @ 802C73C
	push {r4-r6,lr}
	adds r4, r0, 0
	movs r1, 0
	movs r2, 0
	movs r3, 0
	ldr r6, =gUnknown_02022CFC
	movs r5, 0x1
_0802C74A:
	adds r0, r4, r1
	ldrb r0, [r0]
	cmp r0, 0
	beq _0802C75A
	adds r0, r5, 0
	lsls r0, r1
	orrs r2, r0
	adds r3, 0x1
_0802C75A:
	adds r1, 0x1
	cmp r1, 0x4
	ble _0802C74A
	ldr r0, [r6]
	adds r0, 0x71
	strb r2, [r0]
	cmp r2, 0
	beq _0802C772
	ldr r0, [r6]
	adds r0, 0x4D
	movs r1, 0x1
	strb r1, [r0]
_0802C772:
	adds r0, r3, 0
	pop {r4-r6}
	pop {r1}
	bx r1
	.pool
	thumb_func_end sub_802C73C

	thumb_func_start sub_802C780
sub_802C780: @ 802C780
	ldr r0, =gUnknown_02022CFC
	ldr r0, [r0]
	adds r0, 0x44
	movs r1, 0
	strb r1, [r0]
	bx lr
	.pool
	thumb_func_end sub_802C780

	thumb_func_start sub_802C790
sub_802C790: @ 802C790
	ldr r1, =gUnknown_082FB6EC
	lsls r0, 2
	adds r0, r1
	ldr r0, [r0]
	bx lr
	.pool
	thumb_func_end sub_802C790

	thumb_func_start sub_802C7A0
sub_802C7A0: @ 802C7A0
	push {lr}
	lsls r0, 16
	lsrs r1, r0, 16
	ldr r0, =gUnknown_02022CFC
	ldr r0, [r0]
	ldrh r2, [r0, 0xE]
	cmp r1, r2
	bls _0802C7B2
	strh r1, [r0, 0xE]
_0802C7B2:
	pop {r0}
	bx r0
	.pool
	thumb_func_end sub_802C7A0

	thumb_func_start sub_802C7BC
sub_802C7BC: @ 802C7BC
	push {lr}
	ldr r0, =gUnknown_02022CFC
	ldr r0, [r0]
	ldr r1, =gUnknown_082FB714
	ldr r2, [r0, 0x78]
	ldr r0, [r1]
	cmp r2, r0
	bcs _0802C7D8
	movs r0, 0
	b _0802C7DA
	.pool
_0802C7D8:
	movs r0, 0x1
_0802C7DA:
	pop {r1}
	bx r1
	thumb_func_end sub_802C7BC

	thumb_func_start sub_802C7E0
sub_802C7E0: @ 802C7E0
	push {r4,lr}
	bl sub_802C818
	adds r4, r0, 0
	lsls r4, 16
	lsrs r4, 16
	bl sub_802C838
	lsls r0, 16
	lsrs r0, 4
	ldr r1, =0x00000fff
	ands r4, r1
	orrs r0, r4
	lsls r0, 16
	lsrs r0, 16
	pop {r4}
	pop {r1}
	bx r1
	.pool
	thumb_func_end sub_802C7E0

	thumb_func_start sub_802C808
sub_802C808: @ 802C808
	lsls r0, 16
	lsrs r3, r0, 28
	strh r3, [r2]
	lsls r0, 4
	lsrs r0, 20
	strh r0, [r1]
	bx lr
	thumb_func_end sub_802C808

	thumb_func_start sub_802C818
sub_802C818: @ 802C818
	push {lr}
	bl Random
	lsls r0, 16
	movs r1, 0xE0
	lsls r1, 11
	ands r1, r0
	ldr r0, =gUnknown_082FB704
	lsrs r1, 15
	adds r1, r0
	ldrh r0, [r1]
	pop {r1}
	bx r1
	.pool
	thumb_func_end sub_802C818

	thumb_func_start sub_802C838
sub_802C838: @ 802C838
	push {r4-r6,lr}
	movs r5, 0
	movs r4, 0
	ldr r3, =gUnknown_02022CFC
	ldr r0, [r3]
	ldr r2, =gUnknown_082FB714
	ldr r1, [r0, 0x78]
	ldr r0, [r2]
	cmp r1, r0
	bcc _0802C874
	ldr r5, [r2, 0x4]
	adds r6, r3, 0
	adds r3, r2, 0x4
_0802C852:
	adds r3, 0x8
	adds r2, 0x8
	adds r4, 0x1
	cmp r4, 0x4
	bhi _0802C874
	ldr r0, [r6]
	ldr r1, [r0, 0x78]
	ldr r0, [r2]
	cmp r1, r0
	bcc _0802C874
	ldr r5, [r3]
	b _0802C852
	.pool
_0802C874:
	lsls r0, r5, 16
	lsrs r0, 16
	pop {r4-r6}
	pop {r1}
	bx r1
	thumb_func_end sub_802C838

	thumb_func_start sub_802C880
sub_802C880: @ 802C880
	push {r4,r5,lr}
	lsls r0, 16
	lsrs r5, r0, 16
	lsls r1, 16
	lsrs r4, r1, 16
	b _0802C892
_0802C88C:
	subs r0, r4, 0x1
	lsls r0, 16
	lsrs r4, r0, 16
_0802C892:
	cmp r4, 0
	beq _0802C8A4
	adds r0, r5, 0
	adds r1, r4, 0
	bl CheckBagHasSpace
	lsls r0, 24
	cmp r0, 0
	beq _0802C88C
_0802C8A4:
	adds r0, r4, 0
	pop {r4,r5}
	pop {r1}
	bx r1
	thumb_func_end sub_802C880

	thumb_func_start sub_802C8AC
sub_802C8AC: @ 802C8AC
	push {lr}
	bl GetLinkPlayerCount
	lsls r0, 24
	lsrs r0, 24
	pop {r1}
	bx r1
	thumb_func_end sub_802C8AC

	thumb_func_start sub_802C8BC
sub_802C8BC: @ 802C8BC
	ldr r0, =gUnknown_02022CFC
	ldr r0, [r0]
	ldrb r0, [r0, 0x6]
	bx lr
	.pool
	thumb_func_end sub_802C8BC

	thumb_func_start sub_802C8C8
sub_802C8C8: @ 802C8C8
	lsls r0, 24
	lsrs r0, 24
	ldr r2, =gUnknown_02022CFC
	lsls r1, r0, 1
	adds r1, r0
	lsls r1, 2
	ldr r0, =0x000082a8
	adds r1, r0
	ldr r0, [r2]
	adds r0, r1
	bx lr
	.pool
	thumb_func_end sub_802C8C8

	thumb_func_start sub_802C8E8
sub_802C8E8: @ 802C8E8
	adds r1, r0, 0
	lsls r1, 24
	lsrs r1, 24
	ldr r2, =gUnknown_02022CFC
	lsls r0, r1, 2
	adds r0, r1
	lsls r0, 3
	ldr r1, [r2]
	adds r0, r1
	movs r1, 0x83
	lsls r1, 8
	adds r0, r1
	bx lr
	.pool
	thumb_func_end sub_802C8E8

	thumb_func_start sub_802C908
sub_802C908: @ 802C908
	push {lr}
	lsls r0, 16
	lsrs r0, 16
	bl sub_802AC00
	lsls r0, 16
	asrs r0, 16
	mvns r0, r0
	lsrs r0, 31
	pop {r1}
	bx r1
	thumb_func_end sub_802C908

	thumb_func_start sub_802C920
sub_802C920: @ 802C920
	push {r4,r5,lr}
	movs r5, 0
_0802C924:
	movs r0, 0x64
	adds r1, r5, 0
	muls r1, r0
	ldr r0, =gPlayerParty
	adds r4, r1, r0
	adds r0, r4, 0
	movs r1, 0x5
	bl GetMonData
	cmp r0, 0
	beq _0802C95C
	adds r0, r4, 0
	movs r1, 0x41
	bl GetMonData
	lsls r0, 16
	lsrs r0, 16
	bl sub_802C908
	cmp r0, 0
	beq _0802C95C
	ldr r1, =gSpecialVar_Result
	movs r0, 0x1
	b _0802C966
	.pool
_0802C95C:
	adds r5, 0x1
	cmp r5, 0x5
	ble _0802C924
	ldr r1, =gSpecialVar_Result
	movs r0, 0
_0802C966:
	strh r0, [r1]
	pop {r4,r5}
	pop {r0}
	bx r0
	.pool
	thumb_func_end sub_802C920

	thumb_func_start sub_802C974
sub_802C974: @ 802C974
	push {r4-r6,lr}
	adds r6, r0, 0
	movs r4, 0
	ldr r5, =gUnknown_082FBE08
_0802C97C:
	adds r0, r5, 0
	bl LoadCompressedSpriteSheet
	adds r5, 0x8
	adds r4, 0x1
	cmp r4, 0x4
	bls _0802C97C
	movs r4, 0
	ldr r5, =gUnknown_082FBE30
_0802C98E:
	adds r0, r5, 0
	bl LoadSpritePalette
	adds r5, 0x8
	adds r4, 0x1
	cmp r4, 0x1
	bls _0802C98E
	movs r0, 0x5
	bl IndexOfSpritePaletteTag
	strb r0, [r6, 0xE]
	movs r0, 0x6
	bl IndexOfSpritePaletteTag
	strb r0, [r6, 0xF]
	pop {r4-r6}
	pop {r0}
	bx r0
	.pool
	thumb_func_end sub_802C974

	thumb_func_start sub_802C9BC
sub_802C9BC: @ 802C9BC
	push {lr}
	movs r2, 0
	movs r1, 0x7
	adds r0, 0x3C
_0802C9C4:
	strh r2, [r0]
	subs r0, 0x2
	subs r1, 0x1
	cmp r1, 0
	bge _0802C9C4
	pop {r0}
	bx r0
	thumb_func_end sub_802C9BC

	thumb_func_start sub_802C9D4
sub_802C9D4: @ 802C9D4
	push {r4-r7,lr}
	mov r7, r10
	mov r6, r9
	mov r5, r8
	push {r5-r7}
	sub sp, 0x34
	mov r9, r0
	adds r7, r1, 0
	ldr r0, [sp, 0x54]
	lsls r2, 16
	lsrs r2, 16
	str r2, [sp, 0x28]
	lsls r3, 16
	lsrs r3, 16
	str r3, [sp, 0x2C]
	lsls r0, 24
	lsrs r6, r0, 24
	mov r1, sp
	ldr r0, =gUnknown_082FBE40
	ldm r0!, {r2-r4}
	stm r1!, {r2-r4}
	ldm r0!, {r2-r4}
	stm r1!, {r2-r4}
	movs r0, 0x80
	lsls r0, 6
	bl Alloc
	mov r8, r0
	movs r0, 0x80
	lsls r0, 4
	bl Alloc
	mov r10, r0
	bl sub_802C8BC
	lsls r0, 16
	lsrs r0, 16
	cmp r6, r0
	bne _0802CA2C
	movs r0, 0x3
	b _0802CA32
	.pool
_0802CA2C:
	adds r0, r6, 0x4
	lsls r0, 24
	lsrs r0, 24
_0802CA32:
	str r0, [sp, 0x30]
	mov r1, r8
	cmp r1, 0
	beq _0802CAF4
	mov r2, r10
	cmp r2, 0
	beq _0802CAF4
	ldrh r2, [r7]
	lsls r0, r2, 3
	ldr r1, =gMonStillFrontPicTable
	adds r0, r1
	ldr r3, [r7, 0x8]
	mov r1, r8
	bl HandleLoadSpecialPokePic
	mov r3, r8
	str r3, [sp, 0x18]
	adds r4, r6, 0
	add r0, sp, 0x18
	ldr r5, =0xffff0000
	lsls r1, r4, 16
	movs r2, 0x80
	lsls r2, 4
	orrs r1, r2
	str r1, [r0, 0x4]
	bl LoadSpriteSheet
	ldrh r0, [r7]
	ldr r1, [r7, 0x4]
	ldr r2, [r7, 0x8]
	bl GetFrontSpritePalFromSpeciesAndPersonality
	str r0, [sp, 0x20]
	add r0, sp, 0x20
	ldr r1, [r0, 0x4]
	ands r1, r5
	orrs r1, r4
	str r1, [r0, 0x4]
	bl LoadCompressedSpritePalette
	mov r0, r8
	bl Free
	mov r0, r10
	bl Free
	mov r1, sp
	mov r0, sp
	ldrh r0, [r0]
	adds r0, r6
	strh r0, [r1]
	mov r0, sp
	ldrh r0, [r0, 0x2]
	adds r0, r6
	strh r0, [r1, 0x2]
	ldr r4, [sp, 0x28]
	lsls r1, r4, 16
	asrs r1, 16
	ldr r0, [sp, 0x2C]
	lsls r2, r0, 16
	asrs r2, 16
	mov r0, sp
	ldr r3, [sp, 0x30]
	bl CreateSprite
	lsls r0, 24
	lsrs r1, r0, 24
	cmp r1, 0x40
	beq _0802CAF4
	lsls r0, r6, 2
	ldr r2, =0x000081a8
	add r2, r9
	adds r2, r0
	lsls r0, r1, 4
	adds r0, r1
	lsls r0, 2
	ldr r1, =gSprites
	adds r0, r1
	str r0, [r2]
	ldr r0, =0x000081fc
	add r0, r9
	adds r0, r6
	add r1, sp, 0x30
	ldrb r1, [r1]
	strb r1, [r0]
	b _0802CB00
	.pool
_0802CAF4:
	lsls r0, r6, 2
	ldr r1, =0x000081a8
	add r1, r9
	adds r1, r0
	movs r0, 0
	str r0, [r1]
_0802CB00:
	add sp, 0x34
	pop {r3-r5}
	mov r8, r3
	mov r9, r4
	mov r10, r5
	pop {r4-r7}
	pop {r0}
	bx r0
	.pool
	thumb_func_end sub_802C9D4

	thumb_func_start sub_802CB14
sub_802CB14: @ 802CB14
	push {r4-r6,lr}
	adds r4, r0, 0
	lsls r6, r1, 2
	ldr r0, =0x000081bc
	adds r5, r4, r0
	adds r5, r6
	ldr r0, [r5]
	bl sub_802C9BC
	ldr r2, [r5]
	ldr r0, =0x000081a8
	adds r4, r0
	adds r4, r6
	ldr r1, [r4]
	ldr r0, =gSprites
	subs r1, r0
	lsls r0, r1, 4
	subs r0, r1
	lsls r1, r0, 8
	adds r0, r1
	lsls r1, r0, 16
	adds r0, r1
	negs r0, r0
	asrs r0, 2
	strh r0, [r2, 0x3C]
	ldr r1, [r5]
	adds r1, 0x3E
	ldrb r2, [r1]
	movs r0, 0x5
	negs r0, r0
	ands r0, r2
	strb r0, [r1]
	ldr r1, [r5]
	movs r0, 0x60
	strh r0, [r1, 0x22]
	ldr r0, [r5]
	ldr r1, =sub_802CB7C
	str r1, [r0, 0x1C]
	movs r1, 0x1
	bl StartSpriteAnim
	pop {r4-r6}
	pop {r0}
	bx r0
	.pool
	thumb_func_end sub_802CB14

	thumb_func_start sub_802CB7C
sub_802CB7C: @ 802CB7C
	push {lr}
	adds r2, r0, 0
	movs r1, 0x2E
	ldrsh r0, [r2, r1]
	cmp r0, 0x1
	beq _0802CBA8
	cmp r0, 0x1
	bgt _0802CB92
	cmp r0, 0
	beq _0802CB98
	b _0802CBE6
_0802CB92:
	cmp r0, 0x2
	beq _0802CBC8
	b _0802CBE6
_0802CB98:
	adds r0, r2, 0
	adds r0, 0x3F
	ldrb r1, [r0]
	movs r0, 0x10
	ands r0, r1
	cmp r0, 0
	beq _0802CBE6
	b _0802CBD6
_0802CBA8:
	ldrh r1, [r2, 0x22]
	subs r1, 0x1
	strh r1, [r2, 0x22]
	ldrh r0, [r2, 0x30]
	adds r0, 0x1
	strh r0, [r2, 0x30]
	lsls r1, 16
	asrs r1, 16
	cmp r1, 0x48
	bgt _0802CBE6
	movs r0, 0x48
	strh r0, [r2, 0x22]
	ldrh r0, [r2, 0x2E]
	adds r0, 0x1
	strh r0, [r2, 0x2E]
	b _0802CBE6
_0802CBC8:
	ldrh r0, [r2, 0x30]
	adds r0, 0x1
	strh r0, [r2, 0x30]
	lsls r0, 16
	asrs r0, 16
	cmp r0, 0x2F
	ble _0802CBE6
_0802CBD6:
	adds r3, r2, 0
	adds r3, 0x3E
	ldrb r0, [r3]
	movs r1, 0x4
	orrs r0, r1
	strb r0, [r3]
	ldr r0, =SpriteCallbackDummy
	str r0, [r2, 0x1C]
_0802CBE6:
	pop {r0}
	bx r0
	.pool
	thumb_func_end sub_802CB7C

	thumb_func_start sub_802CBF0
sub_802CBF0: @ 802CBF0
	push {lr}
	lsls r1, 2
	ldr r2, =0x000081a8
	adds r0, r2
	adds r0, r1
	ldr r2, [r0]
	ldr r1, =sub_802CC40
	str r1, [r2, 0x1C]
	movs r1, 0
	strh r1, [r2, 0x26]
	ldr r0, [r0]
	bl sub_802C9BC
	pop {r0}
	bx r0
	.pool
	thumb_func_end sub_802CBF0

	thumb_func_start sub_802CC18
sub_802CC18: @ 802CC18
	push {lr}
	movs r2, 0
	lsls r1, 2
	ldr r3, =0x000081a8
	adds r0, r3
	adds r0, r1
	ldr r0, [r0]
	ldr r1, [r0, 0x1C]
	ldr r0, =sub_802CC40
	cmp r1, r0
	bne _0802CC30
	movs r2, 0x1
_0802CC30:
	adds r0, r2, 0
	pop {r1}
	bx r1
	.pool
	thumb_func_end sub_802CC18

	thumb_func_start sub_802CC40
sub_802CC40: @ 802CC40
	push {lr}
	adds r2, r0, 0
	ldrh r0, [r2, 0x30]
	adds r0, 0x1
	strh r0, [r2, 0x30]
	lsls r0, 16
	asrs r0, 16
	cmp r0, 0x1
	ble _0802CC6C
	ldrh r0, [r2, 0x32]
	adds r0, 0x1
	strh r0, [r2, 0x32]
	movs r1, 0x1
	ands r0, r1
	cmp r0, 0
	beq _0802CC64
	movs r0, 0x2
	b _0802CC66
_0802CC64:
	ldr r0, =0x0000fffe
_0802CC66:
	strh r0, [r2, 0x26]
	movs r0, 0
	strh r0, [r2, 0x30]
_0802CC6C:
	movs r1, 0x32
	ldrsh r0, [r2, r1]
	cmp r0, 0xC
	ble _0802CC7C
	movs r0, 0
	strh r0, [r2, 0x26]
	ldr r0, =SpriteCallbackDummy
	str r0, [r2, 0x1C]
_0802CC7C:
	pop {r0}
	bx r0
	.pool
	thumb_func_end sub_802CC40

	thumb_func_start sub_802CC88
sub_802CC88: @ 802CC88
	push {r4,lr}
	adds r4, r0, 0
	lsls r1, 2
	ldr r0, =0x000081a8
	adds r4, r0
	adds r4, r1
	ldr r0, [r4]
	bl sub_802C9BC
	ldr r1, [r4]
	ldr r0, =sub_802CD08
	str r0, [r1, 0x1C]
	pop {r4}
	pop {r0}
	bx r0
	.pool
	thumb_func_end sub_802CC88

	thumb_func_start sub_802CCB0
sub_802CCB0: @ 802CCB0
	push {r4-r7,lr}
	adds r4, r0, 0
	bl sub_802C8AC
	lsls r0, 16
	lsrs r0, 16
	cmp r0, 0
	beq _0802CCF4
	movs r1, 0x5
	negs r1, r1
	mov r12, r1
	ldr r1, =0x000081a8
	adds r3, r4, r1
	ldr r7, =sub_802CD08
	ldr r6, =SpriteCallbackDummy
	movs r5, 0xA
	adds r4, r0, 0
_0802CCD2:
	ldr r2, [r3]
	ldr r0, [r2, 0x1C]
	cmp r0, r7
	bne _0802CCEC
	adds r2, 0x3E
	ldrb r1, [r2]
	mov r0, r12
	ands r0, r1
	strb r0, [r2]
	ldr r0, [r3]
	str r6, [r0, 0x1C]
	adds r0, 0x43
	strb r5, [r0]
_0802CCEC:
	adds r3, 0x4
	subs r4, 0x1
	cmp r4, 0
	bne _0802CCD2
_0802CCF4:
	pop {r4-r7}
	pop {r0}
	bx r0
	.pool
	thumb_func_end sub_802CCB0

	thumb_func_start sub_802CD08
sub_802CD08: @ 802CD08
	push {lr}
	adds r3, r0, 0
	ldrh r0, [r3, 0x2E]
	adds r0, 0x1
	strh r0, [r3, 0x2E]
	lsls r0, 16
	asrs r0, 16
	cmp r0, 0x3
	ble _0802CD36
	movs r0, 0
	strh r0, [r3, 0x2E]
	adds r3, 0x3E
	ldrb r2, [r3]
	lsls r0, r2, 29
	lsrs r0, 31
	movs r1, 0x1
	eors r1, r0
	lsls r1, 2
	movs r0, 0x5
	negs r0, r0
	ands r0, r2
	orrs r0, r1
	strb r0, [r3]
_0802CD36:
	pop {r0}
	bx r0
	thumb_func_end sub_802CD08

	thumb_func_start sub_802CD3C
sub_802CD3C: @ 802CD3C
	push {r4,r5,lr}
	adds r4, r0, 0
	bl sub_802C8AC
	lsls r0, 16
	lsrs r3, r0, 16
	movs r2, 0
	cmp r2, r3
	bge _0802CD66
	ldr r0, =0x000081fc
	adds r5, r4, r0
	subs r0, 0x54
	adds r4, r0
_0802CD56:
	ldm r4!, {r0}
	adds r1, r5, r2
	ldrb r1, [r1]
	adds r0, 0x43
	strb r1, [r0]
	adds r2, 0x1
	cmp r2, r3
	blt _0802CD56
_0802CD66:
	pop {r4,r5}
	pop {r0}
	bx r0
	.pool
	thumb_func_end sub_802CD3C

	thumb_func_start sub_802CD70
sub_802CD70: @ 802CD70
	push {r4,lr}
	adds r4, r0, 0
	lsls r1, 2
	ldr r0, =0x000081a8
	adds r4, r0
	adds r4, r1
	ldr r0, [r4]
	bl sub_802C9BC
	ldr r1, [r4]
	ldr r0, =sub_802CDD4
	str r0, [r1, 0x1C]
	pop {r4}
	pop {r0}
	bx r0
	.pool
	thumb_func_end sub_802CD70

	thumb_func_start sub_802CD98
sub_802CD98: @ 802CD98
	push {r4,r5,lr}
	adds r4, r0, 0
	bl sub_802C8AC
	lsls r0, 16
	lsrs r3, r0, 16
	movs r2, 0
	cmp r2, r3
	bge _0802CDCC
	ldr r5, =sub_802CDD4
	ldr r0, =0x000081a8
	adds r1, r4, r0
_0802CDB0:
	ldr r0, [r1]
	ldr r0, [r0, 0x1C]
	cmp r0, r5
	bne _0802CDC4
	movs r0, 0x1
	b _0802CDCE
	.pool
_0802CDC4:
	adds r1, 0x4
	adds r2, 0x1
	cmp r2, r3
	blt _0802CDB0
_0802CDCC:
	movs r0, 0
_0802CDCE:
	pop {r4,r5}
	pop {r1}
	bx r1
	thumb_func_end sub_802CD98

	thumb_func_start sub_802CDD4
sub_802CDD4: @ 802CDD4
	push {r4,r5,lr}
	adds r5, r0, 0
	movs r0, 0x2E
	ldrsh r4, [r5, r0]
	cmp r4, 0
	beq _0802CDE6
	cmp r4, 0x1
	beq _0802CDF4
	b _0802CE3C
_0802CDE6:
	movs r0, 0x22
	bl PlaySE
	strh r4, [r5, 0x30]
	ldrh r0, [r5, 0x2E]
	adds r0, 0x1
	strh r0, [r5, 0x2E]
_0802CDF4:
	ldrh r0, [r5, 0x30]
	adds r0, 0x4
	strh r0, [r5, 0x30]
	lsls r0, 16
	asrs r0, 16
	cmp r0, 0x7F
	ble _0802CE06
	movs r0, 0
	strh r0, [r5, 0x30]
_0802CE06:
	ldr r1, =gSineTable
	movs r2, 0x30
	ldrsh r0, [r5, r2]
	lsls r0, 1
	adds r0, r1
	ldrh r0, [r0]
	lsls r0, 16
	asrs r0, 19
	negs r0, r0
	strh r0, [r5, 0x26]
	movs r0, 0x30
	ldrsh r1, [r5, r0]
	cmp r1, 0
	bne _0802CE3C
	ldrh r0, [r5, 0x32]
	adds r0, 0x1
	strh r0, [r5, 0x32]
	lsls r0, 16
	asrs r0, 16
	cmp r0, 0x1
	bgt _0802CE38
	strh r1, [r5, 0x2E]
	b _0802CE3C
	.pool
_0802CE38:
	ldr r0, =SpriteCallbackDummy
	str r0, [r5, 0x1C]
_0802CE3C:
	pop {r4,r5}
	pop {r0}
	bx r0
	.pool
	thumb_func_end sub_802CDD4

	thumb_func_start sub_802CE48
sub_802CE48: @ 802CE48
	push {r4,r5,lr}
	adds r5, r0, 0
	lsls r3, 24
	lsrs r4, r3, 24
	ldr r0, =gUnknown_082FC00C
	lsls r1, 16
	asrs r1, 16
	lsls r2, 16
	asrs r2, 16
	movs r3, 0x1
	bl CreateSprite
	lsls r0, 24
	lsrs r2, r0, 24
	cmp r2, 0x40
	beq _0802CE88
	ldr r0, =gSprites
	lsls r1, r2, 4
	adds r1, r2
	lsls r1, 2
	adds r1, r0
	adds r3, r1, 0
	adds r3, 0x3E
	ldrb r0, [r3]
	movs r2, 0x4
	orrs r0, r2
	strb r0, [r3]
	lsls r2, r4, 2
	ldr r3, =0x000081bc
	adds r0, r5, r3
	adds r0, r2
	str r1, [r0]
_0802CE88:
	pop {r4,r5}
	pop {r0}
	bx r0
	.pool
	thumb_func_end sub_802CE48

	thumb_func_start sub_802CE9C
sub_802CE9C: @ 802CE9C
	push {r4-r7,lr}
	adds r7, r0, 0
	movs r5, 0
	movs r4, 0
	ldr r6, =gUnknown_082FBE58
_0802CEA6:
	ldr r1, =gUnknown_082FBEB8
	lsls r0, r4, 2
	adds r0, r1
	ldr r0, [r0]
	ldr r2, =gUnknown_082FBEA8
	lsls r1, r5, 1
	adds r1, r2
	movs r2, 0
	ldrsh r1, [r1, r2]
	movs r3, 0
	ldrsh r2, [r6, r3]
	movs r3, 0x2
	bl CreateSprite
	lsls r0, 24
	lsrs r1, r0, 24
	lsls r0, r5, 2
	ldr r3, =0x000081d0
	adds r2, r7, r3
	adds r2, r0
	lsls r0, r1, 4
	adds r0, r1
	lsls r0, 2
	ldr r1, =gSprites
	adds r0, r1
	str r0, [r2]
	adds r5, 0x1
	adds r6, 0x14
	adds r4, 0x1
	cmp r4, 0x3
	ble _0802CEA6
	movs r4, 0x3
	movs r6, 0x3C
_0802CEE8:
	ldr r1, =gUnknown_082FBEB8
	lsls r0, r4, 2
	adds r0, r1
	ldr r0, [r0]
	ldr r2, =gUnknown_082FBEA8
	lsls r1, r5, 1
	adds r1, r2
	movs r2, 0
	ldrsh r1, [r1, r2]
	ldr r2, =gUnknown_082FBE58
	adds r2, r6, r2
	movs r3, 0
	ldrsh r2, [r2, r3]
	movs r3, 0x2
	bl CreateSprite
	lsls r0, 24
	lsrs r1, r0, 24
	lsls r0, r5, 2
	ldr r3, =0x000081d0
	adds r2, r7, r3
	adds r2, r0
	lsls r0, r1, 4
	adds r0, r1
	lsls r0, 2
	ldr r1, =gSprites
	adds r0, r1
	str r0, [r2]
	adds r0, 0x3F
	ldrb r1, [r0]
	movs r2, 0x1
	orrs r1, r2
	strb r1, [r0]
	adds r5, 0x1
	subs r6, 0x14
	subs r4, 0x1
	cmp r4, 0
	bge _0802CEE8
	pop {r4-r7}
	pop {r0}
	bx r0
	.pool
	thumb_func_end sub_802CE9C

	thumb_func_start sub_802CF50
sub_802CF50: @ 802CF50
	push {r4-r7,lr}
	mov r7, r10
	mov r6, r9
	mov r5, r8
	push {r5-r7}
	sub sp, 0xC
	str r0, [sp, 0x8]
	cmp r1, 0x5
	ble _0802CF70
	movs r0, 0xA
	subs r1, r0, r1
	movs r0, 0x3
	str r0, [sp]
	ldr r2, [sp, 0x8]
	ldrb r0, [r2, 0xF]
	b _0802CF78
_0802CF70:
	movs r3, 0x2
	str r3, [sp]
	ldr r7, [sp, 0x8]
	ldrb r0, [r7, 0xE]
_0802CF78:
	movs r6, 0
	lsls r2, r1, 1
	str r2, [sp, 0x4]
	lsls r0, 4
	mov r9, r0
	lsls r1, 24
	mov r8, r1
	ldr r0, =gUnknown_082FBE58
	adds r4, r2, r0
	ldr r3, [sp]
	lsls r3, 2
	mov r10, r3
	movs r5, 0x3
_0802CF92:
	lsls r0, r6, 2
	ldr r7, [sp, 0x8]
	ldr r1, =0x000081d0
	adds r2, r7, r1
	adds r2, r0
	ldr r1, [r2]
	ldrh r0, [r4]
	strh r0, [r1, 0x22]
	ldr r3, [r2]
	ldrb r0, [r3, 0x5]
	movs r7, 0xD
	negs r7, r7
	adds r1, r7, 0
	ands r0, r1
	mov r1, r10
	orrs r0, r1
	strb r0, [r3, 0x5]
	ldr r3, [r2]
	ldrb r1, [r3, 0x5]
	movs r0, 0xF
	ands r0, r1
	mov r7, r9
	orrs r0, r7
	strb r0, [r3, 0x5]
	ldr r0, [r2]
	mov r2, r8
	lsrs r1, r2, 24
	bl StartSpriteAnim
	adds r6, 0x1
	adds r4, 0x14
	subs r5, 0x1
	cmp r5, 0
	bge _0802CF92
	movs r5, 0x3
	ldr r0, =gUnknown_082FBE58
	ldr r3, [sp, 0x4]
	adds r0, r3, r0
	adds r4, r0, 0
	adds r4, 0x3C
	ldr r7, [sp]
	lsls r7, 2
	mov r10, r7
_0802CFE8:
	lsls r0, r6, 2
	ldr r1, [sp, 0x8]
	ldr r3, =0x000081d0
	adds r2, r1, r3
	adds r2, r0
	ldr r1, [r2]
	ldrh r0, [r4]
	strh r0, [r1, 0x22]
	ldr r3, [r2]
	ldrb r0, [r3, 0x5]
	movs r7, 0xD
	negs r7, r7
	adds r1, r7, 0
	ands r0, r1
	mov r1, r10
	orrs r0, r1
	strb r0, [r3, 0x5]
	ldr r3, [r2]
	ldrb r1, [r3, 0x5]
	movs r0, 0xF
	ands r0, r1
	mov r7, r9
	orrs r0, r7
	strb r0, [r3, 0x5]
	ldr r0, [r2]
	mov r2, r8
	lsrs r1, r2, 24
	bl StartSpriteAnim
	adds r6, 0x1
	subs r4, 0x14
	subs r5, 0x1
	cmp r5, 0
	bge _0802CFE8
	add sp, 0xC
	pop {r3-r5}
	mov r8, r3
	mov r9, r4
	mov r10, r5
	pop {r4-r7}
	pop {r0}
	bx r0
	.pool
	thumb_func_end sub_802CF50

	thumb_func_start sub_802D044
sub_802D044: @ 802D044
	push {r4,lr}
	sub sp, 0x4
	adds r4, r0, 0
	movs r0, 0
	str r0, [sp]
	movs r0, 0x9
	movs r1, 0x7
	movs r2, 0x78
	movs r3, 0x50
	bl sub_802EB24
	adds r0, r4, 0
	bl sub_802CD3C
	add sp, 0x4
	pop {r4}
	pop {r0}
	bx r0
	thumb_func_end sub_802D044

	thumb_func_start sub_802D068
sub_802D068: @ 802D068
	push {lr}
	bl sub_802EB84
	pop {r1}
	bx r1
	thumb_func_end sub_802D068

	thumb_func_start sub_802D074
sub_802D074: @ 802D074
	push {r4,lr}
	ldr r4, =gUnknown_02022D00
	str r0, [r4]
	bl sub_802D0BC
	ldr r0, =sub_802D12C
	movs r1, 0x3
	bl CreateTask
	ldr r1, [r4]
	strb r0, [r1, 0x6]
	ldr r2, [r4]
	ldrb r0, [r2, 0x6]
	movs r1, 0x2
	bl SetWordTaskArg
	ldr r0, =sub_802D150
	bl sub_802D108
	pop {r4}
	pop {r0}
	bx r0
	.pool
	thumb_func_end sub_802D074

	thumb_func_start sub_802D0AC
sub_802D0AC: @ 802D0AC
	push {lr}
	bl FreeAllWindowBuffers
	bl sub_8034CC8
	pop {r0}
	bx r0
	thumb_func_end sub_802D0AC

	thumb_func_start sub_802D0BC
sub_802D0BC: @ 802D0BC
	movs r1, 0
	strh r1, [r0, 0x4]
	str r1, [r0]
	movs r1, 0xFF
	strh r1, [r0, 0x12]
	bx lr
	thumb_func_end sub_802D0BC

	thumb_func_start sub_802D0C8
sub_802D0C8: @ 802D0C8
	push {r4-r6,lr}
	adds r6, r0, 0
	movs r5, 0
	ldr r4, =gUnknown_082FE18C
_0802D0D0:
	ldr r0, [r4]
	cmp r0, r6
	bne _0802D0DC
	ldr r0, [r4, 0x4]
	bl sub_802D108
_0802D0DC:
	adds r4, 0x8
	adds r5, 0x1
	cmp r5, 0x9
	bls _0802D0D0
	pop {r4-r6}
	pop {r0}
	bx r0
	.pool
	thumb_func_end sub_802D0C8

	thumb_func_start sub_802D0F0
sub_802D0F0: @ 802D0F0
	ldr r0, =gUnknown_02022D00
	ldr r0, [r0]
	ldr r1, [r0]
	movs r0, 0x1
	eors r1, r0
	negs r0, r1
	orrs r0, r1
	lsrs r0, 31
	bx lr
	.pool
	thumb_func_end sub_802D0F0

	thumb_func_start sub_802D108
sub_802D108: @ 802D108
	push {r4,lr}
	adds r2, r0, 0
	ldr r4, =gUnknown_02022D00
	ldr r0, [r4]
	ldrb r0, [r0, 0x6]
	movs r1, 0
	bl SetWordTaskArg
	ldr r1, [r4]
	movs r0, 0
	strh r0, [r1, 0x4]
	str r0, [r1]
	pop {r4}
	pop {r0}
	bx r0
	.pool
	thumb_func_end sub_802D108

	thumb_func_start sub_802D12C
sub_802D12C: @ 802D12C
	push {lr}
	lsls r0, 24
	lsrs r1, r0, 24
	ldr r0, =gUnknown_02022D00
	ldr r0, [r0]
	ldr r0, [r0]
	cmp r0, 0
	bne _0802D148
	adds r0, r1, 0
	movs r1, 0
	bl GetWordTaskArg
	bl _call_via_r0
_0802D148:
	pop {r0}
	bx r0
	.pool
	thumb_func_end sub_802D12C

	thumb_func_start sub_802D150
sub_802D150: @ 802D150
	push {r4-r6,lr}
	sub sp, 0x8
	ldr r6, =gUnknown_02022D00
	ldr r1, [r6]
	ldrh r5, [r1, 0x4]
	cmp r5, 0x1
	bne _0802D160
	b _0802D298
_0802D160:
	cmp r5, 0x1
	bgt _0802D170
	cmp r5, 0
	beq _0802D178
	b _0802D2DA
	.pool
_0802D170:
	cmp r5, 0x2
	bne _0802D176
	b _0802D2D6
_0802D176:
	b _0802D2DA
_0802D178:
	movs r0, 0
	bl ResetBgsAndClearDma3BusyFlags
	ldr r1, =gUnknown_082FE164
	movs r0, 0
	movs r2, 0x4
	bl InitBgsFromTemplates
	ldr r0, =gUnknown_082FE174
	bl InitWindows
	bl reset_temp_tile_data_buffers
	ldr r0, [r6]
	bl sub_802C974
	bl sub_802DD08
	ldr r0, =gPkmnJumpBgPal
	movs r1, 0
	movs r2, 0x20
	bl LoadPalette
	ldr r1, =gPkmnJumpBgGfx
	str r5, [sp]
	movs r0, 0x3
	movs r2, 0
	movs r3, 0
	bl decompress_and_copy_tile_data_to_vram
	ldr r1, =gPkmnJumpBgTilemap
	movs r4, 0x1
	str r4, [sp]
	movs r0, 0x3
	movs r2, 0
	movs r3, 0
	bl decompress_and_copy_tile_data_to_vram
	ldr r0, =gPkmnJumpVenusaurPal
	movs r1, 0x30
	movs r2, 0x20
	bl LoadPalette
	ldr r1, =gPkmnJumpVenusaurGfx
	str r5, [sp]
	movs r0, 0x2
	movs r2, 0
	movs r3, 0
	bl decompress_and_copy_tile_data_to_vram
	ldr r1, =gPkmnJumpVenusaurTilemap
	str r4, [sp]
	movs r0, 0x2
	movs r2, 0
	movs r3, 0
	bl decompress_and_copy_tile_data_to_vram
	ldr r0, =gPkmnJumpResultsPal
	movs r1, 0x10
	movs r2, 0x20
	bl LoadPalette
	ldr r1, =gPkmnJumpResultsGfx
	str r5, [sp]
	movs r0, 0x1
	movs r2, 0
	movs r3, 0
	bl decompress_and_copy_tile_data_to_vram
	ldr r1, =gPkmnJumpResultsTilemap
	str r4, [sp]
	movs r0, 0x1
	movs r2, 0
	movs r3, 0
	bl decompress_and_copy_tile_data_to_vram
	ldr r0, =gPkmnJumpPal3
	movs r1, 0x20
	movs r2, 0x20
	bl LoadPalette
	ldr r1, [r6]
	movs r0, 0xD3
	lsls r0, 1
	adds r1, r0
	movs r0, 0
	bl SetBgTilemapBuffer
	movs r0, 0x20
	str r0, [sp]
	str r0, [sp, 0x4]
	movs r0, 0
	movs r1, 0
	movs r2, 0
	movs r3, 0
	bl FillBgTilemapBufferRect_Palette0
	bl sub_802DB8C
	movs r0, 0
	bl sub_802DD64
	movs r0, 0
	movs r1, 0x1
	movs r2, 0xE0
	bl sub_8098C6C
	movs r0, 0
	bl CopyBgTilemapBufferToVram
	movs r0, 0x2
	bl CopyBgTilemapBufferToVram
	movs r0, 0x1
	bl CopyBgTilemapBufferToVram
	bl ResetBgPositions
	b _0802D2CC
	.pool
_0802D298:
	bl free_temp_tile_data_buffers_if_possible
	lsls r0, 24
	cmp r0, 0
	bne _0802D2DA
	bl sub_802DBF8
	ldr r0, [r6]
	bl sub_802CE9C
	ldr r0, [r6]
	movs r1, 0x6
	bl sub_802CF50
	movs r0, 0x3
	bl ShowBg
	movs r0, 0
	bl ShowBg
	movs r0, 0x2
	bl ShowBg
	movs r0, 0x1
	bl HideBg
_0802D2CC:
	ldr r1, [r6]
	ldrh r0, [r1, 0x4]
	adds r0, 0x1
	strh r0, [r1, 0x4]
	b _0802D2DA
_0802D2D6:
	movs r0, 0x1
	str r0, [r1]
_0802D2DA:
	add sp, 0x8
	pop {r4-r6}
	pop {r0}
	bx r0
	thumb_func_end sub_802D150

	thumb_func_start sub_802D2E4
sub_802D2E4: @ 802D2E4
	push {r4,lr}
	ldr r4, =gUnknown_02022D00
	ldr r0, [r4]
	ldrh r0, [r0, 0x4]
	cmp r0, 0x1
	beq _0802D310
	cmp r0, 0x1
	bgt _0802D300
	cmp r0, 0
	beq _0802D30A
	b _0802D34A
	.pool
_0802D300:
	cmp r0, 0x2
	beq _0802D322
	cmp r0, 0x3
	beq _0802D33A
	b _0802D34A
_0802D30A:
	bl sub_802DE1C
	b _0802D330
_0802D310:
	bl IsDma3ManagerBusyWithBgCopy
	lsls r0, 24
	cmp r0, 0
	bne _0802D34A
	movs r0, 0
	bl sub_802DF70
	b _0802D330
_0802D322:
	bl IsDma3ManagerBusyWithBgCopy
	lsls r0, 24
	cmp r0, 0
	bne _0802D34A
	bl sub_802DFD4
_0802D330:
	ldr r1, [r4]
	ldrh r0, [r1, 0x4]
	adds r0, 0x1
	strh r0, [r1, 0x4]
	b _0802D34A
_0802D33A:
	bl IsDma3ManagerBusyWithBgCopy
	lsls r0, 24
	cmp r0, 0
	bne _0802D34A
	ldr r1, [r4]
	movs r0, 0x1
	str r0, [r1]
_0802D34A:
	pop {r4}
	pop {r0}
	bx r0
	thumb_func_end sub_802D2E4

	thumb_func_start sub_802D350
sub_802D350: @ 802D350
	push {r4,lr}
	ldr r4, =gUnknown_02022D00
	ldr r0, [r4]
	ldrh r0, [r0, 0x4]
	cmp r0, 0x1
	beq _0802D37C
	cmp r0, 0x1
	bgt _0802D36C
	cmp r0, 0
	beq _0802D376
	b _0802D3B6
	.pool
_0802D36C:
	cmp r0, 0x2
	beq _0802D38E
	cmp r0, 0x3
	beq _0802D3A6
	b _0802D3B6
_0802D376:
	bl sub_802DE1C
	b _0802D39C
_0802D37C:
	bl IsDma3ManagerBusyWithBgCopy
	lsls r0, 24
	cmp r0, 0
	bne _0802D3B6
	movs r0, 0x1
	bl sub_802DF70
	b _0802D39C
_0802D38E:
	bl IsDma3ManagerBusyWithBgCopy
	lsls r0, 24
	cmp r0, 0
	bne _0802D3B6
	bl sub_802DFD4
_0802D39C:
	ldr r1, [r4]
	ldrh r0, [r1, 0x4]
	adds r0, 0x1
	strh r0, [r1, 0x4]
	b _0802D3B6
_0802D3A6:
	bl IsDma3ManagerBusyWithBgCopy
	lsls r0, 24
	cmp r0, 0
	bne _0802D3B6
	ldr r1, [r4]
	movs r0, 0x1
	str r0, [r1]
_0802D3B6:
	pop {r4}
	pop {r0}
	bx r0
	thumb_func_end sub_802D350

	thumb_func_start sub_802D3BC
sub_802D3BC: @ 802D3BC
	push {r4,r5,lr}
	bl sub_802C8AC
	lsls r0, 16
	lsrs r5, r0, 16
	ldr r0, =gUnknown_02022D00
	ldr r0, [r0]
	ldrh r0, [r0, 0x4]
	cmp r0, 0
	beq _0802D3DC
	cmp r0, 0x1
	beq _0802D410
	b _0802D43E
	.pool
_0802D3DC:
	movs r4, 0
	cmp r4, r5
	bge _0802D3F8
_0802D3E2:
	ldr r0, =gUnknown_02022D00
	ldr r0, [r0]
	lsls r1, r4, 1
	adds r0, 0x1C
	adds r0, r1
	ldrb r0, [r0]
	bl ClearWindowTilemap
	adds r4, 0x1
	cmp r4, r5
	blt _0802D3E2
_0802D3F8:
	movs r0, 0
	bl CopyBgTilemapBufferToVram
	ldr r0, =gUnknown_02022D00
	ldr r1, [r0]
	ldrh r0, [r1, 0x4]
	adds r0, 0x1
	strh r0, [r1, 0x4]
	b _0802D43E
	.pool
_0802D410:
	bl IsDma3ManagerBusyWithBgCopy
	lsls r0, 24
	cmp r0, 0
	bne _0802D43E
	movs r4, 0
	cmp r4, r5
	bge _0802D436
_0802D420:
	ldr r0, =gUnknown_02022D00
	ldr r0, [r0]
	lsls r1, r4, 1
	adds r0, 0x1C
	adds r0, r1
	ldrb r0, [r0]
	bl RemoveWindow
	adds r4, 0x1
	cmp r4, r5
	blt _0802D420
_0802D436:
	ldr r0, =gUnknown_02022D00
	ldr r1, [r0]
	movs r0, 0x1
	str r0, [r1]
_0802D43E:
	pop {r4,r5}
	pop {r0}
	bx r0
	.pool
	thumb_func_end sub_802D3BC

	thumb_func_start sub_802D448
sub_802D448: @ 802D448
	push {r4,r5,lr}
	sub sp, 0xC
	ldr r5, =gUnknown_02022D00
	ldr r0, [r5]
	ldrh r4, [r0, 0x4]
	cmp r4, 0x1
	beq _0802D4A4
	cmp r4, 0x1
	bgt _0802D464
	cmp r4, 0
	beq _0802D46A
	b _0802D4EC
	.pool
_0802D464:
	cmp r4, 0x2
	beq _0802D4DC
	b _0802D4EC
_0802D46A:
	movs r0, 0x1
	movs r1, 0x8
	movs r2, 0x14
	movs r3, 0x2
	bl sub_802DA9C
	ldr r1, [r5]
	strh r0, [r1, 0x12]
	lsls r0, 24
	lsrs r0, 24
	ldr r2, =gText_WantToPlayAgain2
	movs r1, 0x1
	str r1, [sp]
	movs r1, 0xFF
	str r1, [sp, 0x4]
	str r4, [sp, 0x8]
	movs r1, 0x1
	movs r3, 0
	bl AddTextPrinterParameterized
	ldr r0, [r5]
	ldrb r0, [r0, 0x12]
	movs r1, 0x2
	bl CopyWindowToVram
	b _0802D4D2
	.pool
_0802D4A4:
	bl IsDma3ManagerBusyWithBgCopy
	lsls r0, 24
	cmp r0, 0
	bne _0802D4EC
	ldr r0, [r5]
	ldrb r0, [r0, 0x12]
	bl PutWindowTilemap
	ldr r0, [r5]
	ldrb r0, [r0, 0x12]
	movs r1, 0x1
	movs r2, 0xE
	bl DrawTextBorderOuter
	movs r0, 0x17
	movs r1, 0x7
	movs r2, 0
	bl sub_802DB18
	movs r0, 0
	bl CopyBgTilemapBufferToVram
_0802D4D2:
	ldr r1, [r5]
	ldrh r0, [r1, 0x4]
	adds r0, 0x1
	strh r0, [r1, 0x4]
	b _0802D4EC
_0802D4DC:
	bl IsDma3ManagerBusyWithBgCopy
	lsls r0, 24
	cmp r0, 0
	bne _0802D4EC
	ldr r1, [r5]
	movs r0, 0x1
	str r0, [r1]
_0802D4EC:
	add sp, 0xC
	pop {r4,r5}
	pop {r0}
	bx r0
	thumb_func_end sub_802D448

	thumb_func_start sub_802D4F4
sub_802D4F4: @ 802D4F4
	push {r4,r5,lr}
	sub sp, 0xC
	ldr r5, =gUnknown_02022D00
	ldr r0, [r5]
	ldrh r4, [r0, 0x4]
	cmp r4, 0x1
	beq _0802D550
	cmp r4, 0x1
	bgt _0802D510
	cmp r4, 0
	beq _0802D516
	b _0802D58E
	.pool
_0802D510:
	cmp r4, 0x2
	beq _0802D57E
	b _0802D58E
_0802D516:
	movs r0, 0x2
	movs r1, 0x7
	movs r2, 0x1A
	movs r3, 0x4
	bl sub_802DA9C
	ldr r1, [r5]
	strh r0, [r1, 0x12]
	lsls r0, 24
	lsrs r0, 24
	ldr r2, =gText_SavingDontTurnOffPower
	movs r1, 0x1
	str r1, [sp]
	movs r1, 0xFF
	str r1, [sp, 0x4]
	str r4, [sp, 0x8]
	movs r1, 0x1
	movs r3, 0
	bl AddTextPrinterParameterized
	ldr r0, [r5]
	ldrb r0, [r0, 0x12]
	movs r1, 0x2
	bl CopyWindowToVram
	b _0802D574
	.pool
_0802D550:
	bl IsDma3ManagerBusyWithBgCopy
	lsls r0, 24
	cmp r0, 0
	bne _0802D58E
	ldr r0, [r5]
	ldrb r0, [r0, 0x12]
	bl PutWindowTilemap
	ldr r0, [r5]
	ldrb r0, [r0, 0x12]
	movs r1, 0x1
	movs r2, 0xE
	bl DrawTextBorderOuter
	movs r0, 0
	bl CopyBgTilemapBufferToVram
_0802D574:
	ldr r1, [r5]
	ldrh r0, [r1, 0x4]
	adds r0, 0x1
	strh r0, [r1, 0x4]
	b _0802D58E
_0802D57E:
	bl IsDma3ManagerBusyWithBgCopy
	lsls r0, 24
	cmp r0, 0
	bne _0802D58E
	ldr r1, [r5]
	movs r0, 0x1
	str r0, [r1]
_0802D58E:
	add sp, 0xC
	pop {r4,r5}
	pop {r0}
	bx r0
	thumb_func_end sub_802D4F4

	thumb_func_start sub_802D598
sub_802D598: @ 802D598
	push {r4,r5,lr}
	ldr r5, =gUnknown_02022D00
	ldr r0, [r5]
	ldrh r4, [r0, 0x4]
	cmp r4, 0
	beq _0802D5B0
	cmp r4, 0x1
	beq _0802D5C8
	b _0802D5DE
	.pool
_0802D5B0:
	bl sub_802DA14
	bl sub_8198C78
	movs r0, 0
	bl CopyBgTilemapBufferToVram
	ldr r1, [r5]
	ldrh r0, [r1, 0x4]
	adds r0, 0x1
	strh r0, [r1, 0x4]
	b _0802D5DE
_0802D5C8:
	bl sub_802DA44
	cmp r0, 0
	bne _0802D5DE
	bl IsDma3ManagerBusyWithBgCopy
	lsls r0, 24
	cmp r0, 0
	bne _0802D5DE
	ldr r0, [r5]
	str r4, [r0]
_0802D5DE:
	pop {r4,r5}
	pop {r0}
	bx r0
	thumb_func_end sub_802D598

	thumb_func_start sub_802D5E4
sub_802D5E4: @ 802D5E4
	push {r4,r5,lr}
	sub sp, 0xC
	ldr r5, =gUnknown_02022D00
	ldr r0, [r5]
	ldrh r4, [r0, 0x4]
	cmp r4, 0x1
	beq _0802D640
	cmp r4, 0x1
	bgt _0802D600
	cmp r4, 0
	beq _0802D606
	b _0802D67E
	.pool
_0802D600:
	cmp r4, 0x2
	beq _0802D66E
	b _0802D67E
_0802D606:
	movs r0, 0x2
	movs r1, 0x8
	movs r2, 0x16
	movs r3, 0x4
	bl sub_802DA9C
	ldr r1, [r5]
	strh r0, [r1, 0x12]
	lsls r0, 24
	lsrs r0, 24
	ldr r2, =gText_SomeoneDroppedOut2
	movs r1, 0x1
	str r1, [sp]
	movs r1, 0xFF
	str r1, [sp, 0x4]
	str r4, [sp, 0x8]
	movs r1, 0x1
	movs r3, 0
	bl AddTextPrinterParameterized
	ldr r0, [r5]
	ldrb r0, [r0, 0x12]
	movs r1, 0x2
	bl CopyWindowToVram
	b _0802D664
	.pool
_0802D640:
	bl IsDma3ManagerBusyWithBgCopy
	lsls r0, 24
	cmp r0, 0
	bne _0802D67E
	ldr r0, [r5]
	ldrb r0, [r0, 0x12]
	bl PutWindowTilemap
	ldr r0, [r5]
	ldrb r0, [r0, 0x12]
	movs r1, 0x1
	movs r2, 0xE
	bl DrawTextBorderOuter
	movs r0, 0
	bl CopyBgTilemapBufferToVram
_0802D664:
	ldr r1, [r5]
	ldrh r0, [r1, 0x4]
	adds r0, 0x1
	strh r0, [r1, 0x4]
	b _0802D67E
_0802D66E:
	bl IsDma3ManagerBusyWithBgCopy
	lsls r0, 24
	cmp r0, 0
	bne _0802D67E
	ldr r1, [r5]
	movs r0, 0x1
	str r0, [r1]
_0802D67E:
	add sp, 0xC
	pop {r4,r5}
	pop {r0}
	bx r0
	thumb_func_end sub_802D5E4

	thumb_func_start sub_802D688
sub_802D688: @ 802D688
	push {r4,r5,lr}
	sub sp, 0xC
	ldr r5, =gUnknown_02022D00
	ldr r0, [r5]
	ldrh r4, [r0, 0x4]
	cmp r4, 0x1
	beq _0802D6E4
	cmp r4, 0x1
	bgt _0802D6A4
	cmp r4, 0
	beq _0802D6AA
	b _0802D722
	.pool
_0802D6A4:
	cmp r4, 0x2
	beq _0802D712
	b _0802D722
_0802D6AA:
	movs r0, 0x7
	movs r1, 0xA
	movs r2, 0x10
	movs r3, 0x2
	bl sub_802DA9C
	ldr r1, [r5]
	strh r0, [r1, 0x12]
	lsls r0, 24
	lsrs r0, 24
	ldr r2, =gText_CommunicationStandby4
	movs r1, 0x1
	str r1, [sp]
	movs r1, 0xFF
	str r1, [sp, 0x4]
	str r4, [sp, 0x8]
	movs r1, 0x1
	movs r3, 0
	bl AddTextPrinterParameterized
	ldr r0, [r5]
	ldrb r0, [r0, 0x12]
	movs r1, 0x2
	bl CopyWindowToVram
	b _0802D708
	.pool
_0802D6E4:
	bl IsDma3ManagerBusyWithBgCopy
	lsls r0, 24
	cmp r0, 0
	bne _0802D722
	ldr r0, [r5]
	ldrb r0, [r0, 0x12]
	bl PutWindowTilemap
	ldr r0, [r5]
	ldrb r0, [r0, 0x12]
	movs r1, 0x1
	movs r2, 0xE
	bl DrawTextBorderOuter
	movs r0, 0
	bl CopyBgTilemapBufferToVram
_0802D708:
	ldr r1, [r5]
	ldrh r0, [r1, 0x4]
	adds r0, 0x1
	strh r0, [r1, 0x4]
	b _0802D722
_0802D712:
	bl IsDma3ManagerBusyWithBgCopy
	lsls r0, 24
	cmp r0, 0
	bne _0802D722
	ldr r1, [r5]
	movs r0, 0x1
	str r0, [r1]
_0802D722:
	add sp, 0xC
	pop {r4,r5}
	pop {r0}
	bx r0
	thumb_func_end sub_802D688

	thumb_func_start sub_802D72C
sub_802D72C: @ 802D72C
	push {r4,r5,lr}
	ldr r5, =gUnknown_02022D00
	ldr r0, [r5]
	ldrh r4, [r0, 0x4]
	cmp r4, 0
	beq _0802D744
	cmp r4, 0x1
	beq _0802D752
	b _0802D75E
	.pool
_0802D744:
	bl sub_802D044
	ldr r1, [r5]
	ldrh r0, [r1, 0x4]
	adds r0, 0x1
	strh r0, [r1, 0x4]
	b _0802D75E
_0802D752:
	bl sub_802D068
	cmp r0, 0
	bne _0802D75E
	ldr r0, [r5]
	str r4, [r0]
_0802D75E:
	pop {r4,r5}
	pop {r0}
	bx r0
	thumb_func_end sub_802D72C

	thumb_func_start sub_802D764
sub_802D764: @ 802D764
	push {lr}
	ldr r1, =gUnknown_02022D00
	ldr r0, [r1]
	movs r2, 0
	strb r2, [r0, 0xA]
	ldr r0, [r1]
	strb r2, [r0, 0xB]
	ldr r2, [r1]
	movs r0, 0x6
	strb r0, [r2, 0xC]
	ldr r0, [r1]
	ldrb r0, [r0, 0xC]
	bl sub_802DC9C
	pop {r0}
	bx r0
	.pool
	thumb_func_end sub_802D764

	thumb_func_start sub_802D788
sub_802D788: @ 802D788
	push {r4,lr}
	ldr r0, =gUnknown_02022D00
	ldr r2, [r0]
	ldrb r3, [r2, 0xA]
	adds r4, r0, 0
	cmp r3, 0
	beq _0802D7A0
	cmp r3, 0x1
	beq _0802D7DA
	b _0802D7DE
	.pool
_0802D7A0:
	ldrb r0, [r2, 0xB]
	adds r0, 0x1
	strb r0, [r2, 0xB]
	ldr r1, [r4]
	ldrb r0, [r1, 0xB]
	cmp r0, 0xA
	bls _0802D7CA
	strb r3, [r1, 0xB]
	ldr r0, [r4]
	ldrb r1, [r0, 0xC]
	adds r1, 0x1
	strb r1, [r0, 0xC]
	ldr r1, [r4]
	ldrb r0, [r1, 0xC]
	cmp r0, 0x9
	bls _0802D7CA
	strb r3, [r1, 0xC]
	ldr r1, [r4]
	ldrb r0, [r1, 0xA]
	adds r0, 0x1
	strb r0, [r1, 0xA]
_0802D7CA:
	ldr r0, [r4]
	ldrb r0, [r0, 0xC]
	bl sub_802DC9C
	ldr r0, [r4]
	ldrb r0, [r0, 0xC]
	cmp r0, 0x7
	bne _0802D7DE
_0802D7DA:
	movs r0, 0
	b _0802D7E0
_0802D7DE:
	movs r0, 0x1
_0802D7E0:
	pop {r4}
	pop {r1}
	bx r1
	thumb_func_end sub_802D788

	thumb_func_start sub_802D7E8
sub_802D7E8: @ 802D7E8
	push {r4,r5,lr}
	sub sp, 0xC
	adds r4, r1, 0
	lsls r0, 16
	lsrs r0, 16
	lsls r4, 16
	lsrs r4, 16
	ldr r5, =gUnknown_02022D00
	ldr r1, [r5]
	adds r1, 0x26
	adds r2, r4, 0
	bl CopyItemNameHandlePlural
	ldr r0, [r5]
	adds r0, 0x66
	adds r1, r4, 0
	movs r2, 0
	movs r3, 0x1
	bl ConvertIntToDecimalStringN
	bl DynamicPlaceholderTextUtil_Reset
	ldr r1, [r5]
	adds r1, 0x26
	movs r0, 0
	bl DynamicPlaceholderTextUtil_SetPlaceholderPtr
	ldr r1, [r5]
	adds r1, 0x66
	movs r0, 0x1
	bl DynamicPlaceholderTextUtil_SetPlaceholderPtr
	ldr r0, [r5]
	adds r0, 0xA6
	ldr r1, =gText_AwesomeWonF701F700
	bl DynamicPlaceholderTextUtil_ExpandPlaceholders
	movs r0, 0x4
	movs r1, 0x8
	movs r2, 0x16
	movs r3, 0x4
	bl sub_802DA9C
	ldr r2, [r5]
	movs r4, 0
	movs r3, 0
	strh r0, [r2, 0x12]
	lsls r0, 24
	lsrs r0, 24
	adds r2, 0xA6
	movs r1, 0x1
	str r1, [sp]
	movs r1, 0xFF
	str r1, [sp, 0x4]
	str r3, [sp, 0x8]
	movs r1, 0x1
	bl AddTextPrinterParameterized
	ldr r0, [r5]
	ldrb r0, [r0, 0x12]
	movs r1, 0x2
	bl CopyWindowToVram
	ldr r1, [r5]
	ldr r0, =0x0000016f
	strh r0, [r1, 0x14]
	strb r4, [r1, 0xD]
	add sp, 0xC
	pop {r4,r5}
	pop {r0}
	bx r0
	.pool
	thumb_func_end sub_802D7E8

	thumb_func_start sub_802D884
sub_802D884: @ 802D884
	push {r4-r6,lr}
	sub sp, 0xC
	lsls r0, 16
	lsrs r0, 16
	ldr r4, =gUnknown_02022D00
	ldr r1, [r4]
	adds r1, 0x26
	bl CopyItemName
	bl DynamicPlaceholderTextUtil_Reset
	ldr r1, [r4]
	adds r1, 0x26
	movs r0, 0
	bl DynamicPlaceholderTextUtil_SetPlaceholderPtr
	ldr r0, [r4]
	adds r0, 0xA6
	ldr r1, =gText_FilledStorageSpace2
	bl DynamicPlaceholderTextUtil_ExpandPlaceholders
	movs r0, 0x4
	movs r1, 0x8
	movs r2, 0x16
	movs r3, 0x4
	bl sub_802DA9C
	ldr r2, [r4]
	movs r6, 0
	movs r5, 0
	strh r0, [r2, 0x12]
	lsls r0, 24
	lsrs r0, 24
	adds r2, 0xA6
	movs r1, 0x1
	str r1, [sp]
	movs r1, 0xFF
	str r1, [sp, 0x4]
	str r5, [sp, 0x8]
	movs r1, 0x1
	movs r3, 0
	bl AddTextPrinterParameterized
	ldr r0, [r4]
	ldrb r0, [r0, 0x12]
	movs r1, 0x2
	bl CopyWindowToVram
	ldr r0, [r4]
	strh r5, [r0, 0x14]
	strb r6, [r0, 0xD]
	add sp, 0xC
	pop {r4-r6}
	pop {r0}
	bx r0
	.pool
	thumb_func_end sub_802D884

	thumb_func_start sub_802D8FC
sub_802D8FC: @ 802D8FC
	push {r4-r6,lr}
	sub sp, 0xC
	lsls r0, 16
	lsrs r0, 16
	ldr r4, =gUnknown_02022D00
	ldr r1, [r4]
	adds r1, 0x26
	bl CopyItemName
	bl DynamicPlaceholderTextUtil_Reset
	ldr r1, [r4]
	adds r1, 0x26
	movs r0, 0
	bl DynamicPlaceholderTextUtil_SetPlaceholderPtr
	ldr r0, [r4]
	adds r0, 0xA6
	ldr r1, =gText_CantHoldMore
	bl DynamicPlaceholderTextUtil_ExpandPlaceholders
	movs r0, 0x4
	movs r1, 0x9
	movs r2, 0x16
	movs r3, 0x2
	bl sub_802DA9C
	ldr r2, [r4]
	movs r6, 0
	movs r5, 0
	strh r0, [r2, 0x12]
	lsls r0, 24
	lsrs r0, 24
	adds r2, 0xA6
	movs r1, 0x1
	str r1, [sp]
	movs r1, 0xFF
	str r1, [sp, 0x4]
	str r5, [sp, 0x8]
	movs r1, 0x1
	movs r3, 0
	bl AddTextPrinterParameterized
	ldr r0, [r4]
	ldrb r0, [r0, 0x12]
	movs r1, 0x2
	bl CopyWindowToVram
	ldr r0, [r4]
	strh r5, [r0, 0x14]
	strb r6, [r0, 0xD]
	add sp, 0xC
	pop {r4-r6}
	pop {r0}
	bx r0
	.pool
	thumb_func_end sub_802D8FC

	thumb_func_start sub_802D974
sub_802D974: @ 802D974
	push {r4,lr}
	ldr r4, =gUnknown_02022D00
	ldr r0, [r4]
	ldrb r0, [r0, 0xD]
	cmp r0, 0x1
	beq _0802D9C8
	cmp r0, 0x1
	bgt _0802D990
	cmp r0, 0
	beq _0802D99A
	b _0802DA0C
	.pool
_0802D990:
	cmp r0, 0x2
	beq _0802D9EE
	cmp r0, 0x3
	beq _0802DA02
	b _0802DA0C
_0802D99A:
	bl IsDma3ManagerBusyWithBgCopy
	lsls r0, 24
	cmp r0, 0
	bne _0802DA0C
	ldr r0, [r4]
	ldrb r0, [r0, 0x12]
	bl PutWindowTilemap
	ldr r0, [r4]
	ldrb r0, [r0, 0x12]
	movs r1, 0x1
	movs r2, 0xE
	bl DrawTextBorderOuter
	movs r0, 0
	bl CopyBgTilemapBufferToVram
	ldr r1, [r4]
	ldrb r0, [r1, 0xD]
	adds r0, 0x1
	strb r0, [r1, 0xD]
	b _0802DA0C
_0802D9C8:
	bl IsDma3ManagerBusyWithBgCopy
	lsls r0, 24
	cmp r0, 0
	bne _0802DA0C
	ldr r1, [r4]
	ldrh r0, [r1, 0x14]
	cmp r0, 0
	bne _0802D9E0
	ldrb r0, [r1, 0xD]
	adds r0, 0x2
	b _0802DA00
_0802D9E0:
	ldrh r0, [r1, 0x14]
	bl PlayFanfare
	ldr r1, [r4]
	ldrb r0, [r1, 0xD]
	adds r0, 0x1
	strb r0, [r1, 0xD]
_0802D9EE:
	bl IsFanfareTaskInactive
	lsls r0, 24
	cmp r0, 0
	beq _0802DA0C
	ldr r0, =gUnknown_02022D00
	ldr r1, [r0]
	ldrb r0, [r1, 0xD]
	adds r0, 0x1
_0802DA00:
	strb r0, [r1, 0xD]
_0802DA02:
	movs r0, 0
	b _0802DA0E
	.pool
_0802DA0C:
	movs r0, 0x1
_0802DA0E:
	pop {r4}
	pop {r1}
	bx r1
	thumb_func_end sub_802D974

	thumb_func_start sub_802DA14
sub_802DA14: @ 802DA14
	push {r4,lr}
	ldr r4, =gUnknown_02022D00
	ldr r0, [r4]
	ldrh r0, [r0, 0x12]
	cmp r0, 0xFF
	beq _0802DA38
	lsls r0, 24
	lsrs r0, 24
	bl rbox_fill_rectangle
	ldr r0, [r4]
	ldrb r0, [r0, 0x12]
	movs r1, 0x1
	bl CopyWindowToVram
	ldr r1, [r4]
	movs r0, 0
	strb r0, [r1, 0xD]
_0802DA38:
	pop {r4}
	pop {r0}
	bx r0
	.pool
	thumb_func_end sub_802DA14

	thumb_func_start sub_802DA44
sub_802DA44: @ 802DA44
	push {r4,lr}
	ldr r4, =gUnknown_02022D00
	ldr r1, [r4]
	ldrh r0, [r1, 0x12]
	cmp r0, 0xFF
	bne _0802DA58
_0802DA50:
	movs r0, 0
	b _0802DA84
	.pool
_0802DA58:
	ldrb r0, [r1, 0xD]
	cmp r0, 0
	bne _0802DA7E
	bl IsDma3ManagerBusyWithBgCopy
	lsls r0, 24
	cmp r0, 0
	bne _0802DA82
	ldr r0, [r4]
	ldrb r0, [r0, 0x12]
	bl RemoveWindow
	ldr r1, [r4]
	movs r0, 0xFF
	strh r0, [r1, 0x12]
	ldrb r0, [r1, 0xD]
	adds r0, 0x1
	strb r0, [r1, 0xD]
	b _0802DA50
_0802DA7E:
	cmp r0, 0x1
	beq _0802DA50
_0802DA82:
	movs r0, 0x1
_0802DA84:
	pop {r4}
	pop {r1}
	bx r1
	thumb_func_end sub_802DA44

	thumb_func_start sub_802DA8C
sub_802DA8C: @ 802DA8C
	push {lr}
	bl Menu_ProcessInputNoWrapClearOnChoose
	lsls r0, 24
	asrs r0, 24
	pop {r1}
	bx r1
	thumb_func_end sub_802DA8C

	thumb_func_start sub_802DA9C
sub_802DA9C: @ 802DA9C
	push {r4-r6,lr}
	sub sp, 0x8
	ldr r6, =0xffffff00
	ldr r4, [sp]
	ands r4, r6
	lsls r0, 24
	lsrs r0, 16
	ldr r5, =0xffff00ff
	ands r4, r5
	orrs r4, r0
	lsls r1, 24
	lsrs r1, 8
	ldr r0, =0xff00ffff
	ands r4, r0
	orrs r4, r1
	lsls r2, 24
	ldr r0, =0x00ffffff
	ands r4, r0
	orrs r4, r2
	str r4, [sp]
	lsls r3, 24
	lsrs r3, 24
	ldr r0, [sp, 0x4]
	ands r0, r6
	orrs r0, r3
	ands r0, r5
	movs r1, 0xF0
	lsls r1, 4
	orrs r0, r1
	ldr r1, =0x0000ffff
	ands r0, r1
	movs r1, 0x86
	lsls r1, 15
	orrs r0, r1
	str r0, [sp, 0x4]
	mov r0, sp
	bl AddWindow
	adds r4, r0, 0
	lsls r4, 16
	lsrs r4, 16
	lsls r0, r4, 24
	lsrs r0, 24
	movs r1, 0x11
	bl FillWindowPixelBuffer
	adds r0, r4, 0
	add sp, 0x8
	pop {r4-r6}
	pop {r1}
	bx r1
	.pool
	thumb_func_end sub_802DA9C

	thumb_func_start sub_802DB18
sub_802DB18: @ 802DB18
	push {r4,r5,lr}
	sub sp, 0x8
	adds r3, r2, 0
	lsls r3, 24
	lsrs r3, 24
	ldr r5, =0xffffff00
	ldr r2, [sp]
	ands r2, r5
	lsls r0, 24
	lsrs r0, 16
	ldr r4, =0xffff00ff
	ands r2, r4
	orrs r2, r0
	lsls r1, 24
	lsrs r1, 8
	ldr r0, =0xff00ffff
	ands r2, r0
	orrs r2, r1
	ldr r0, =0x00ffffff
	ands r2, r0
	movs r0, 0xC0
	lsls r0, 19
	orrs r2, r0
	str r2, [sp]
	ldr r0, [sp, 0x4]
	ands r0, r5
	movs r1, 0x4
	orrs r0, r1
	ands r0, r4
	movs r1, 0x80
	lsls r1, 2
	orrs r0, r1
	ldr r1, =0x0000ffff
	ands r0, r1
	movs r1, 0xAC
	lsls r1, 14
	orrs r0, r1
	str r0, [sp, 0x4]
	mov r0, sp
	movs r1, 0x1
	movs r2, 0xD
	bl CreateYesNoMenu
	add sp, 0x8
	pop {r4,r5}
	pop {r0}
	bx r0
	.pool
	thumb_func_end sub_802DB18

	thumb_func_start sub_802DB8C
sub_802DB8C: @ 802DB8C
	push {r4,lr}
	sub sp, 0x10
	ldr r1, =gUnknown_082FE1DC
	add r0, sp, 0xC
	movs r2, 0x3
	bl memcpy
	movs r0, 0
	bl PutWindowTilemap
	movs r0, 0x1
	bl PutWindowTilemap
	movs r0, 0
	movs r1, 0
	bl FillWindowPixelBuffer
	movs r0, 0x1
	movs r1, 0
	bl FillWindowPixelBuffer
	add r0, sp, 0xC
	str r0, [sp]
	movs r4, 0
	str r4, [sp, 0x4]
	ldr r0, =gText_SpacePoints2
	str r0, [sp, 0x8]
	movs r0, 0
	movs r1, 0
	movs r2, 0
	movs r3, 0x1
	bl AddTextPrinterParameterized3
	add r0, sp, 0xC
	str r0, [sp]
	str r4, [sp, 0x4]
	ldr r0, =gText_SpaceTimes3
	str r0, [sp, 0x8]
	movs r0, 0x1
	movs r1, 0
	movs r2, 0
	movs r3, 0x1
	bl AddTextPrinterParameterized3
	add sp, 0x10
	pop {r4}
	pop {r0}
	bx r0
	.pool
	thumb_func_end sub_802DB8C

	thumb_func_start sub_802DBF8
sub_802DBF8: @ 802DBF8
	push {r4-r7,lr}
	mov r7, r10
	mov r6, r9
	mov r5, r8
	push {r5-r7}
	sub sp, 0x4
	bl sub_802C8AC
	lsls r0, 16
	lsrs r0, 16
	mov r10, r0
	ldr r1, =gUnknown_082FE260
	subs r0, 0x2
	lsls r0, 2
	adds r0, r1
	ldr r5, [r0]
	movs r6, 0
	cmp r6, r10
	bge _0802DC62
	ldr r0, =gMonFrontPicCoords
	mov r9, r0
	ldr r1, =gUnknown_02022D00
	mov r8, r1
_0802DC26:
	lsls r4, r6, 24
	lsrs r4, 24
	adds r0, r4, 0
	bl sub_802C8C8
	adds r1, r0, 0
	ldrh r0, [r1]
	lsls r0, 2
	add r0, r9
	ldrb r3, [r0, 0x1]
	mov r2, r8
	ldr r0, [r2]
	movs r7, 0
	ldrsh r2, [r5, r7]
	adds r3, 0x70
	str r4, [sp]
	bl sub_802C9D4
	mov r1, r8
	ldr r0, [r1]
	movs r2, 0
	ldrsh r1, [r5, r2]
	movs r2, 0x70
	adds r3, r4, 0
	bl sub_802CE48
	adds r5, 0x2
	adds r6, 0x1
	cmp r6, r10
	blt _0802DC26
_0802DC62:
	add sp, 0x4
	pop {r3-r5}
	mov r8, r3
	mov r9, r4
	mov r10, r5
	pop {r4-r7}
	pop {r0}
	bx r0
	.pool
	thumb_func_end sub_802DBF8

	thumb_func_start sub_802DC80
sub_802DC80: @ 802DC80
	ldr r2, =gUnknown_02022D00
	ldr r2, [r2]
	lsls r0, 2
	ldr r3, =0x000081a8
	adds r2, r3
	adds r2, r0
	ldr r0, [r2]
	strh r1, [r0, 0x26]
	bx lr
	.pool
	thumb_func_end sub_802DC80

	thumb_func_start sub_802DC9C
sub_802DC9C: @ 802DC9C
	push {r4,lr}
	adds r4, r0, 0
	ldr r0, =gUnknown_02022D00
	ldr r0, [r0]
	adds r1, r4, 0
	bl sub_802CF50
	ldr r0, =gUnknown_082FE1DF
	adds r4, r0
	ldrb r0, [r4]
	lsls r1, r0, 2
	adds r1, r0
	lsls r1, 13
	movs r0, 0x2
	movs r2, 0
	bl ChangeBgY
	pop {r4}
	pop {r0}
	bx r0
	.pool
	thumb_func_end sub_802DC9C

	thumb_func_start sub_802DCCC
sub_802DCCC: @ 802DCCC
	push {r4-r6,lr}
	lsls r0, 24
	lsrs r4, r0, 24
	movs r5, 0
	movs r6, 0
_0802DCD6:
	movs r0, 0x1
	ands r0, r4
	cmp r0, 0
	beq _0802DCEA
	ldr r0, =gUnknown_02022D00
	ldr r0, [r0]
	adds r1, r5, 0
	bl sub_802CB14
	adds r6, 0x1
_0802DCEA:
	lsrs r4, 1
	adds r5, 0x1
	cmp r5, 0x4
	ble _0802DCD6
	subs r0, r6, 0x2
	lsls r0, 24
	lsrs r0, 24
	bl sub_802E00C
	adds r0, r6, 0
	pop {r4-r6}
	pop {r1}
	bx r1
	.pool
	thumb_func_end sub_802DCCC

	thumb_func_start sub_802DD08
sub_802DD08: @ 802DD08
	push {r4,lr}
	sub sp, 0x10
	mov r1, sp
	movs r0, 0x40
	strb r0, [r1]
	movs r0, 0x5
	strb r0, [r1, 0x1]
	movs r0, 0x8
	strb r0, [r1, 0x2]
	movs r0, 0x6C
	strh r0, [r1, 0x4]
	movs r4, 0x6
	strh r4, [r1, 0x6]
	ldr r0, =gUnknown_082FE1EC
	str r0, [sp, 0x8]
	ldr r0, =gUnknown_082FE1F4
	str r0, [sp, 0xC]
	movs r0, 0x2
	bl sub_8034C54
	movs r0, 0
	movs r1, 0
	mov r2, sp
	bl sub_8034D14
	mov r1, sp
	movs r0, 0x4
	strb r0, [r1, 0x1]
	movs r0, 0x1E
	strh r0, [r1, 0x4]
	mov r0, sp
	strh r4, [r0, 0x6]
	movs r0, 0x1
	movs r1, 0
	mov r2, sp
	bl sub_8034D14
	add sp, 0x10
	pop {r4}
	pop {r0}
	bx r0
	.pool
	thumb_func_end sub_802DD08

	thumb_func_start sub_802DD64
sub_802DD64: @ 802DD64
	push {lr}
	adds r1, r0, 0
	movs r0, 0
	bl sub_8035044
	pop {r0}
	bx r0
	thumb_func_end sub_802DD64

	thumb_func_start sub_802DD74
sub_802DD74: @ 802DD74
	push {lr}
	adds r1, r0, 0
	lsls r1, 16
	lsrs r1, 16
	movs r0, 0x1
	bl sub_8035044
	pop {r0}
	bx r0
	thumb_func_end sub_802DD74

	thumb_func_start sub_802DD88
sub_802DD88: @ 802DD88
	push {lr}
	adds r1, r0, 0
	lsls r1, 24
	lsrs r1, 24
	ldr r0, =gUnknown_02022D00
	ldr r0, [r0]
	bl sub_802CBF0
	pop {r0}
	bx r0
	.pool
	thumb_func_end sub_802DD88

	thumb_func_start sub_802DDA0
sub_802DDA0: @ 802DDA0
	push {lr}
	adds r1, r0, 0
	lsls r1, 24
	lsrs r1, 24
	ldr r0, =gUnknown_02022D00
	ldr r0, [r0]
	bl sub_802CC88
	pop {r0}
	bx r0
	.pool
	thumb_func_end sub_802DDA0

	thumb_func_start sub_802DDB8
sub_802DDB8: @ 802DDB8
	push {lr}
	adds r1, r0, 0
	ldr r0, =gUnknown_02022D00
	ldr r0, [r0]
	bl sub_802CC18
	pop {r1}
	bx r1
	.pool
	thumb_func_end sub_802DDB8

	thumb_func_start sub_802DDCC
sub_802DDCC: @ 802DDCC
	push {lr}
	ldr r0, =gUnknown_02022D00
	ldr r0, [r0]
	bl sub_802CCB0
	pop {r0}
	bx r0
	.pool
	thumb_func_end sub_802DDCC

	thumb_func_start sub_802DDE0
sub_802DDE0: @ 802DDE0
	push {lr}
	ldr r0, =gUnknown_02022D00
	ldr r0, [r0]
	bl sub_802CD3C
	pop {r0}
	bx r0
	.pool
	thumb_func_end sub_802DDE0

	thumb_func_start sub_802DDF4
sub_802DDF4: @ 802DDF4
	push {lr}
	adds r1, r0, 0
	ldr r0, =gUnknown_02022D00
	ldr r0, [r0]
	bl sub_802CD70
	pop {r0}
	bx r0
	.pool
	thumb_func_end sub_802DDF4

	thumb_func_start sub_802DE08
sub_802DE08: @ 802DE08
	push {lr}
	ldr r0, =gUnknown_02022D00
	ldr r0, [r0]
	bl sub_802CD98
	pop {r1}
	bx r1
	.pool
	thumb_func_end sub_802DE08

	thumb_func_start sub_802DE1C
sub_802DE1C: @ 802DE1C
	push {r4-r7,lr}
	sub sp, 0x8
	bl sub_802C8AC
	lsls r0, 16
	lsrs r7, r0, 16
	ldr r1, =gUnknown_082FE234
	subs r0, r7, 0x2
	lsls r0, 2
	adds r0, r1
	ldr r4, [r0]
	ldr r2, =0xffffff00
	ldr r0, [sp]
	ands r0, r2
	ldr r1, =0x00ffffff
	ands r0, r1
	movs r1, 0x80
	lsls r1, 20
	orrs r0, r1
	str r0, [sp]
	ldr r0, [sp, 0x4]
	ands r0, r2
	movs r1, 0x2
	orrs r0, r1
	ldr r1, =0xffff00ff
	ands r0, r1
	movs r1, 0x80
	lsls r1, 2
	orrs r0, r1
	ldr r1, =0x0000ffff
	ands r0, r1
	movs r1, 0xAC
	lsls r1, 14
	orrs r0, r1
	str r0, [sp, 0x4]
	movs r5, 0
	cmp r5, r7
	bge _0802DEAC
	mov r6, sp
_0802DE6A:
	ldrb r0, [r4]
	lsls r0, 8
	ldr r2, =0xffff00ff
	ldr r1, [sp]
	ands r1, r2
	orrs r1, r0
	str r1, [sp]
	ldrb r2, [r4, 0x2]
	lsls r2, 16
	ldr r0, =0xff00ffff
	ands r0, r1
	orrs r0, r2
	str r0, [sp]
	mov r0, sp
	bl AddWindow
	ldr r1, =gUnknown_02022D00
	ldr r1, [r1]
	lsls r2, r5, 1
	adds r1, 0x1C
	adds r1, r2
	strh r0, [r1]
	lsls r0, 24
	lsrs r0, 24
	bl ClearWindowTilemap
	ldrh r0, [r6, 0x6]
	adds r0, 0x10
	strh r0, [r6, 0x6]
	adds r4, 0x4
	adds r5, 0x1
	cmp r5, r7
	blt _0802DE6A
_0802DEAC:
	movs r0, 0
	bl CopyBgTilemapBufferToVram
	add sp, 0x8
	pop {r4-r7}
	pop {r0}
	bx r0
	.pool
	thumb_func_end sub_802DE1C

	thumb_func_start sub_802DED8
sub_802DED8: @ 802DED8
	push {r4-r6,lr}
	mov r6, r9
	mov r5, r8
	push {r5,r6}
	sub sp, 0x10
	adds r5, r0, 0
	lsls r2, 24
	lsrs r2, 24
	lsls r3, 24
	lsrs r3, 24
	add r0, sp, 0xC
	strb r1, [r0]
	strb r2, [r0, 0x1]
	strb r3, [r0, 0x2]
	ldr r6, =gUnknown_02022D00
	ldr r0, [r6]
	lsls r1, r5, 1
	mov r8, r1
	adds r0, 0x1C
	add r0, r8
	ldrb r0, [r0]
	movs r1, 0
	bl FillWindowPixelBuffer
	lsls r5, 24
	lsrs r5, 24
	adds r0, r5, 0
	bl sub_802C8E8
	adds r1, r0, 0
	movs r2, 0x1
	negs r2, r2
	mov r9, r2
	movs r0, 0x1
	bl GetStringWidth
	movs r4, 0x40
	subs r4, r0
	lsrs r4, 1
	adds r0, r5, 0
	bl sub_802C8E8
	adds r1, r0, 0
	ldr r0, [r6]
	adds r0, 0x1C
	add r0, r8
	ldrb r0, [r0]
	lsls r4, 24
	lsrs r4, 24
	add r2, sp, 0xC
	str r2, [sp]
	mov r2, r9
	str r2, [sp, 0x4]
	str r1, [sp, 0x8]
	movs r1, 0x1
	adds r2, r4, 0
	movs r3, 0x1
	bl AddTextPrinterParameterized3
	ldr r0, [r6]
	adds r0, 0x1C
	add r0, r8
	ldrb r0, [r0]
	movs r1, 0x2
	bl CopyWindowToVram
	add sp, 0x10
	pop {r3,r4}
	mov r8, r3
	mov r9, r4
	pop {r4-r6}
	pop {r0}
	bx r0
	.pool
	thumb_func_end sub_802DED8

	thumb_func_start sub_802DF70
sub_802DF70: @ 802DF70
	push {r4-r6,lr}
	adds r4, r0, 0
	bl sub_802C8AC
	lsls r0, 16
	lsrs r5, r0, 16
	cmp r4, 0
	bne _0802DF9A
	movs r4, 0
	cmp r4, r5
	bge _0802DFCC
_0802DF86:
	adds r0, r4, 0
	movs r1, 0
	movs r2, 0x2
	movs r3, 0x3
	bl sub_802DED8
	adds r4, 0x1
	cmp r4, r5
	blt _0802DF86
	b _0802DFCC
_0802DF9A:
	bl sub_802C8BC
	lsls r0, 16
	lsrs r6, r0, 16
	movs r4, 0
	cmp r4, r5
	bge _0802DFCC
_0802DFA8:
	cmp r6, r4
	beq _0802DFBA
	adds r0, r4, 0
	movs r1, 0
	movs r2, 0x2
	movs r3, 0x3
	bl sub_802DED8
	b _0802DFC6
_0802DFBA:
	adds r0, r4, 0
	movs r1, 0
	movs r2, 0x4
	movs r3, 0x5
	bl sub_802DED8
_0802DFC6:
	adds r4, 0x1
	cmp r4, r5
	blt _0802DFA8
_0802DFCC:
	pop {r4-r6}
	pop {r0}
	bx r0
	thumb_func_end sub_802DF70

	thumb_func_start sub_802DFD4
sub_802DFD4: @ 802DFD4
	push {r4,r5,lr}
	bl sub_802C8AC
	lsls r0, 16
	lsrs r5, r0, 16
	movs r4, 0
	cmp r4, r5
	bge _0802DFFA
_0802DFE4:
	ldr r0, =gUnknown_02022D00
	ldr r0, [r0]
	lsls r1, r4, 1
	adds r0, 0x1C
	adds r0, r1
	ldrb r0, [r0]
	bl PutWindowTilemap
	adds r4, 0x1
	cmp r4, r5
	blt _0802DFE4
_0802DFFA:
	movs r0, 0
	bl CopyBgTilemapBufferToVram
	pop {r4,r5}
	pop {r0}
	bx r0
	.pool
	thumb_func_end sub_802DFD4

	thumb_func_start sub_802E00C
sub_802E00C: @ 802E00C
	push {r4,lr}
	adds r1, r0, 0
	lsls r1, 24
	lsrs r4, r1, 24
	ldr r0, =gUnknown_02022D00
	ldr r2, [r0]
	movs r0, 0
	str r0, [r2, 0x18]
	lsrs r1, 25
	lsls r1, 16
	movs r0, 0x1
	movs r2, 0
	bl ChangeBgX
	movs r0, 0x1
	ands r4, r0
	lsls r4, 8
	subs r4, 0x28
	lsls r4, 8
	adds r1, r4, 0
	movs r2, 0
	bl ChangeBgY
	movs r0, 0x1
	bl ShowBg
	ldr r0, =sub_802E090
	movs r1, 0x4
	bl CreateTask
	pop {r4}
	pop {r0}
	bx r0
	.pool
	thumb_func_end sub_802E00C

	thumb_func_start sub_802E058
sub_802E058: @ 802E058
	push {r4,lr}
	ldr r4, =gUnknown_02022D00
	ldr r0, [r4]
	ldr r0, [r0, 0x18]
	cmp r0, 0x1F
	bls _0802E06C
	movs r0, 0
	b _0802E08A
	.pool
_0802E06C:
	movs r0, 0x1
	movs r1, 0x80
	movs r2, 0x1
	bl ChangeBgY
	ldr r1, [r4]
	ldr r0, [r1, 0x18]
	adds r0, 0x1
	str r0, [r1, 0x18]
	cmp r0, 0x1F
	bls _0802E088
	movs r0, 0x1
	bl HideBg
_0802E088:
	movs r0, 0x1
_0802E08A:
	pop {r4}
	pop {r1}
	bx r1
	thumb_func_end sub_802E058

	thumb_func_start sub_802E090
sub_802E090: @ 802E090
	push {r4,lr}
	lsls r0, 24
	lsrs r4, r0, 24
	bl sub_802E058
	cmp r0, 0
	bne _0802E0A4
	adds r0, r4, 0
	bl DestroyTask
_0802E0A4:
	pop {r4}
	pop {r0}
	bx r0
	thumb_func_end sub_802E090

	thumb_func_start sub_802E0AC
sub_802E0AC: @ 802E0AC
	push {lr}
	sub sp, 0xC
	mov r2, sp
	movs r1, 0x1
	strb r1, [r2]
	ldrh r1, [r0]
	strh r1, [r2, 0x2]
	ldr r1, [r0, 0x4]
	str r1, [sp, 0x8]
	ldr r0, [r0, 0x8]
	str r0, [sp, 0x4]
	mov r0, sp
	bl sub_800FE50
	add sp, 0xC
	pop {r0}
	bx r0
	thumb_func_end sub_802E0AC

	thumb_func_start sub_802E0D0
sub_802E0D0: @ 802E0D0
	push {r4,lr}
	sub sp, 0xC
	adds r4, r1, 0
	ldr r3, =gRecvCmds
	lsls r2, r0, 4
	adds r0, r2, r3
	ldrh r1, [r0]
	movs r0, 0xFF
	lsls r0, 8
	ands r0, r1
	movs r1, 0xBC
	lsls r1, 6
	cmp r0, r1
	bne _0802E100
	adds r1, r3, 0x2
	adds r1, r2, r1
	mov r0, sp
	movs r2, 0xC
	bl memcpy
	mov r0, sp
	ldrb r0, [r0]
	cmp r0, 0x1
	beq _0802E108
_0802E100:
	movs r0, 0
	b _0802E118
	.pool
_0802E108:
	mov r0, sp
	ldrh r0, [r0, 0x2]
	strh r0, [r4]
	ldr r0, [sp, 0x8]
	str r0, [r4, 0x4]
	ldr r0, [sp, 0x4]
	str r0, [r4, 0x8]
	movs r0, 0x1
_0802E118:
	add sp, 0xC
	pop {r4}
	pop {r1}
	bx r1
	thumb_func_end sub_802E0D0

	thumb_func_start sub_802E120
sub_802E120: @ 802E120
	push {lr}
	sub sp, 0xC
	mov r2, sp
	movs r1, 0x2
	strb r1, [r2]
	str r0, [sp, 0x4]
	mov r0, sp
	bl sub_800FE50
	add sp, 0xC
	pop {r0}
	bx r0
	thumb_func_end sub_802E120

	thumb_func_start sub_802E138
sub_802E138: @ 802E138
	push {r4-r6,lr}
	mov r6, r8
	push {r6}
	sub sp, 0xC
	mov r3, sp
	movs r2, 0x3
	strb r2, [r3]
	ldr r3, [r1, 0x8]
	lsls r3, 15
	ldr r2, [sp, 0x8]
	ldr r4, =0x00007fff
	mov r8, r4
	ands r2, r4
	orrs r2, r3
	str r2, [sp, 0x8]
	mov r6, sp
	ldrb r2, [r1, 0x1]
	movs r5, 0x1F
	adds r3, r5, 0
	ands r3, r2
	ldrb r4, [r6, 0x3]
	movs r2, 0x20
	negs r2, r2
	ands r2, r4
	orrs r2, r3
	strb r2, [r6, 0x3]
	mov r3, sp
	ldrb r2, [r1]
	strb r2, [r3, 0x1]
	ldrh r2, [r1, 0x2]
	strh r2, [r3, 0x6]
	mov r4, sp
	ldrh r2, [r1, 0x4]
	mov r1, r8
	ands r2, r1
	ldrh r3, [r4, 0x8]
	ldr r1, =0xffff8000
	ands r1, r3
	orrs r1, r2
	strh r1, [r4, 0x8]
	mov r2, sp
	ldrh r1, [r0, 0x10]
	strb r1, [r2, 0x2]
	mov r3, sp
	ldr r1, [r0, 0x14]
	lsls r1, 5
	ldrb r2, [r3, 0x3]
	ands r5, r2
	orrs r5, r1
	strb r5, [r3, 0x3]
	mov r1, sp
	ldrh r0, [r0, 0xE]
	strh r0, [r1, 0x4]
	mov r0, sp
	bl sub_800FE50
	add sp, 0xC
	pop {r3}
	mov r8, r3
	pop {r4-r6}
	pop {r0}
	bx r0
	.pool
	thumb_func_end sub_802E138

	thumb_func_start sub_802E1BC
sub_802E1BC: @ 802E1BC
	push {r4,r5,lr}
	sub sp, 0xC
	adds r5, r0, 0
	adds r4, r1, 0
	ldr r2, =gRecvCmds
	ldrh r0, [r2]
	movs r1, 0xFF
	lsls r1, 8
	ands r1, r0
	movs r0, 0xBC
	lsls r0, 6
	cmp r1, r0
	bne _0802E228
	adds r1, r2, 0x2
	mov r0, sp
	movs r2, 0xC
	bl memcpy
	mov r0, sp
	ldrb r0, [r0]
	cmp r0, 0x3
	bne _0802E228
	ldr r0, [sp, 0x8]
	lsrs r0, 15
	str r0, [r4, 0x8]
	mov r0, sp
	ldrb r1, [r0, 0x3]
	lsls r0, r1, 27
	lsrs r0, 27
	strb r0, [r4, 0x1]
	mov r0, sp
	ldrb r0, [r0, 0x1]
	strb r0, [r4]
	mov r0, sp
	ldrh r0, [r0, 0x6]
	strh r0, [r4, 0x2]
	mov r0, sp
	ldrh r0, [r0, 0x8]
	lsls r0, 17
	lsrs r0, 17
	strh r0, [r4, 0x4]
	mov r0, sp
	ldrb r0, [r0, 0x2]
	strh r0, [r5, 0x10]
	lsls r1, 24
	lsrs r1, 29
	str r1, [r5, 0x14]
	mov r0, sp
	ldrh r0, [r0, 0x4]
	strh r0, [r5, 0xE]
	movs r0, 0x1
	b _0802E22A
	.pool
_0802E228:
	movs r0, 0
_0802E22A:
	add sp, 0xC
	pop {r4,r5}
	pop {r1}
	bx r1
	thumb_func_end sub_802E1BC

	thumb_func_start sub_802E234
sub_802E234: @ 802E234
	push {r4,lr}
	sub sp, 0xC
	mov r4, sp
	movs r3, 0x4
	strb r3, [r4]
	ldrh r3, [r0, 0x10]
	strb r3, [r4, 0x1]
	ldr r3, [r0, 0x14]
	strb r3, [r4, 0x2]
	ldr r3, [r0, 0x18]
	strb r3, [r4, 0x3]
	mov r3, sp
	ldrh r0, [r0, 0xE]
	strh r0, [r3, 0x4]
	mov r0, sp
	strb r1, [r0, 0x6]
	strh r2, [r0, 0x8]
	bl sub_800FE50
	add sp, 0xC
	pop {r4}
	pop {r0}
	bx r0
	thumb_func_end sub_802E234

	thumb_func_start sub_802E264
sub_802E264: @ 802E264
	push {r4-r6,lr}
	sub sp, 0xC
	adds r4, r0, 0
	adds r5, r2, 0
	adds r6, r3, 0
	ldr r3, =gRecvCmds
	lsls r2, r1, 4
	adds r0, r2, r3
	ldrh r1, [r0]
	movs r0, 0xFF
	lsls r0, 8
	ands r0, r1
	movs r1, 0xBC
	lsls r1, 6
	cmp r0, r1
	bne _0802E2C4
	adds r1, r3, 0x2
	adds r1, r2, r1
	mov r0, sp
	movs r2, 0xC
	bl memcpy
	mov r0, sp
	ldrb r0, [r0]
	cmp r0, 0x4
	bne _0802E2C4
	mov r0, sp
	ldrb r0, [r0, 0x1]
	strh r0, [r4, 0x10]
	mov r0, sp
	ldrb r0, [r0, 0x2]
	str r0, [r4, 0x14]
	mov r0, sp
	ldrb r0, [r0, 0x3]
	str r0, [r4, 0x18]
	mov r0, sp
	ldrh r0, [r0, 0x4]
	strh r0, [r4, 0xE]
	mov r0, sp
	ldrb r0, [r0, 0x6]
	strb r0, [r5]
	mov r0, sp
	ldrh r0, [r0, 0x8]
	strh r0, [r6]
	movs r0, 0x1
	b _0802E2C6
	.pool
_0802E2C4:
	movs r0, 0
_0802E2C6:
	add sp, 0xC
	pop {r4-r6}
	pop {r1}
	bx r1
	thumb_func_end sub_802E264

	thumb_func_start sub_802E2D0
sub_802E2D0: @ 802E2D0
	push {r4,lr}
	sub sp, 0xC
	adds r4, r0, 0
	ldr r3, =gRecvCmds
	lsls r2, r1, 4
	adds r0, r2, r3
	ldrh r1, [r0]
	movs r0, 0xFF
	lsls r0, 8
	ands r0, r1
	movs r1, 0xBC
	lsls r1, 6
	cmp r0, r1
	bne _0802E320
	adds r1, r3, 0x2
	adds r1, r2, r1
	mov r0, sp
	movs r2, 0xC
	bl memcpy
	mov r0, sp
	ldrb r0, [r0]
	cmp r0, 0x4
	bne _0802E320
	mov r0, sp
	ldrb r0, [r0, 0x1]
	strh r0, [r4, 0x10]
	mov r0, sp
	ldrb r0, [r0, 0x2]
	str r0, [r4, 0x14]
	mov r0, sp
	ldrb r0, [r0, 0x3]
	str r0, [r4, 0x18]
	mov r0, sp
	ldrh r0, [r0, 0x4]
	strh r0, [r4, 0xE]
	movs r0, 0x1
	b _0802E322
	.pool
_0802E320:
	movs r0, 0
_0802E322:
	add sp, 0xC
	pop {r4}
	pop {r1}
	bx r1
	thumb_func_end sub_802E2D0

	thumb_func_start sub_802E32C
sub_802E32C: @ 802E32C
	ldr r0, =gSaveBlock2Ptr
	ldr r0, [r0]
	movs r1, 0xFE
	lsls r1, 1
	adds r0, r1
	bx lr
	.pool
	thumb_func_end sub_802E32C

	thumb_func_start ResetPokeJumpResults
ResetPokeJumpResults: @ 802E33C
	push {lr}
	bl sub_802E32C
	movs r1, 0
	strh r1, [r0]
	str r1, [r0, 0xC]
	strh r1, [r0, 0x4]
	strh r1, [r0, 0x6]
	str r1, [r0, 0x8]
	strh r1, [r0, 0x2]
	pop {r0}
	bx r0
	thumb_func_end ResetPokeJumpResults

	thumb_func_start sub_802E354
sub_802E354: @ 802E354
	push {r4-r6,lr}
	adds r4, r0, 0
	lsls r1, 16
	lsrs r5, r1, 16
	lsls r2, 16
	lsrs r6, r2, 16
	bl sub_802E32C
	adds r1, r0, 0
	movs r2, 0
	ldr r0, [r1, 0xC]
	cmp r0, r4
	bcs _0802E378
	ldr r0, =0x00018696
	cmp r4, r0
	bhi _0802E378
	str r4, [r1, 0xC]
	movs r2, 0x1
_0802E378:
	ldrh r0, [r1]
	cmp r0, r5
	bcs _0802E388
	ldr r0, =0x0000270f
	cmp r5, r0
	bhi _0802E388
	strh r5, [r1]
	movs r2, 0x1
_0802E388:
	ldrh r0, [r1, 0x4]
	cmp r0, r6
	bcs _0802E398
	ldr r0, =0x0000270f
	cmp r6, r0
	bhi _0802E398
	strh r6, [r1, 0x4]
	movs r2, 0x1
_0802E398:
	adds r0, r2, 0
	pop {r4-r6}
	pop {r1}
	bx r1
	.pool
	thumb_func_end sub_802E354

	thumb_func_start sub_802E3A8
sub_802E3A8: @ 802E3A8
	push {lr}
	bl sub_802E32C
	adds r2, r0, 0
	ldrh r1, [r2, 0x6]
	ldr r0, =0x0000270e
	cmp r1, r0
	bhi _0802E3BC
	adds r0, r1, 0x1
	strh r0, [r2, 0x6]
_0802E3BC:
	pop {r0}
	bx r0
	.pool
	thumb_func_end sub_802E3A8

	thumb_func_start sub_802E3C4
sub_802E3C4: @ 802E3C4
	push {r4,lr}
	ldr r4, =sub_802E3E4
	adds r0, r4, 0
	movs r1, 0
	bl CreateTask
	lsls r0, 24
	lsrs r0, 24
	bl _call_via_r4
	pop {r4}
	pop {r0}
	bx r0
	.pool
	thumb_func_end sub_802E3C4

	thumb_func_start sub_802E3E4
sub_802E3E4: @ 802E3E4
	push {r4-r7,lr}
	sub sp, 0x8
	lsls r0, 24
	lsrs r4, r0, 24
	lsls r0, r4, 2
	adds r0, r4
	lsls r0, 3
	ldr r1, =gTasks + 0x8
	adds r7, r0, r1
	movs r1, 0
	ldrsh r0, [r7, r1]
	cmp r0, 0x1
	beq _0802E4A8
	cmp r0, 0x1
	bgt _0802E40C
	cmp r0, 0
	beq _0802E416
	b _0802E4F6
	.pool
_0802E40C:
	cmp r0, 0x2
	beq _0802E4B4
	cmp r0, 0x3
	beq _0802E4DC
	b _0802E4F6
_0802E416:
	ldr r0, =gUnknown_082FE270
	ldr r1, [r0, 0x4]
	ldr r0, [r0]
	str r0, [sp]
	str r1, [sp, 0x4]
	ldr r1, =gText_PkmnJumpRecords
	movs r0, 0x1
	movs r2, 0
	bl GetStringWidth
	adds r4, r0, 0
	movs r6, 0
	ldr r5, =gUnknown_082FE278
_0802E430:
	ldr r1, [r5]
	movs r0, 0x1
	movs r2, 0
	bl GetStringWidth
	adds r0, 0x26
	cmp r0, r4
	ble _0802E442
	adds r4, r0, 0
_0802E442:
	adds r5, 0x4
	adds r6, 0x1
	cmp r6, 0x2
	bls _0802E430
	adds r0, r4, 0x7
	cmp r0, 0
	bge _0802E452
	adds r0, 0x7
_0802E452:
	asrs r4, r0, 3
	movs r0, 0x1
	ands r0, r4
	cmp r0, 0
	beq _0802E45E
	adds r4, 0x1
_0802E45E:
	movs r1, 0x1E
	subs r1, r4
	lsrs r0, r1, 31
	adds r1, r0
	asrs r1, 1
	lsls r1, 24
	lsrs r1, 16
	ldr r2, =0xffff00ff
	ldr r0, [sp]
	ands r0, r2
	orrs r0, r1
	lsls r2, r4, 24
	ldr r1, =0x00ffffff
	ands r0, r1
	orrs r0, r2
	str r0, [sp]
	mov r0, sp
	bl AddWindow
	strh r0, [r7, 0x2]
	ldrh r0, [r7, 0x2]
	adds r1, r4, 0
	bl sub_802E500
	ldrb r0, [r7, 0x2]
	movs r1, 0x3
	b _0802E4CA
	.pool
_0802E4A8:
	bl IsDma3ManagerBusyWithBgCopy
	lsls r0, 24
	cmp r0, 0
	bne _0802E4F6
	b _0802E4CE
_0802E4B4:
	ldr r0, =gMain
	ldrh r1, [r0, 0x2E]
	movs r0, 0x3
	ands r0, r1
	cmp r0, 0
	beq _0802E4F6
	ldrb r0, [r7, 0x2]
	bl rbox_fill_rectangle
	ldrb r0, [r7, 0x2]
	movs r1, 0x1
_0802E4CA:
	bl CopyWindowToVram
_0802E4CE:
	ldrh r0, [r7]
	adds r0, 0x1
	strh r0, [r7]
	b _0802E4F6
	.pool
_0802E4DC:
	bl IsDma3ManagerBusyWithBgCopy
	lsls r0, 24
	cmp r0, 0
	bne _0802E4F6
	ldrb r0, [r7, 0x2]
	bl RemoveWindow
	adds r0, r4, 0
	bl DestroyTask
	bl EnableBothScriptContexts
_0802E4F6:
	add sp, 0x8
	pop {r4-r7}
	pop {r0}
	bx r0
	thumb_func_end sub_802E3E4

	thumb_func_start sub_802E500
sub_802E500: @ 802E500
	push {r4-r7,lr}
	mov r7, r10
	mov r6, r9
	mov r5, r8
	push {r5-r7}
	sub sp, 0x24
	str r1, [sp, 0x1C]
	lsls r0, 16
	lsrs r0, 16
	str r0, [sp, 0x18]
	bl sub_802E32C
	ldrh r1, [r0]
	str r1, [sp, 0xC]
	ldr r1, [r0, 0xC]
	str r1, [sp, 0x10]
	ldrh r0, [r0, 0x4]
	str r0, [sp, 0x14]
	ldr r0, [sp, 0x18]
	lsls r4, r0, 24
	lsrs r4, 24
	ldr r5, =0x0000021d
	adds r0, r4, 0
	adds r1, r5, 0
	movs r2, 0xD0
	bl LoadUserWindowBorderGfx_
	adds r0, r4, 0
	adds r1, r5, 0
	movs r2, 0xD
	bl DrawTextBorderOuter
	adds r0, r4, 0
	movs r1, 0x11
	bl FillWindowPixelBuffer
	ldr r5, =gText_PkmnJumpRecords
	ldr r1, [sp, 0x1C]
	lsls r2, r1, 3
	movs r0, 0x1
	adds r1, r5, 0
	bl GetStringCenterAlignXOffset
	adds r3, r0, 0
	lsls r3, 24
	lsrs r3, 24
	movs r0, 0x1
	str r0, [sp]
	movs r0, 0xFF
	str r0, [sp, 0x4]
	movs r0, 0
	str r0, [sp, 0x8]
	adds r0, r4, 0
	movs r1, 0x1
	adds r2, r5, 0
	bl AddTextPrinterParameterized
	movs r6, 0
	adds r7, r4, 0
	movs r0, 0xFF
	mov r10, r0
	mov r9, r6
	mov r1, sp
	adds r1, 0xC
	str r1, [sp, 0x20]
	movs r0, 0xC8
	lsls r0, 21
	mov r8, r0
	ldr r5, =gStringVar1
_0802E58A:
	ldr r1, =gUnknown_082FE278
	lsls r0, r6, 2
	adds r0, r1
	ldr r2, [r0]
	mov r1, r8
	lsrs r4, r1, 24
	str r4, [sp]
	mov r0, r10
	str r0, [sp, 0x4]
	mov r1, r9
	str r1, [sp, 0x8]
	adds r0, r7, 0
	movs r1, 0x1
	movs r3, 0
	bl AddTextPrinterParameterized
	ldr r0, [sp, 0x20]
	ldm r0!, {r1}
	str r0, [sp, 0x20]
	adds r0, r5, 0
	movs r2, 0
	movs r3, 0x5
	bl ConvertIntToDecimalStringN
	adds r0, r5, 0
	bl sub_802E620
	movs r0, 0x1
	adds r1, r5, 0
	movs r2, 0
	bl GetStringWidth
	ldr r1, [sp, 0x1C]
	lsls r3, r1, 3
	subs r3, r0
	lsls r3, 24
	lsrs r3, 24
	str r4, [sp]
	mov r0, r10
	str r0, [sp, 0x4]
	mov r1, r9
	str r1, [sp, 0x8]
	adds r0, r7, 0
	movs r1, 0x1
	adds r2, r5, 0
	bl AddTextPrinterParameterized
	movs r0, 0x80
	lsls r0, 21
	add r8, r0
	adds r6, 0x1
	ldr r1, [sp, 0x18]
	lsls r0, r1, 24
	cmp r6, 0x2
	bls _0802E58A
	lsrs r0, 24
	bl PutWindowTilemap
	add sp, 0x24
	pop {r3-r5}
	mov r8, r3
	mov r9, r4
	mov r10, r5
	pop {r4-r7}
	pop {r0}
	bx r0
	.pool
	thumb_func_end sub_802E500

	thumb_func_start sub_802E620
sub_802E620: @ 802E620
	push {lr}
	adds r1, r0, 0
	b _0802E628
_0802E626:
	adds r1, 0x1
_0802E628:
	ldrb r0, [r1]
	cmp r0, 0xFF
	beq _0802E636
	cmp r0, 0
	bne _0802E626
	movs r0, 0xFF
	strb r0, [r1]
_0802E636:
	pop {r0}
	bx r0
	thumb_func_end sub_802E620

	thumb_func_start sub_802E63C
sub_802E63C: @ 802E63C
	push {r4,r5,lr}
	adds r5, r0, 0
	lsls r5, 24
	lsrs r5, 24
	lsls r1, 24
	lsrs r1, 24
	ldr r0, =sub_802E6D0
	bl CreateTask
	adds r4, r0, 0
	lsls r4, 24
	lsrs r4, 24
	lsls r0, r4, 2
	adds r0, r4
	lsls r0, 3
	ldr r1, =gTasks
	adds r0, r1
	movs r1, 0x1
	strh r1, [r0, 0x8]
	strh r5, [r0, 0xA]
	ldr r0, =gUnknown_082FE748
	lsls r5, 4
	adds r5, r0
	ldr r1, [r5]
	adds r0, r4, 0
	bl _call_via_r1
	adds r0, r4, 0
	pop {r4,r5}
	pop {r1}
	bx r1
	.pool
	thumb_func_end sub_802E63C

	thumb_func_start sub_802E688
sub_802E688: @ 802E688
	push {lr}
	ldr r0, =sub_802E6D0
	bl FindTaskIdByFunc
	lsls r0, 24
	lsrs r2, r0, 24
	cmp r2, 0xFF
	beq _0802E6B4
	ldr r0, =gTasks
	lsls r1, r2, 2
	adds r1, r2
	lsls r1, 3
	adds r1, r0
	movs r0, 0x2
	strh r0, [r1, 0x8]
	movs r0, 0x1
	b _0802E6B6
	.pool
_0802E6B4:
	movs r0, 0
_0802E6B6:
	pop {r1}
	bx r1
	thumb_func_end sub_802E688

	thumb_func_start sub_802E6BC
sub_802E6BC: @ 802E6BC
	push {lr}
	ldr r0, =sub_802E6D0
	bl FuncIsActiveTask
	lsls r0, 24
	lsrs r0, 24
	pop {r1}
	bx r1
	.pool
	thumb_func_end sub_802E6BC

	thumb_func_start sub_802E6D0
sub_802E6D0: @ 802E6D0
	push {r4,r5,lr}
	lsls r0, 24
	lsrs r5, r0, 24
	lsls r0, r5, 2
	adds r0, r5
	lsls r0, 3
	ldr r1, =gTasks + 0x8
	adds r4, r0, r1
	movs r1, 0
	ldrsh r0, [r4, r1]
	cmp r0, 0x3
	beq _0802E71C
	cmp r0, 0x3
	bgt _0802E6F8
	cmp r0, 0x2
	beq _0802E6FE
	b _0802E752
	.pool
_0802E6F8:
	cmp r0, 0x4
	beq _0802E738
	b _0802E752
_0802E6FE:
	ldr r1, =gUnknown_082FE748
	movs r2, 0x2
	ldrsh r0, [r4, r2]
	lsls r0, 4
	adds r1, 0x8
	adds r0, r1
	ldr r1, [r0]
	adds r0, r5, 0
	bl _call_via_r1
	movs r0, 0x3
	strh r0, [r4]
	b _0802E752
	.pool
_0802E71C:
	ldr r0, =gUnknown_082FE748
	movs r2, 0x2
	ldrsh r1, [r4, r2]
	lsls r1, 4
	adds r0, 0xC
	adds r1, r0
	ldr r1, [r1]
	adds r0, r5, 0
	bl _call_via_r1
	b _0802E752
	.pool
_0802E738:
	ldr r0, =gUnknown_082FE748
	movs r2, 0x2
	ldrsh r1, [r4, r2]
	lsls r1, 4
	adds r0, 0x4
	adds r1, r0
	ldr r1, [r1]
	adds r0, r5, 0
	bl _call_via_r1
	adds r0, r5, 0
	bl DestroyTask
_0802E752:
	pop {r4,r5}
	pop {r0}
	bx r0
	.pool
	thumb_func_end sub_802E6D0

	thumb_func_start sub_802E75C
sub_802E75C: @ 802E75C
	push {r4-r7,lr}
	mov r7, r8
	push {r7}
	adds r4, r1, 0
	lsls r0, 24
	lsrs r0, 24
	mov r8, r0
	movs r1, 0x6
	ldrsh r0, [r4, r1]
	lsls r0, 3
	ldr r1, =gUnknown_082FE6C8
	adds r0, r1
	bl LoadCompressedSpriteSheet
	movs r2, 0x8
	ldrsh r0, [r4, r2]
	lsls r0, 3
	ldr r1, =gUnknown_082FE6D8
	adds r0, r1
	bl LoadSpritePalette
	movs r5, 0
	movs r3, 0x10
	ldrsh r0, [r4, r3]
	cmp r5, r0
	bge _0802E7C4
_0802E790:
	movs r0, 0x4
	ldrsh r1, [r4, r0]
	lsls r0, r1, 1
	adds r0, r1
	lsls r0, 3
	ldr r1, =gUnknown_082FE730
	adds r0, r1
	movs r2, 0x12
	ldrsh r1, [r4, r2]
	movs r3, 0x14
	ldrsh r2, [r4, r3]
	ldrb r3, [r4, 0xE]
	bl CreateSprite
	lsls r1, r5, 1
	adds r1, r4
	lsls r0, 24
	lsrs r0, 24
	strh r0, [r1, 0x1A]
	adds r0, r5, 0x1
	lsls r0, 24
	lsrs r5, r0, 24
	movs r1, 0x10
	ldrsh r0, [r4, r1]
	cmp r5, r0
	blt _0802E790
_0802E7C4:
	movs r5, 0
	movs r2, 0x10
	ldrsh r0, [r4, r2]
	cmp r5, r0
	bge _0802E820
	movs r7, 0x3
	movs r3, 0xD
	negs r3, r3
	mov r12, r3
	ldr r6, =gSprites
_0802E7D8:
	lsls r0, r5, 1
	adds r0, r4
	movs r1, 0x1A
	ldrsh r0, [r0, r1]
	lsls r2, r0, 4
	adds r2, r0
	lsls r2, 2
	adds r2, r6
	ldrb r1, [r4, 0xC]
	ands r1, r7
	lsls r1, 2
	ldrb r3, [r2, 0x5]
	mov r0, r12
	ands r0, r3
	orrs r0, r1
	strb r0, [r2, 0x5]
	adds r3, r2, 0
	adds r3, 0x3E
	ldrb r0, [r3]
	movs r1, 0x4
	orrs r0, r1
	strb r0, [r3]
	ldrh r0, [r4, 0xA]
	strh r0, [r2, 0x30]
	mov r3, r8
	strh r3, [r2, 0x34]
	strh r5, [r2, 0x36]
	ldrh r0, [r4, 0x1A]
	strh r0, [r2, 0x38]
	adds r0, r5, 0x1
	lsls r0, 24
	lsrs r5, r0, 24
	movs r1, 0x10
	ldrsh r0, [r4, r1]
	cmp r5, r0
	blt _0802E7D8
_0802E820:
	pop {r3}
	mov r8, r3
	pop {r4-r7}
	pop {r0}
	bx r0
	.pool
	thumb_func_end sub_802E75C

	thumb_func_start sub_802E83C
sub_802E83C: @ 802E83C
	push {r4,r5,lr}
	lsls r0, 24
	lsrs r0, 24
	lsls r4, r0, 2
	adds r4, r0
	lsls r4, 3
	ldr r1, =gTasks + 0x8
	adds r4, r1
	movs r5, 0
	strh r5, [r4, 0x4]
	strh r5, [r4, 0x6]
	strh r5, [r4, 0x8]
	movs r1, 0x3C
	strh r1, [r4, 0xA]
	strh r5, [r4, 0xC]
	strh r5, [r4, 0xE]
	movs r1, 0x3
	strh r1, [r4, 0x10]
	movs r1, 0x78
	strh r1, [r4, 0x12]
	movs r1, 0x58
	strh r1, [r4, 0x14]
	adds r1, r4, 0
	bl sub_802E75C
	movs r0, 0x1C
	ldrsh r1, [r4, r0]
	lsls r0, r1, 4
	adds r0, r1
	lsls r0, 2
	ldr r5, =gSprites
	adds r0, r5
	movs r1, 0x4
	bl StartSpriteAnim
	movs r0, 0x1C
	ldrsh r1, [r4, r0]
	lsls r0, r1, 4
	adds r0, r1
	lsls r0, 2
	adds r0, r5
	ldr r1, =0x0000ffe0
	strh r1, [r0, 0x24]
	movs r0, 0x1E
	ldrsh r1, [r4, r0]
	lsls r0, r1, 4
	adds r0, r1
	lsls r0, 2
	adds r0, r5
	movs r1, 0x5
	bl StartSpriteAnim
	movs r0, 0x1E
	ldrsh r1, [r4, r0]
	lsls r0, r1, 4
	adds r0, r1
	lsls r0, 2
	adds r0, r5
	movs r1, 0x20
	strh r1, [r0, 0x24]
	pop {r4,r5}
	pop {r0}
	bx r0
	.pool
	thumb_func_end sub_802E83C

	thumb_func_start sub_802E8C8
sub_802E8C8: @ 802E8C8
	push {r4,r5,lr}
	lsls r0, 24
	lsrs r0, 24
	movs r5, 0
	lsls r1, r0, 2
	adds r1, r0
	lsls r1, 3
	ldr r0, =gTasks + 0x8
	adds r4, r1, r0
	b _0802E8FC
	.pool
_0802E8E0:
	lsls r0, r5, 1
	adds r0, r4
	movs r2, 0x1A
	ldrsh r1, [r0, r2]
	lsls r0, r1, 4
	adds r0, r1
	lsls r0, 2
	ldr r1, =gSprites
	adds r0, r1
	bl DestroySprite
	adds r0, r5, 0x1
	lsls r0, 24
	lsrs r5, r0, 24
_0802E8FC:
	movs r1, 0x10
	ldrsh r0, [r4, r1]
	cmp r5, r0
	blt _0802E8E0
	ldr r1, =gUnknown_082FE6C8
	movs r2, 0x6
	ldrsh r0, [r4, r2]
	lsls r0, 3
	adds r0, r1
	ldrh r0, [r0, 0x6]
	bl FreeSpriteTilesByTag
	ldr r1, =gUnknown_082FE6D8
	movs r2, 0x8
	ldrsh r0, [r4, r2]
	lsls r0, 3
	adds r0, r1
	ldrh r0, [r0, 0x4]
	bl FreeSpritePaletteByTag
	pop {r4,r5}
	pop {r0}
	bx r0
	.pool
	thumb_func_end sub_802E8C8

	thumb_func_start sub_802E938
sub_802E938: @ 802E938
	push {r4-r6,lr}
	adds r6, r0, 0
	movs r0, 0x34
	ldrsh r1, [r6, r0]
	lsls r0, r1, 2
	adds r0, r1
	lsls r0, 3
	ldr r1, =gTasks + 0x8
	adds r5, r0, r1
	movs r1, 0x16
	ldrsh r0, [r5, r1]
	movs r2, 0xA
	ldrsh r1, [r5, r2]
	bl __modsi3
	cmp r0, 0
	bne _0802EA4A
	ldrh r2, [r5, 0x16]
	movs r3, 0x16
	ldrsh r1, [r5, r3]
	movs r3, 0x14
	ldrsh r0, [r5, r3]
	cmp r1, r0
	beq _0802EA4A
	strh r2, [r5, 0x14]
	movs r1, 0x32
	ldrsh r0, [r6, r1]
	cmp r0, 0x4
	bhi _0802EA44
	lsls r0, 2
	ldr r1, =_0802E984
	adds r0, r1
	ldr r0, [r0]
	mov pc, r0
	.pool
	.align 2, 0
_0802E984:
	.4byte _0802E998
	.4byte _0802E9A6
	.4byte _0802E9A6
	.4byte _0802E9BA
	.4byte _0802EA04
_0802E998:
	adds r2, r6, 0
	adds r2, 0x3E
	ldrb r1, [r2]
	movs r0, 0x5
	negs r0, r0
	ands r0, r1
	strb r0, [r2]
_0802E9A6:
	movs r0, 0x38
	bl PlaySE
	ldrh r1, [r6, 0x32]
	lsls r1, 24
	lsrs r1, 24
	adds r0, r6, 0
	bl StartSpriteAnim
	b _0802EA44
_0802E9BA:
	movs r0, 0x15
	bl PlaySE
	ldrh r1, [r6, 0x32]
	lsls r1, 24
	lsrs r1, 24
	adds r0, r6, 0
	bl StartSpriteAnim
	ldr r4, =gSprites
	movs r2, 0x1C
	ldrsh r0, [r5, r2]
	lsls r1, r0, 4
	adds r1, r0
	lsls r1, 2
	adds r1, r4
	adds r1, 0x3E
	ldrb r3, [r1]
	movs r2, 0x5
	negs r2, r2
	adds r0, r2, 0
	ands r0, r3
	strb r0, [r1]
	movs r3, 0x1E
	ldrsh r1, [r5, r3]
	lsls r0, r1, 4
	adds r0, r1
	lsls r0, 2
	adds r0, r4
	adds r0, 0x3E
	ldrb r1, [r0]
	ands r2, r1
	strb r2, [r0]
	b _0802EA44
	.pool
_0802EA04:
	adds r1, r6, 0
	adds r1, 0x3E
	ldrb r0, [r1]
	movs r2, 0x4
	orrs r0, r2
	strb r0, [r1]
	ldr r3, =gSprites
	movs r0, 0x1C
	ldrsh r1, [r5, r0]
	lsls r0, r1, 4
	adds r0, r1
	lsls r0, 2
	adds r0, r3
	adds r0, 0x3E
	ldrb r1, [r0]
	orrs r1, r2
	strb r1, [r0]
	movs r0, 0x1E
	ldrsh r1, [r5, r0]
	lsls r0, r1, 4
	adds r0, r1
	lsls r0, 2
	adds r0, r3
	adds r0, 0x3E
	ldrb r1, [r0]
	orrs r1, r2
	strb r1, [r0]
	movs r0, 0x4
	strh r0, [r5]
	b _0802EA4A
	.pool
_0802EA44:
	ldrh r0, [r6, 0x32]
	adds r0, 0x1
	strh r0, [r6, 0x32]
_0802EA4A:
	pop {r4-r6}
	pop {r0}
	bx r0
	thumb_func_end sub_802E938

	thumb_func_start sub_802EA50
sub_802EA50: @ 802EA50
	push {r4-r6,lr}
	lsls r0, 24
	lsrs r0, 24
	lsls r4, r0, 2
	adds r4, r0
	lsls r4, 3
	ldr r5, =gTasks + 0x8
	adds r6, r4, r5
	movs r0, 0x38
	bl PlaySE
	ldr r2, =gSprites
	movs r0, 0x1A
	ldrsh r1, [r6, r0]
	lsls r0, r1, 4
	adds r0, r1
	lsls r0, 2
	adds r1, r2, 0
	adds r1, 0x1C
	adds r0, r1
	ldr r1, =sub_802E938
	str r1, [r0]
	movs r0, 0x1A
	ldrsh r1, [r6, r0]
	lsls r0, r1, 4
	adds r0, r1
	lsls r0, 2
	adds r0, r2
	adds r0, 0x3E
	ldrb r2, [r0]
	movs r1, 0x5
	negs r1, r1
	ands r1, r2
	strb r1, [r0]
	subs r5, 0x8
	adds r4, r5
	movs r0, 0x3
	strh r0, [r4, 0x8]
	pop {r4-r6}
	pop {r0}
	bx r0
	.pool
	thumb_func_end sub_802EA50

	thumb_func_start sub_802EAB0
sub_802EAB0: @ 802EAB0
	push {r4,r5,lr}
	sub sp, 0xC
	lsls r0, 24
	lsrs r0, 24
	lsls r1, r0, 2
	adds r1, r0
	lsls r1, 3
	ldr r0, =gTasks + 0x8
	adds r4, r1, r0
	ldr r0, =gReceivedRemoteLinkPlayers
	ldrb r0, [r0]
	cmp r0, 0
	beq _0802EB14
	ldr r1, =gRecvCmds
	ldrh r0, [r1, 0x2]
	ldr r5, =0x00007fff
	cmp r0, r5
	bne _0802EAD8
	ldrh r0, [r1, 0x4]
	strh r0, [r4, 0x16]
_0802EAD8:
	bl GetMultiplayerId
	lsls r0, 24
	cmp r0, 0
	bne _0802EB1A
	ldrh r0, [r4, 0x18]
	adds r0, 0x1
	strh r0, [r4, 0x18]
	mov r0, sp
	movs r1, 0
	movs r2, 0xC
	bl memset
	mov r0, sp
	strh r5, [r0]
	mov r1, sp
	ldrh r0, [r4, 0x18]
	strh r0, [r1, 0x2]
	mov r0, sp
	bl sub_800FE50
	b _0802EB1A
	.pool
_0802EB14:
	ldrh r0, [r4, 0x16]
	adds r0, 0x1
	strh r0, [r4, 0x16]
_0802EB1A:
	add sp, 0xC
	pop {r4,r5}
	pop {r0}
	bx r0
	thumb_func_end sub_802EAB0

	thumb_func_start sub_802EB24
sub_802EB24: @ 802EB24
	push {r4-r6,lr}
	mov r6, r8
	push {r6}
	sub sp, 0x4
	adds r4, r0, 0
	adds r5, r1, 0
	adds r6, r2, 0
	ldr r0, [sp, 0x18]
	lsls r4, 16
	lsrs r4, 16
	lsls r5, 16
	lsrs r5, 16
	lsls r6, 16
	lsrs r6, 16
	lsls r3, 16
	lsrs r3, 16
	lsls r0, 24
	lsrs r0, 24
	mov r8, r0
	ldr r0, =sub_802EB98
	movs r1, 0x50
	str r3, [sp]
	bl CreateTask
	lsls r0, 24
	lsrs r0, 24
	ldr r2, =gTasks
	lsls r1, r0, 2
	adds r1, r0
	lsls r1, 3
	adds r1, r2
	strh r4, [r1, 0xC]
	strh r5, [r1, 0xE]
	strh r6, [r1, 0x10]
	ldr r3, [sp]
	strh r3, [r1, 0x12]
	mov r0, r8
	strh r0, [r1, 0x14]
	add sp, 0x4
	pop {r3}
	mov r8, r3
	pop {r4-r6}
	pop {r0}
	bx r0
	.pool
	thumb_func_end sub_802EB24

	thumb_func_start sub_802EB84
sub_802EB84: @ 802EB84
	push {lr}
	ldr r0, =sub_802EB98
	bl FuncIsActiveTask
	lsls r0, 24
	lsrs r0, 24
	pop {r1}
	bx r1
	.pool
	thumb_func_end sub_802EB84

	thumb_func_start sub_802EB98
sub_802EB98: @ 802EB98
	push {r4-r6,lr}
	sub sp, 0xC
	lsls r0, 24
	lsrs r6, r0, 24
	lsls r0, r6, 2
	adds r0, r6
	lsls r0, 3
	ldr r1, =gTasks + 0x8
	adds r5, r0, r1
	movs r1, 0
	ldrsh r0, [r5, r1]
	cmp r0, 0x1
	beq _0802EC08
	cmp r0, 0x1
	bgt _0802EBC0
	cmp r0, 0
	beq _0802EBC6
	b _0802EC8A
	.pool
_0802EBC0:
	cmp r0, 0x2
	beq _0802EC4C
	b _0802EC8A
_0802EBC6:
	ldrh r0, [r5, 0x4]
	ldrh r1, [r5, 0x6]
	bl sub_802EF50
	ldrh r0, [r5, 0x4]
	ldrh r1, [r5, 0x6]
	movs r3, 0x8
	ldrsh r2, [r5, r3]
	movs r4, 0xA
	ldrsh r3, [r5, r4]
	ldrb r4, [r5, 0xC]
	str r4, [sp]
	bl sub_802EFA8
	lsls r0, 24
	lsrs r0, 24
	strh r0, [r5, 0xE]
	ldrh r0, [r5, 0x4]
	ldrh r1, [r5, 0x6]
	movs r3, 0x8
	ldrsh r2, [r5, r3]
	movs r4, 0xA
	ldrsh r3, [r5, r4]
	ldrb r4, [r5, 0xC]
	str r4, [sp]
	adds r4, r5, 0
	adds r4, 0x10
	str r4, [sp, 0x4]
	adds r4, 0x2
	str r4, [sp, 0x8]
	bl sub_802EFFC
	b _0802EC3E
_0802EC08:
	ldrb r0, [r5, 0xE]
	bl sub_802EC98
	cmp r0, 0
	bne _0802EC8A
	ldrb r0, [r5, 0xE]
	ldrb r1, [r5, 0x10]
	ldrb r2, [r5, 0x12]
	bl sub_802EDCC
	movs r0, 0xE
	ldrsh r1, [r5, r0]
	lsls r0, r1, 4
	adds r0, r1
	lsls r0, 2
	ldr r4, =gSprites
	adds r0, r4
	bl FreeSpriteOamMatrix
	movs r3, 0xE
	ldrsh r1, [r5, r3]
	lsls r0, r1, 4
	adds r0, r1
	lsls r0, 2
	adds r0, r4
	bl DestroySprite
_0802EC3E:
	ldrh r0, [r5]
	adds r0, 0x1
	strh r0, [r5]
	b _0802EC8A
	.pool
_0802EC4C:
	ldrb r0, [r5, 0x10]
	bl sub_802EE30
	cmp r0, 0
	bne _0802EC8A
	movs r4, 0x10
	ldrsh r1, [r5, r4]
	lsls r0, r1, 4
	adds r0, r1
	lsls r0, 2
	ldr r4, =gSprites
	adds r0, r4
	bl DestroySprite
	movs r0, 0x12
	ldrsh r1, [r5, r0]
	lsls r0, r1, 4
	adds r0, r1
	lsls r0, 2
	adds r0, r4
	bl DestroySprite
	ldrh r0, [r5, 0x4]
	bl FreeSpriteTilesByTag
	ldrh r0, [r5, 0x6]
	bl FreeSpritePaletteByTag
	adds r0, r6, 0
	bl DestroyTask
_0802EC8A:
	add sp, 0xC
	pop {r4-r6}
	pop {r0}
	bx r0
	.pool
	thumb_func_end sub_802EB98

	thumb_func_start sub_802EC98
sub_802EC98: @ 802EC98
	push {r4,lr}
	lsls r0, 24
	lsrs r0, 24
	lsls r1, r0, 4
	adds r1, r0
	lsls r1, 2
	ldr r0, =gSprites
	adds r4, r1, r0
	movs r1, 0x2E
	ldrsh r0, [r4, r1]
	cmp r0, 0x7
	bls _0802ECB2
	b _0802EDC4
_0802ECB2:
	lsls r0, 2
	ldr r1, =_0802ECC4
	adds r0, r1
	ldr r0, [r0]
	mov pc, r0
	.pool
	.align 2, 0
_0802ECC4:
	.4byte _0802ECE4
	.4byte _0802ECF6
	.4byte _0802ED1C
	.4byte _0802ED2C
	.4byte _0802ED4E
	.4byte _0802ED86
	.4byte _0802EDAC
	.4byte _0802ED82
_0802ECE4:
	movs r1, 0x80
	lsls r1, 4
	adds r0, r4, 0
	movs r2, 0x1A
	bl sub_8007E18
	ldrh r0, [r4, 0x2E]
	adds r0, 0x1
	strh r0, [r4, 0x2E]
_0802ECF6:
	movs r2, 0x32
	ldrsh r0, [r4, r2]
	cmp r0, 0
	bne _0802ED04
	movs r0, 0x39
	bl PlaySE
_0802ED04:
	ldrh r0, [r4, 0x32]
	adds r0, 0x1
	strh r0, [r4, 0x32]
	lsls r0, 16
	asrs r0, 16
	cmp r0, 0x13
	ble _0802EDC4
	movs r0, 0
	strh r0, [r4, 0x32]
	adds r0, r4, 0
	movs r1, 0x1
	b _0802EDA2
_0802ED1C:
	adds r0, r4, 0
	adds r0, 0x3F
	ldrb r1, [r0]
	movs r0, 0x20
	ands r0, r1
	cmp r0, 0
	beq _0802EDC4
	b _0802EDA6
_0802ED2C:
	ldrh r0, [r4, 0x32]
	adds r0, 0x1
	strh r0, [r4, 0x32]
	lsls r0, 16
	asrs r0, 16
	cmp r0, 0x3
	ble _0802EDC4
	movs r0, 0
	strh r0, [r4, 0x32]
	ldrh r0, [r4, 0x2E]
	adds r0, 0x1
	strh r0, [r4, 0x2E]
	adds r0, r4, 0
	movs r1, 0x2
	bl StartSpriteAffineAnim
	b _0802EDC4
_0802ED4E:
	ldrh r0, [r4, 0x22]
	subs r0, 0x4
	strh r0, [r4, 0x22]
	ldrh r0, [r4, 0x32]
	adds r0, 0x1
	strh r0, [r4, 0x32]
	lsls r0, 16
	asrs r0, 16
	cmp r0, 0x7
	ble _0802EDC4
	ldrh r1, [r4, 0x36]
	movs r2, 0x36
	ldrsh r0, [r4, r2]
	cmp r0, 0x1
	bgt _0802ED7E
	adds r1, 0x1
	lsls r1, 24
	lsrs r1, 24
	adds r0, r4, 0
	bl StartSpriteAnim
	movs r0, 0
	strh r0, [r4, 0x32]
	b _0802EDA6
_0802ED7E:
	movs r0, 0x7
	strh r0, [r4, 0x2E]
_0802ED82:
	movs r0, 0
	b _0802EDC6
_0802ED86:
	ldrh r0, [r4, 0x22]
	adds r0, 0x4
	strh r0, [r4, 0x22]
	ldrh r0, [r4, 0x32]
	adds r0, 0x1
	strh r0, [r4, 0x32]
	lsls r0, 16
	asrs r0, 16
	cmp r0, 0x7
	ble _0802EDC4
	movs r0, 0
	strh r0, [r4, 0x32]
	adds r0, r4, 0
	movs r1, 0x3
_0802EDA2:
	bl StartSpriteAffineAnim
_0802EDA6:
	ldrh r0, [r4, 0x2E]
	adds r0, 0x1
	b _0802EDC2
_0802EDAC:
	adds r0, r4, 0
	adds r0, 0x3F
	ldrb r1, [r0]
	movs r0, 0x20
	ands r0, r1
	cmp r0, 0
	beq _0802EDC4
	ldrh r0, [r4, 0x36]
	adds r0, 0x1
	strh r0, [r4, 0x36]
	movs r0, 0x1
_0802EDC2:
	strh r0, [r4, 0x2E]
_0802EDC4:
	movs r0, 0x1
_0802EDC6:
	pop {r4}
	pop {r1}
	bx r1
	thumb_func_end sub_802EC98

	thumb_func_start sub_802EDCC
sub_802EDCC: @ 802EDCC
	push {r4-r6,lr}
	mov r6, r8
	push {r6}
	lsls r1, 24
	lsrs r1, 24
	lsls r2, 24
	lsrs r2, 24
	ldr r0, =gSprites
	mov r8, r0
	lsls r4, r1, 4
	adds r4, r1
	lsls r4, 2
	adds r5, r4, r0
	ldr r0, =0x0000ffd8
	strh r0, [r5, 0x26]
	lsls r3, r2, 4
	adds r3, r2
	lsls r3, 2
	mov r1, r8
	adds r2, r3, r1
	strh r0, [r2, 0x26]
	adds r5, 0x3E
	ldrb r6, [r5]
	movs r1, 0x5
	negs r1, r1
	adds r0, r1, 0
	ands r0, r6
	strb r0, [r5]
	adds r2, 0x3E
	ldrb r0, [r2]
	ands r1, r0
	strb r1, [r2]
	movs r0, 0x1C
	add r8, r0
	add r4, r8
	ldr r0, =sub_802EE5C
	str r0, [r4]
	add r3, r8
	str r0, [r3]
	pop {r3}
	mov r8, r3
	pop {r4-r6}
	pop {r0}
	bx r0
	.pool
	thumb_func_end sub_802EDCC

	thumb_func_start sub_802EE30
sub_802EE30: @ 802EE30
	push {lr}
	lsls r0, 24
	lsrs r0, 24
	movs r3, 0
	ldr r2, =gSprites
	lsls r1, r0, 4
	adds r1, r0
	lsls r1, 2
	adds r2, 0x1C
	adds r1, r2
	ldr r1, [r1]
	ldr r0, =sub_802EE5C
	cmp r1, r0
	bne _0802EE4E
	movs r3, 0x1
_0802EE4E:
	adds r0, r3, 0
	pop {r1}
	bx r1
	.pool
	thumb_func_end sub_802EE30

	thumb_func_start sub_802EE5C
sub_802EE5C: @ 802EE5C
	push {r4,r5,lr}
	adds r5, r0, 0
	adds r4, r5, 0
	adds r4, 0x2E
	movs r1, 0x2E
	ldrsh r0, [r5, r1]
	cmp r0, 0x4
	bhi _0802EF46
	lsls r0, 2
	ldr r1, =_0802EE7C
	adds r0, r1
	ldr r0, [r0]
	mov pc, r0
	.pool
	.align 2, 0
_0802EE7C:
	.4byte _0802EE90
	.4byte _0802EEA0
	.4byte _0802EEC8
	.4byte _0802EEFC
	.4byte _0802EF34
_0802EE90:
	movs r0, 0x40
	strh r0, [r4, 0x8]
	ldrh r0, [r5, 0x26]
	lsls r0, 4
	strh r0, [r4, 0xA]
	ldrh r0, [r4]
	adds r0, 0x1
	strh r0, [r4]
_0802EEA0:
	ldrh r1, [r4, 0x8]
	ldrh r2, [r4, 0xA]
	adds r0, r1, r2
	strh r0, [r4, 0xA]
	adds r1, 0x1
	strh r1, [r4, 0x8]
	lsls r0, 16
	asrs r0, 20
	strh r0, [r5, 0x26]
	cmp r0, 0
	blt _0802EF46
	movs r0, 0x39
	bl PlaySE
	movs r0, 0
	strh r0, [r5, 0x26]
	ldrh r0, [r4]
	adds r0, 0x1
	strh r0, [r4]
	b _0802EF46
_0802EEC8:
	ldrh r0, [r4, 0x2]
	adds r0, 0xC
	strh r0, [r4, 0x2]
	lsls r0, 16
	asrs r0, 16
	cmp r0, 0x7F
	ble _0802EEE6
	movs r0, 0x39
	bl PlaySE
	movs r0, 0
	strh r0, [r4, 0x2]
	ldrh r0, [r4]
	adds r0, 0x1
	strh r0, [r4]
_0802EEE6:
	ldr r0, =gSineTable
	movs r2, 0x2
	ldrsh r1, [r4, r2]
	lsls r1, 1
	adds r1, r0
	movs r2, 0
	ldrsh r0, [r1, r2]
	asrs r0, 4
	b _0802EF2A
	.pool
_0802EEFC:
	ldrh r0, [r4, 0x2]
	adds r0, 0x10
	strh r0, [r4, 0x2]
	lsls r0, 16
	asrs r0, 16
	cmp r0, 0x7F
	ble _0802EF1A
	movs r0, 0x39
	bl PlaySE
	movs r0, 0
	strh r0, [r4, 0x2]
	ldrh r0, [r4]
	adds r0, 0x1
	strh r0, [r4]
_0802EF1A:
	ldr r1, =gSineTable
	movs r2, 0x2
	ldrsh r0, [r4, r2]
	lsls r0, 1
	adds r0, r1
	ldrh r0, [r0]
	lsls r0, 16
	asrs r0, 21
_0802EF2A:
	negs r0, r0
	strh r0, [r5, 0x26]
	b _0802EF46
	.pool
_0802EF34:
	ldrh r0, [r4, 0x2]
	adds r0, 0x1
	strh r0, [r4, 0x2]
	lsls r0, 16
	asrs r0, 16
	cmp r0, 0x28
	ble _0802EF46
	ldr r0, =SpriteCallbackDummy
	str r0, [r5, 0x1C]
_0802EF46:
	pop {r4,r5}
	pop {r0}
	bx r0
	.pool
	thumb_func_end sub_802EE5C

	thumb_func_start sub_802EF50
sub_802EF50: @ 802EF50
	push {r4,lr}
	sub sp, 0x10
	lsls r1, 16
	lsrs r1, 16
	ldr r2, =gUnknown_082FEBCC
	ldr r3, [r2, 0x4]
	ldr r2, [r2]
	str r2, [sp]
	str r3, [sp, 0x4]
	ldr r2, =gUnknown_082FEBD4
	ldr r3, [r2, 0x4]
	ldr r2, [r2]
	str r2, [sp, 0x8]
	str r3, [sp, 0xC]
	lsls r0, 16
	ldr r3, =0x0000ffff
	ldr r2, [sp, 0x4]
	ands r2, r3
	orrs r2, r0
	str r2, [sp, 0x4]
	ldr r2, =0xffff0000
	add r4, sp, 0x8
	ldr r0, [r4, 0x4]
	ands r0, r2
	orrs r0, r1
	str r0, [r4, 0x4]
	mov r0, sp
	bl LoadCompressedSpriteSheet
	adds r0, r4, 0
	bl LoadSpritePalette
	add sp, 0x10
	pop {r4}
	pop {r0}
	bx r0
	.pool
	thumb_func_end sub_802EF50

	thumb_func_start sub_802EFA8
sub_802EFA8: @ 802EFA8
	push {r4-r7,lr}
	mov r7, r8
	push {r7}
	sub sp, 0x18
	mov r12, r3
	ldr r3, [sp, 0x30]
	lsls r1, 16
	lsrs r1, 16
	lsls r3, 24
	lsrs r3, 24
	mov r8, r3
	mov r5, sp
	ldr r4, =gUnknown_082FEC90
	ldm r4!, {r3,r6,r7}
	stm r5!, {r3,r6,r7}
	ldm r4!, {r3,r6,r7}
	stm r5!, {r3,r6,r7}
	mov r4, sp
	strh r0, [r4]
	mov r0, sp
	strh r1, [r0, 0x2]
	lsls r2, 16
	asrs r2, 16
	mov r0, r12
	lsls r6, r0, 16
	asrs r6, 16
	mov r0, sp
	adds r1, r2, 0
	adds r2, r6, 0
	mov r3, r8
	bl CreateSprite
	lsls r0, 24
	lsrs r0, 24
	add sp, 0x18
	pop {r3}
	mov r8, r3
	pop {r4-r7}
	pop {r1}
	bx r1
	.pool
	thumb_func_end sub_802EFA8

	thumb_func_start sub_802EFFC
sub_802EFFC: @ 802EFFC
	push {r4-r7,lr}
	mov r7, r10
	mov r6, r9
	mov r5, r8
	push {r5-r7}
	sub sp, 0x18
	mov r12, r3
	ldr r6, [sp, 0x38]
	ldr r3, [sp, 0x3C]
	mov r9, r3
	ldr r4, [sp, 0x40]
	mov r8, r4
	lsls r1, 16
	lsrs r1, 16
	lsls r6, 24
	lsrs r6, 24
	mov r10, r6
	mov r4, sp
	ldr r3, =gUnknown_082FECA8
	ldm r3!, {r5-r7}
	stm r4!, {r5-r7}
	ldm r3!, {r5-r7}
	stm r4!, {r5-r7}
	mov r3, sp
	strh r0, [r3]
	mov r0, sp
	strh r1, [r0, 0x2]
	lsls r2, 16
	asrs r4, r2, 16
	ldr r0, =0xffe00000
	adds r2, r0
	asrs r2, 16
	mov r1, r12
	lsls r5, r1, 16
	asrs r5, 16
	mov r0, sp
	adds r1, r2, 0
	adds r2, r5, 0
	mov r3, r10
	bl CreateSprite
	lsls r0, 24
	lsrs r0, 24
	mov r3, r9
	strh r0, [r3]
	adds r4, 0x20
	lsls r4, 16
	asrs r4, 16
	mov r0, sp
	adds r1, r4, 0
	adds r2, r5, 0
	mov r3, r10
	bl CreateSprite
	lsls r0, 24
	lsrs r0, 24
	mov r4, r8
	strh r0, [r4]
	ldr r2, =gSprites
	mov r5, r9
	movs r6, 0
	ldrsh r1, [r5, r6]
	lsls r0, r1, 4
	adds r0, r1
	lsls r0, 2
	adds r0, r2
	adds r0, 0x3E
	ldrb r1, [r0]
	movs r3, 0x4
	orrs r1, r3
	strb r1, [r0]
	movs r7, 0
	ldrsh r1, [r4, r7]
	lsls r0, r1, 4
	adds r0, r1
	lsls r0, 2
	adds r0, r2
	adds r0, 0x3E
	ldrb r1, [r0]
	orrs r1, r3
	strb r1, [r0]
	movs r0, 0
	ldrsh r1, [r4, r0]
	lsls r0, r1, 4
	adds r0, r1
	lsls r0, 2
	adds r0, r2
	movs r1, 0x1
	bl StartSpriteAnim
	add sp, 0x18
	pop {r3-r5}
	mov r8, r3
	mov r9, r4
	mov r10, r5
	pop {r4-r7}
	pop {r0}
	bx r0
	.pool
	thumb_func_end sub_802EFFC

	.align 2, 0 @ don't pad with nop<|MERGE_RESOLUTION|>--- conflicted
+++ resolved
@@ -5,1256 +5,6 @@
 
 	.text
 
-<<<<<<< HEAD
-	thumb_func_start sub_802A9A8
-sub_802A9A8: @ 802A9A8
-	push {r4-r7,lr}
-	adds r6, r1, 0
-	lsls r0, 16
-	lsrs r7, r0, 16
-	ldr r0, =gReceivedRemoteLinkPlayers
-	ldrb r0, [r0]
-	cmp r0, 0
-	beq _0802AA3C
-	ldr r5, =gUnknown_02022CFC
-	ldr r0, =0x000083b0
-	bl Alloc
-	str r0, [r5]
-	cmp r0, 0
-	beq _0802AA3C
-	bl ResetTasks
-	ldr r0, =sub_802ACA0
-	movs r1, 0x1
-	bl CreateTask
-	adds r4, r0, 0
-	lsls r4, 24
-	lsrs r4, 24
-	ldr r0, [r5]
-	movs r1, 0
-	strh r1, [r0, 0x8]
-	str r6, [r0]
-	strb r4, [r0, 0x4]
-	bl GetMultiplayerId
-	ldr r1, [r5]
-	strb r0, [r1, 0x6]
-	ldr r0, [r5]
-	ldrb r2, [r0, 0x6]
-	lsls r1, r2, 1
-	adds r1, r2
-	lsls r1, 2
-	ldr r2, =0x000082a8
-	adds r1, r2
-	adds r0, r1
-	movs r1, 0x64
-	muls r1, r7
-	ldr r2, =gPlayerParty
-	adds r1, r2
-	bl sub_802AC2C
-	ldr r0, [r5]
-	bl sub_802AA60
-	ldr r2, [r5]
-	adds r0, r4, 0
-	movs r1, 0x2
-	bl SetWordTaskArg
-	ldr r0, =sub_802AC6C
-	bl SetMainCallback2
-	b _0802AA42
-	.pool
-_0802AA3C:
-	adds r0, r6, 0
-	bl SetMainCallback2
-_0802AA42:
-	pop {r4-r7}
-	pop {r0}
-	bx r0
-	thumb_func_end sub_802A9A8
-
-	thumb_func_start sub_802AA48
-sub_802AA48: @ 802AA48
-	push {lr}
-	bl sub_802D0AC
-	ldr r0, =gUnknown_02022CFC
-	ldr r0, [r0]
-	bl Free
-	pop {r0}
-	bx r0
-	.pool
-	thumb_func_end sub_802AA48
-
-	thumb_func_start sub_802AA60
-sub_802AA60: @ 802AA60
-	push {r4,lr}
-	adds r4, r0, 0
-	bl GetLinkPlayerCount
-	movs r2, 0
-	strb r0, [r4, 0x5]
-	adds r1, r4, 0
-	adds r1, 0x70
-	movs r0, 0x5
-	strb r0, [r1]
-	adds r0, r4, 0
-	adds r0, 0x72
-	strh r2, [r0]
-	bl sub_802AB20
-	adds r0, r4, 0
-	bl sub_802AA94
-	ldrb r0, [r4, 0x5]
-	cmp r0, 0x5
-	bne _0802AA8E
-	bl sub_802E3A8
-_0802AA8E:
-	pop {r4}
-	pop {r0}
-	bx r0
-	thumb_func_end sub_802AA60
-
-	thumb_func_start sub_802AA94
-sub_802AA94: @ 802AA94
-	push {r4-r6,lr}
-	adds r4, r0, 0
-	movs r0, 0x6
-	str r0, [r4, 0x14]
-	str r0, [r4, 0x18]
-	adds r0, r4, 0
-	adds r0, 0x4A
-	movs r6, 0
-	movs r5, 0
-	strh r5, [r0]
-	str r5, [r4, 0x1C]
-	str r5, [r4, 0x5C]
-	bl GetMultiplayerId
-	movs r1, 0
-	lsls r0, 24
-	cmp r0, 0
-	bne _0802AABA
-	movs r1, 0x1
-_0802AABA:
-	adds r0, r4, 0
-	adds r0, 0x47
-	strb r1, [r0]
-	strh r5, [r4, 0x8]
-	strh r5, [r4, 0xA]
-	strh r5, [r4, 0xC]
-	strh r5, [r4, 0xE]
-	str r5, [r4, 0x58]
-	strh r5, [r4, 0x3A]
-	subs r0, 0x3
-	strb r6, [r0]
-	str r5, [r4, 0x54]
-	adds r0, 0x2
-	strb r6, [r0]
-	adds r0, 0x3
-	strb r6, [r0]
-	subs r0, 0x1
-	movs r1, 0x1
-	strb r1, [r0]
-	str r5, [r4, 0x78]
-	adds r0, 0x29
-	strb r6, [r0]
-	adds r0, 0x3
-	strh r5, [r0]
-	str r1, [r4, 0x60]
-	subs r0, 0x27
-	strb r6, [r0]
-	str r5, [r4, 0x68]
-	str r5, [r4, 0x64]
-	str r5, [r4, 0x2C]
-	str r5, [r4, 0x30]
-	bl sub_802AB98
-	bl sub_802C0E8
-	movs r2, 0
-	adds r5, r4, 0
-	adds r5, 0x7C
-	movs r3, 0
-	adds r1, r4, 0
-	adds r1, 0x9A
-_0802AB0C:
-	adds r0, r5, r2
-	strb r3, [r0]
-	strh r3, [r1]
-	adds r1, 0x2
-	adds r2, 0x1
-	cmp r2, 0x4
-	ble _0802AB0C
-	pop {r4-r6}
-	pop {r0}
-	bx r0
-	thumb_func_end sub_802AA94
-
-	thumb_func_start sub_802AB20
-sub_802AB20: @ 802AB20
-	push {r4-r7,lr}
-	mov r7, r8
-	push {r7}
-	ldr r7, =gUnknown_02022CFC
-	movs r6, 0
-	movs r5, 0
-	ldr r0, =gPkmnJumpSpecies
-	mov r8, r0
-	movs r4, 0x4
-_0802AB32:
-	ldr r0, [r7]
-	adds r0, r5
-	ldr r1, =0x000082a8
-	adds r0, r1
-	ldrh r0, [r0]
-	bl sub_802AC00
-	lsls r0, 16
-	ldr r1, [r7]
-	adds r1, r6
-	asrs r0, 14
-	add r0, r8
-	ldrh r0, [r0, 0x2]
-	ldr r2, =0x000082f0
-	adds r1, r2
-	strh r0, [r1]
-	adds r6, 0x28
-	adds r5, 0xC
-	subs r4, 0x1
-	cmp r4, 0
-	bge _0802AB32
-	ldr r0, =gUnknown_02022CFC
-	ldr r1, [r0]
-	ldr r0, =0x000083ac
-	adds r3, r1, r0
-	ldrb r2, [r1, 0x6]
-	lsls r0, r2, 2
-	adds r0, r2
-	lsls r0, 3
-	ldr r2, =0x000082e4
-	adds r0, r2
-	adds r1, r0
-	str r1, [r3]
-	pop {r3}
-	mov r8, r3
-	pop {r4-r7}
-	pop {r0}
-	bx r0
-	.pool
-	thumb_func_end sub_802AB20
-
-	thumb_func_start sub_802AB98
-sub_802AB98: @ 802AB98
-	push {r4-r7,lr}
-	movs r5, 0
-	ldr r6, =gUnknown_02022CFC
-	movs r4, 0
-	movs r3, 0
-_0802ABA2:
-	ldr r2, [r6]
-	adds r1, r2, r3
-	ldr r7, =0x000082f2
-	adds r0, r1, r7
-	strh r4, [r0]
-	adds r7, 0x2
-	adds r0, r1, r7
-	strh r4, [r0]
-	ldr r0, =0x000082f6
-	adds r1, r0
-	strh r4, [r1]
-	ldr r1, =0x000082e4
-	adds r0, r2, r1
-	adds r0, r3
-	str r4, [r0]
-	subs r7, 0xC
-	adds r0, r2, r7
-	adds r0, r3
-	ldr r1, =0x7fffffff
-	str r1, [r0]
-	ldr r1, =0x000082f8
-	adds r0, r2, r1
-	adds r0, r3
-	str r4, [r0]
-	adds r2, 0x8B
-	adds r2, r5
-	movs r0, 0x9
-	strb r0, [r2]
-	adds r3, 0x28
-	adds r5, 0x1
-	cmp r5, 0x4
-	ble _0802ABA2
-	pop {r4-r7}
-	pop {r0}
-	bx r0
-	.pool
-	thumb_func_end sub_802AB98
-
-	thumb_func_start sub_802AC00
-sub_802AC00: @ 802AC00
-	push {lr}
-	lsls r0, 16
-	lsrs r3, r0, 16
-	movs r1, 0
-	ldr r2, =gPkmnJumpSpecies
-_0802AC0A:
-	ldrh r0, [r2]
-	cmp r0, r3
-	bne _0802AC1C
-	lsls r0, r1, 16
-	asrs r0, 16
-	b _0802AC28
-	.pool
-_0802AC1C:
-	adds r2, 0x4
-	adds r1, 0x1
-	cmp r1, 0x63
-	bls _0802AC0A
-	movs r0, 0x1
-	negs r0, r0
-_0802AC28:
-	pop {r1}
-	bx r1
-	thumb_func_end sub_802AC00
-
-	thumb_func_start sub_802AC2C
-sub_802AC2C: @ 802AC2C
-	push {r4,r5,lr}
-	adds r5, r0, 0
-	adds r4, r1, 0
-	adds r0, r4, 0
-	movs r1, 0xB
-	bl GetMonData
-	strh r0, [r5]
-	adds r0, r4, 0
-	movs r1, 0x1
-	bl GetMonData
-	str r0, [r5, 0x4]
-	adds r0, r4, 0
-	movs r1, 0
-	bl GetMonData
-	str r0, [r5, 0x8]
-	pop {r4,r5}
-	pop {r0}
-	bx r0
-	thumb_func_end sub_802AC2C
-
-	thumb_func_start sub_802AC58
-sub_802AC58: @ 802AC58
-	push {lr}
-	bl TransferPlttBuffer
-	bl LoadOam
-	bl ProcessSpriteCopyRequests
-	pop {r0}
-	bx r0
-	thumb_func_end sub_802AC58
-
-	thumb_func_start sub_802AC6C
-sub_802AC6C: @ 802AC6C
-	push {lr}
-	bl RunTasks
-	bl AnimateSprites
-	bl BuildOamBuffer
-	bl UpdatePaletteFade
-	pop {r0}
-	bx r0
-	thumb_func_end sub_802AC6C
-
-	thumb_func_start sub_802AC84
-sub_802AC84: @ 802AC84
-	push {lr}
-	movs r1, 0x1
-	bl CreateTask
-	ldr r2, =gUnknown_02022CFC
-	ldr r1, [r2]
-	movs r3, 0
-	strb r0, [r1, 0x4]
-	ldr r0, [r2]
-	strh r3, [r0, 0x8]
-	pop {r0}
-	bx r0
-	.pool
-	thumb_func_end sub_802AC84
-
-	thumb_func_start sub_802ACA0
-sub_802ACA0: @ 802ACA0
-	push {r4,lr}
-	sub sp, 0x4
-	lsls r0, 24
-	lsrs r4, r0, 24
-	ldr r1, =gUnknown_02022CFC
-	ldr r0, [r1]
-	ldrh r0, [r0, 0x8]
-	adds r2, r1, 0
-	cmp r0, 0x5
-	bls _0802ACB6
-	b _0802AE08
-_0802ACB6:
-	lsls r0, 2
-	ldr r1, =_0802ACC8
-	adds r0, r1
-	ldr r0, [r0]
-	mov pc, r0
-	.pool
-	.align 2, 0
-_0802ACC8:
-	.4byte _0802ACE0
-	.4byte _0802AD0C
-	.4byte _0802AD3C
-	.4byte _0802AD68
-	.4byte _0802ADA4
-	.4byte _0802ADD0
-_0802ACE0:
-	movs r0, 0
-	bl SetVBlankCallback
-	bl ResetSpriteData
-	bl FreeAllSpritePalettes
-	ldr r0, =sub_802BD84
-	movs r1, 0x5
-	bl sub_802BE60
-	movs r0, 0x4
-	bl FadeOutMapMusic
-	ldr r0, =gUnknown_02022CFC
-	ldr r1, [r0]
-	b _0802ADC0
-	.pool
-_0802AD0C:
-	ldr r0, =sub_802BD84
-	bl FuncIsActiveTask
-	lsls r0, 24
-	cmp r0, 0
-	bne _0802AE08
-	ldr r4, =gUnknown_02022CFC
-	ldr r0, [r4]
-	adds r0, 0xA4
-	bl sub_802D074
-	bl LoadWirelessStatusIndicatorSpriteGfx
-	movs r0, 0
-	movs r1, 0
-	bl CreateWirelessStatusIndicatorSprite
-	ldr r1, [r4]
-	b _0802ADC0
-	.pool
-_0802AD3C:
-	bl sub_802D0F0
-	cmp r0, 0
-	bne _0802AE08
-	bl IsNotWaitingForBGMStop
-	lsls r0, 24
-	lsrs r0, 24
-	cmp r0, 0x1
-	bne _0802AE08
-	ldr r0, =0x0000021a
-	movs r1, 0x8
-	bl FadeOutAndPlayNewMapMusic
-	ldr r0, =gUnknown_02022CFC
-	ldr r1, [r0]
-	b _0802ADC0
-	.pool
-_0802AD68:
-	bl IsLinkTaskFinished
-	lsls r0, 24
-	cmp r0, 0
-	beq _0802AE08
-	movs r4, 0x1
-	negs r4, r4
-	adds r0, r4, 0
-	movs r1, 0x10
-	movs r2, 0
-	bl BlendPalettes
-	movs r0, 0
-	str r0, [sp]
-	adds r0, r4, 0
-	adds r1, r4, 0
-	movs r2, 0x10
-	movs r3, 0
-	bl BeginNormalPaletteFade
-	ldr r0, =sub_802AC58
-	bl SetVBlankCallback
-	ldr r0, =gUnknown_02022CFC
-	ldr r1, [r0]
-	b _0802ADC0
-	.pool
-_0802ADA4:
-	bl UpdatePaletteFade
-	ldr r0, =gPaletteFade
-	ldrb r1, [r0, 0x7]
-	movs r0, 0x80
-	ands r0, r1
-	lsls r0, 24
-	lsrs r2, r0, 24
-	cmp r2, 0
-	bne _0802AE08
-	ldr r1, =gUnknown_02022CFC
-	ldr r0, [r1]
-	strb r2, [r0, 0x7]
-	ldr r1, [r1]
-_0802ADC0:
-	ldrh r0, [r1, 0x8]
-	adds r0, 0x1
-	strh r0, [r1, 0x8]
-	b _0802AE08
-	.pool
-_0802ADD0:
-	ldr r0, [r2]
-	ldrb r1, [r0, 0x7]
-	adds r1, 0x1
-	strb r1, [r0, 0x7]
-	ldr r1, [r2]
-	ldrb r0, [r1, 0x7]
-	cmp r0, 0x13
-	bls _0802AE08
-	adds r0, r1, 0
-	adds r0, 0x47
-	ldrb r0, [r0]
-	cmp r0, 0
-	beq _0802ADF8
-	ldr r0, =sub_802AF80
-	bl sub_802AC84
-	b _0802ADFE
-	.pool
-_0802ADF8:
-	ldr r0, =sub_802B194
-	bl sub_802AC84
-_0802ADFE:
-	bl sub_802BE80
-	adds r0, r4, 0
-	bl DestroyTask
-_0802AE08:
-	add sp, 0x4
-	pop {r4}
-	pop {r0}
-	bx r0
-	.pool
-	thumb_func_end sub_802ACA0
-
-	thumb_func_start sub_802AE14
-sub_802AE14: @ 802AE14
-	push {lr}
-	adds r1, r0, 0
-	cmp r1, 0
-	bne _0802AE34
-	ldr r0, =gUnknown_02022CFC
-	ldr r1, [r0]
-	ldr r0, =0x00001111
-	str r0, [r1, 0x30]
-	movs r0, 0x1
-	str r0, [r1, 0x2C]
-	b _0802AE46
-	.pool
-_0802AE34:
-	ldr r0, =gUnknown_02022CFC
-	ldr r2, [r0]
-	subs r1, 0x1
-	movs r0, 0x1
-	lsls r0, r1
-	subs r0, 0x1
-	str r0, [r2, 0x30]
-	movs r0, 0
-	str r0, [r2, 0x2C]
-_0802AE46:
-	pop {r0}
-	bx r0
-	.pool
-	thumb_func_end sub_802AE14
-
-	thumb_func_start sub_802AE50
-sub_802AE50: @ 802AE50
-	push {r4-r6,lr}
-	ldr r4, =gUnknown_02022CFC
-	ldr r1, [r4]
-	adds r1, 0x70
-	movs r2, 0
-	strb r0, [r1]
-	ldr r0, [r4]
-	movs r3, 0
-	strh r2, [r0, 0x8]
-	strh r2, [r0, 0xA]
-	adds r0, 0x48
-	movs r1, 0x1
-	strb r1, [r0]
-	ldr r0, [r4]
-	adds r0, 0x49
-	strb r3, [r0]
-	movs r3, 0x1
-	ldr r0, [r4]
-	ldrb r0, [r0, 0x5]
-	cmp r3, r0
-	bge _0802AE94
-	adds r6, r4, 0
-	ldr r5, =0x000082fc
-	movs r4, 0
-	movs r2, 0x28
-_0802AE82:
-	ldr r1, [r6]
-	adds r0, r1, r5
-	adds r0, r2
-	str r4, [r0]
-	adds r2, 0x28
-	adds r3, 0x1
-	ldrb r1, [r1, 0x5]
-	cmp r3, r1
-	blt _0802AE82
-_0802AE94:
-	pop {r4-r6}
-	pop {r0}
-	bx r0
-	.pool
-	thumb_func_end sub_802AE50
-
-	thumb_func_start sub_802AEA4
-sub_802AEA4: @ 802AEA4
-	push {r4-r7,lr}
-	mov r7, r10
-	mov r6, r9
-	mov r5, r8
-	push {r5-r7}
-	sub sp, 0x8
-	movs r4, 0x1
-	movs r0, 0
-	str r0, [sp, 0x4]
-	ldr r7, =gUnknown_02022CFC
-	ldr r0, [r7]
-	ldrb r0, [r0, 0x5]
-	cmp r4, r0
-	bge _0802AF48
-	adds r1, r7, 0
-	mov r10, r1
-	movs r2, 0x2
-	add r2, sp
-	mov r8, r2
-	ldr r3, =0x0000830c
-	mov r9, r3
-	movs r6, 0x28
-_0802AED0:
-	mov r1, r10
-	ldr r0, [r1]
-	adds r1, r0, r6
-	ldr r2, =0x000082f4
-	adds r1, r2
-	ldrh r5, [r1]
-	add r0, r9
-	adds r1, r4, 0
-	mov r2, sp
-	mov r3, r8
-	bl sub_802E264
-	cmp r0, 0
-	beq _0802AF10
-	ldr r2, [r7]
-	lsls r1, r4, 1
-	adds r0, r2, 0
-	adds r0, 0x90
-	adds r0, r1
-	mov r3, r8
-	ldrh r1, [r3]
-	strh r1, [r0]
-	adds r2, 0x8B
-	adds r2, r4
-	mov r0, sp
-	ldrb r0, [r0]
-	strb r0, [r2]
-	ldr r0, [r7]
-	adds r0, r6
-	ldr r1, =0x000082f6
-	adds r0, r1
-	strh r5, [r0]
-_0802AF10:
-	mov r2, r10
-	ldr r1, [r2]
-	ldr r3, =0x000082fc
-	adds r0, r1, r3
-	adds r0, r6
-	ldr r0, [r0]
-	cmp r0, 0
-	beq _0802AF36
-	adds r0, r1, 0
-	adds r0, 0x8B
-	adds r0, r4
-	adds r1, 0x70
-	ldrb r0, [r0]
-	ldrb r1, [r1]
-	cmp r0, r1
-	bne _0802AF36
-	ldr r0, [sp, 0x4]
-	adds r0, 0x1
-	str r0, [sp, 0x4]
-_0802AF36:
-	movs r1, 0x28
-	add r9, r1
-	adds r6, 0x28
-	adds r4, 0x1
-	ldr r7, =gUnknown_02022CFC
-	ldr r0, [r7]
-	ldrb r0, [r0, 0x5]
-	cmp r4, r0
-	blt _0802AED0
-_0802AF48:
-	ldr r2, =gUnknown_02022CFC
-	ldr r1, [r2]
-	ldrb r0, [r1, 0x5]
-	subs r0, 0x1
-	ldr r3, [sp, 0x4]
-	cmp r3, r0
-	bne _0802AF5C
-	adds r1, 0x49
-	movs r0, 0x1
-	strb r0, [r1]
-_0802AF5C:
-	add sp, 0x8
-	pop {r3-r5}
-	mov r8, r3
-	mov r9, r4
-	mov r10, r5
-	pop {r4-r7}
-	pop {r0}
-	bx r0
-	.pool
-	thumb_func_end sub_802AEA4
-
-	thumb_func_start sub_802AF80
-sub_802AF80: @ 802AF80
-	push {r4,r5,lr}
-	bl sub_802AEA4
-	bl sub_802C43C
-	ldr r0, =gUnknown_02022CFC
-	ldr r1, [r0]
-	adds r0, r1, 0
-	adds r0, 0x48
-	ldrb r0, [r0]
-	cmp r0, 0
-	bne _0802AFB2
-	adds r0, r1, 0
-	adds r0, 0x49
-	ldrb r0, [r0]
-	cmp r0, 0
-	beq _0802AFB2
-	adds r0, r1, 0
-	adds r0, 0x4C
-	ldrb r0, [r0]
-	bl sub_802AE50
-	movs r0, 0x3
-	bl sub_802AE14
-_0802AFB2:
-	ldr r4, =gUnknown_02022CFC
-	ldr r2, [r4]
-	adds r0, r2, 0
-	adds r0, 0x48
-	ldrb r5, [r0]
-	cmp r5, 0x1
-	bne _0802AFEE
-	ldr r1, =gUnknown_082FB5F4
-	adds r0, 0x28
-	ldrb r0, [r0]
-	lsls r0, 2
-	adds r0, r1
-	ldr r0, [r0]
-	bl _call_via_r0
-	adds r1, r0, 0
-	cmp r1, 0
-	bne _0802AFEE
-	ldr r0, [r4]
-	adds r0, 0x48
-	strb r1, [r0]
-	ldr r1, [r4]
-	ldrb r2, [r1, 0x6]
-	lsls r0, r2, 2
-	adds r0, r2
-	lsls r0, 3
-	ldr r2, =0x000082fc
-	adds r1, r2
-	adds r1, r0
-	str r5, [r1]
-_0802AFEE:
-	bl sub_802C1DC
-	bl sub_802B008
-	pop {r4,r5}
-	pop {r0}
-	bx r0
-	.pool
-	thumb_func_end sub_802AF80
-
-	thumb_func_start sub_802B008
-sub_802B008: @ 802B008
-	push {r4,lr}
-	ldr r4, =gUnknown_02022CFC
-	ldr r1, [r4]
-	ldr r0, [r1, 0x2C]
-	cmp r0, 0
-	bne _0802B01E
-	ldr r2, =0x000082e4
-	adds r0, r1, r2
-	adds r1, 0x70
-	bl sub_802E138
-_0802B01E:
-	ldr r1, [r4]
-	ldr r2, [r1, 0x30]
-	ldr r0, =0x00001111
-	cmp r2, r0
-	beq _0802B030
-	ldr r0, [r1, 0x2C]
-	adds r0, 0x1
-	ands r0, r2
-	str r0, [r1, 0x2C]
-_0802B030:
-	pop {r4}
-	pop {r0}
-	bx r0
-	.pool
-	thumb_func_end sub_802B008
-
-	thumb_func_start sub_802B044
-sub_802B044: @ 802B044
-	ldr r2, =gUnknown_02022CFC
-	ldr r1, [r2]
-	adds r1, 0x70
-	movs r3, 0
-	strb r0, [r1]
-	ldr r0, [r2]
-	strh r3, [r0, 0x8]
-	strh r3, [r0, 0xA]
-	adds r0, 0x48
-	movs r1, 0x1
-	strb r1, [r0]
-	ldr r1, [r2]
-	ldrb r2, [r1, 0x6]
-	lsls r0, r2, 2
-	adds r0, r2
-	lsls r0, 3
-	ldr r2, =0x000082fc
-	adds r1, r2
-	adds r1, r0
-	str r3, [r1]
-	bx lr
-	.pool
-	thumb_func_end sub_802B044
-
-	thumb_func_start sub_802B078
-sub_802B078: @ 802B078
-	push {r4-r7,lr}
-	mov r7, r8
-	push {r7}
-	sub sp, 0x10
-	ldr r4, =gUnknown_02022CFC
-	ldr r0, [r4]
-	ldr r2, =0x000082f4
-	adds r1, r0, r2
-	ldrh r1, [r1]
-	mov r8, r1
-	ldr r3, =0x000082e4
-	adds r0, r3
-	mov r1, sp
-	bl sub_802E1BC
-	cmp r0, 0
-	beq _0802B128
-	ldr r2, [r4]
-	ldrb r0, [r2, 0x6]
-	lsls r1, r0, 2
-	adds r1, r0
-	lsls r1, 3
-	ldr r3, =0x000082fc
-	adds r0, r2, r3
-	adds r0, r1
-	ldr r0, [r0]
-	cmp r0, 0x1
-	bne _0802B0C6
-	mov r0, sp
-	adds r1, r2, 0
-	adds r1, 0x70
-	ldrb r0, [r0]
-	ldrb r1, [r1]
-	cmp r0, r1
-	beq _0802B0C6
-	mov r0, sp
-	ldrb r0, [r0]
-	bl sub_802B044
-_0802B0C6:
-	ldr r3, =gUnknown_02022CFC
-	ldr r2, [r3]
-	ldr r0, [r2, 0x78]
-	ldr r1, [sp, 0x8]
-	cmp r0, r1
-	beq _0802B108
-	str r1, [r2, 0x78]
-	movs r4, 0x1
-	str r4, [r2, 0x5C]
-	mov r0, sp
-	ldrb r1, [r0, 0x1]
-	adds r0, r2, 0
-	adds r0, 0x71
-	strb r1, [r0]
-	ldr r0, [r3]
-	adds r1, r0, 0
-	adds r1, 0x71
-	ldrb r1, [r1]
-	cmp r1, 0
-	beq _0802B104
-	adds r0, 0x4D
-	strb r4, [r0]
-	b _0802B108
-	.pool
-_0802B104:
-	adds r0, 0x4D
-	strb r1, [r0]
-_0802B108:
-	ldr r0, =gUnknown_02022CFC
-	ldr r1, [r0]
-	mov r0, sp
-	ldrh r0, [r0, 0x2]
-	adds r2, r1, 0
-	adds r2, 0x72
-	strh r0, [r2]
-	mov r0, sp
-	ldrh r2, [r0, 0x4]
-	adds r0, r1, 0
-	adds r0, 0x74
-	strh r2, [r0]
-	ldr r0, =0x000082f6
-	adds r1, r0
-	mov r2, r8
-	strh r2, [r1]
-_0802B128:
-	movs r4, 0x1
-	ldr r2, =gUnknown_02022CFC
-	ldr r0, [r2]
-	ldrb r0, [r0, 0x5]
-	cmp r4, r0
-	bge _0802B176
-	adds r7, r2, 0
-	ldr r6, =0x0000830c
-	movs r5, 0x28
-_0802B13A:
-	ldr r1, [r7]
-	ldrb r3, [r1, 0x6]
-	cmp r4, r3
-	beq _0802B168
-	adds r0, r1, r5
-	ldr r3, =0x000082f4
-	adds r0, r3
-	ldrh r0, [r0]
-	mov r8, r0
-	adds r0, r1, r6
-	adds r1, r4, 0
-	str r2, [sp, 0xC]
-	bl sub_802E2D0
-	ldr r2, [sp, 0xC]
-	cmp r0, 0
-	beq _0802B168
-	ldr r0, [r7]
-	adds r0, r5
-	ldr r1, =0x000082f6
-	adds r0, r1
-	mov r3, r8
-	strh r3, [r0]
-_0802B168:
-	adds r6, 0x28
-	adds r5, 0x28
-	adds r4, 0x1
-	ldr r0, [r2]
-	ldrb r0, [r0, 0x5]
-	cmp r4, r0
-	blt _0802B13A
-_0802B176:
-	add sp, 0x10
-	pop {r3}
-	mov r8, r3
-	pop {r4-r7}
-	pop {r0}
-	bx r0
-	.pool
-	thumb_func_end sub_802B078
-
-	thumb_func_start sub_802B194
-sub_802B194: @ 802B194
-	push {r4,lr}
-	bl sub_802B078
-	ldr r4, =gUnknown_02022CFC
-	ldr r2, [r4]
-	adds r0, r2, 0
-	adds r0, 0x48
-	ldrb r0, [r0]
-	cmp r0, 0
-	beq _0802B1E0
-	ldr r1, =gUnknown_082FB618
-	adds r0, r2, 0
-	adds r0, 0x70
-	ldrb r0, [r0]
-	lsls r0, 2
-	adds r0, r1
-	ldr r0, [r0]
-	bl _call_via_r0
-	adds r1, r0, 0
-	cmp r1, 0
-	bne _0802B1E0
-	ldr r0, [r4]
-	adds r0, 0x48
-	strb r1, [r0]
-	ldr r1, [r4]
-	ldrb r2, [r1, 0x6]
-	lsls r0, r2, 2
-	adds r0, r2
-	lsls r0, 3
-	ldr r2, =0x000082fc
-	adds r1, r2
-	adds r1, r0
-	movs r0, 0x1
-	str r0, [r1]
-	movs r0, 0x3
-	bl sub_802AE14
-_0802B1E0:
-	bl sub_802C1DC
-	bl sub_802B1FC
-	pop {r4}
-	pop {r0}
-	bx r0
-	.pool
-	thumb_func_end sub_802B194
-
-	thumb_func_start sub_802B1FC
-sub_802B1FC: @ 802B1FC
-	push {r4,lr}
-	ldr r4, =gUnknown_02022CFC
-	ldr r2, [r4]
-	ldr r0, [r2, 0x2C]
-	cmp r0, 0
-	bne _0802B224
-	ldrb r1, [r2, 0x6]
-	lsls r0, r1, 2
-	adds r0, r1
-	lsls r0, 3
-	ldr r1, =0x000082e4
-	adds r0, r1
-	adds r0, r2, r0
-	adds r1, r2, 0
-	adds r1, 0x70
-	ldrb r1, [r1]
-	adds r2, 0x42
-	ldrh r2, [r2]
-	bl sub_802E234
-_0802B224:
-	ldr r1, [r4]
-	ldr r2, [r1, 0x30]
-	ldr r0, =0x00001111
-	cmp r2, r0
-	beq _0802B236
-	ldr r0, [r1, 0x2C]
-	adds r0, 0x1
-	ands r0, r2
-	str r0, [r1, 0x2C]
-_0802B236:
-	pop {r4}
-	pop {r0}
-	bx r0
-	.pool
-	thumb_func_end sub_802B1FC
-
-	thumb_func_start sub_802B248
-sub_802B248: @ 802B248
-	push {r4,lr}
-	ldr r4, =gUnknown_02022CFC
-	ldr r0, [r4]
-	ldrh r0, [r0, 0x8]
-	cmp r0, 0
-	beq _0802B260
-	cmp r0, 0x1
-	beq _0802B26E
-	b _0802B294
-	.pool
-_0802B260:
-	movs r0, 0x3
-	bl sub_802AE14
-	ldr r1, [r4]
-	ldrh r0, [r1, 0x8]
-	adds r0, 0x1
-	strh r0, [r1, 0x8]
-_0802B26E:
-	bl sub_802B7E0
-	cmp r0, 0
-	bne _0802B294
-	ldr r0, =gUnknown_02022CFC
-	ldr r1, [r0]
-	adds r0, r1, 0
-	adds r0, 0x4A
-	ldrh r0, [r0]
-	adds r2, r1, 0
-	adds r2, 0x72
-	strh r0, [r2]
-	adds r1, 0x4C
-	movs r0, 0x1
-	strb r0, [r1]
-	movs r0, 0
-	b _0802B296
-	.pool
-_0802B294:
-	movs r0, 0x1
-_0802B296:
-	pop {r4}
-	pop {r1}
-	bx r1
-	thumb_func_end sub_802B248
-
-	thumb_func_start sub_802B29C
-sub_802B29C: @ 802B29C
-	push {r4,lr}
-	ldr r4, =gUnknown_02022CFC
-	ldr r0, [r4]
-	ldrh r0, [r0, 0x8]
-	cmp r0, 0
-	beq _0802B2B4
-	cmp r0, 0x1
-	beq _0802B2CA
-	movs r0, 0x1
-	b _0802B2CE
-	.pool
-_0802B2B4:
-	movs r0, 0
-	bl sub_802AE14
-	ldr r1, [r4]
-	adds r0, r1, 0
-	adds r0, 0x72
-	ldrh r0, [r0]
-	str r0, [r1, 0x24]
-	ldrh r0, [r1, 0x8]
-	adds r0, 0x1
-	strh r0, [r1, 0x8]
-_0802B2CA:
-	bl sub_802B7E0
-_0802B2CE:
-	pop {r4}
-	pop {r1}
-	bx r1
-	thumb_func_end sub_802B29C
-
-	thumb_func_start sub_802B2D4
-sub_802B2D4: @ 802B2D4
-	push {r4,lr}
-	ldr r4, =gUnknown_02022CFC
-	ldr r1, [r4]
-	ldrh r0, [r1, 0x8]
-	cmp r0, 0
-	beq _0802B2EC
-	cmp r0, 0x1
-	beq _0802B300
-	b _0802B314
-	.pool
-_0802B2EC:
-	bl sub_802C0E8
-	movs r0, 0x5
-	bl sub_802AE14
-	ldr r1, [r4]
-	ldrh r0, [r1, 0x8]
-	adds r0, 0x1
-	strh r0, [r1, 0x8]
-	b _0802B314
-_0802B300:
-	adds r0, r1, 0
-	adds r0, 0x49
-	ldrb r0, [r0]
-	cmp r0, 0
-	beq _0802B314
-	adds r1, 0x4C
-	movs r0, 0x2
-	strb r0, [r1]
-	movs r0, 0
-	b _0802B316
-_0802B314:
-	movs r0, 0x1
-_0802B316:
-	pop {r4}
-	pop {r1}
-	bx r1
-	thumb_func_end sub_802B2D4
-
-	thumb_func_start sub_802B31C
-sub_802B31C: @ 802B31C
-	push {r4,lr}
-	ldr r4, =gUnknown_02022CFC
-	ldr r0, [r4]
-	ldrh r0, [r0, 0x8]
-	cmp r0, 0
-	beq _0802B334
-	cmp r0, 0x1
-	beq _0802B352
-	b _0802B35E
-	.pool
-_0802B334:
-	bl sub_802C0E8
-	movs r0, 0
-	bl sub_802AE14
-	ldr r1, [r4]
-	adds r0, r1, 0
-	adds r0, 0x72
-	ldrh r0, [r0]
-	adds r2, r1, 0
-	adds r2, 0x4A
-	strh r0, [r2]
-	ldrh r0, [r1, 0x8]
-	adds r0, 0x1
-	strh r0, [r1, 0x8]
-_0802B352:
-	bl sub_802C70C
-	cmp r0, 0
-	beq _0802B35E
-	movs r0, 0
-	b _0802B360
-_0802B35E:
-	movs r0, 0x1
-_0802B360:
-	pop {r4}
-	pop {r1}
-	bx r1
-	thumb_func_end sub_802B31C
-
-	thumb_func_start sub_802B368
-sub_802B368: @ 802B368
-	push {lr}
-	bl sub_802B8CC
-	cmp r0, 0
-	bne _0802B390
-	ldr r0, =gUnknown_02022CFC
-	ldr r1, [r0]
-	adds r0, r1, 0
-	adds r0, 0x4A
-	ldrh r0, [r0]
-	adds r2, r1, 0
-	adds r2, 0x72
-	strh r0, [r2]
-	adds r1, 0x4C
-	movs r0, 0x1
-	strb r0, [r1]
-	b _0802B3AA
-	.pool
-_0802B390:
-	bl sub_802C538
-	cmp r0, 0
-	beq _0802B39C
-	movs r0, 0x1
-	b _0802B3AC
-_0802B39C:
-	bl sub_802C0B8
-	ldr r0, =gUnknown_02022CFC
-	ldr r0, [r0]
-	adds r0, 0x4C
-	movs r1, 0x3
-	strb r1, [r0]
-_0802B3AA:
-	movs r0, 0
-_0802B3AC:
-	pop {r1}
-	bx r1
-	.pool
-	thumb_func_end sub_802B368
-
-	thumb_func_start sub_802B3B4
-sub_802B3B4: @ 802B3B4
-	push {lr}
-	bl sub_802B8CC
-	cmp r0, 0
-	beq _0802B3CE
-	bl sub_802C538
-	cmp r0, 0
-	beq _0802B3CA
-	movs r0, 0x1
-	b _0802B3D0
-_0802B3CA:
-	bl sub_802C0B8
-_0802B3CE:
-	movs r0, 0
-_0802B3D0:
-	pop {r1}
-	bx r1
-	thumb_func_end sub_802B3B4
-
-=======
->>>>>>> a4ea0ac8
 	thumb_func_start sub_802B3D4
 sub_802B3D4: @ 802B3D4
 	push {r4,lr}
