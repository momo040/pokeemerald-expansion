	.set ALLOCATE_SCRIPT_CMD_TABLE, 0
	.include "data/script_cmd_table.inc"

	@ Does nothing.
	.macro nop
	.byte SCR_OP_NOP
	.endm

	@ Does nothing.
	.macro nop1
	.byte SCR_OP_NOP1
	.endm

	@ Terminates script execution.
	.macro end
	.byte SCR_OP_END
	.endm

	@ Jumps back to after the last-executed call statement, and continues script execution from there.
	.macro return
	.byte SCR_OP_RETURN
	.endm

	@ Jumps to destination and continues script execution from there. The location of the calling script is remembered and can be returned to later.
	.macro call destination:req
	.byte SCR_OP_CALL
	.4byte \destination
	.endm

	@ Jumps to destination and continues script execution from there.
	.macro goto destination:req
	.byte SCR_OP_GOTO
	.4byte \destination
	.endm

	@ If the result of the last comparison matches condition (see Comparison operators), jumps to destination and continues script execution from there.
	.macro goto_if condition:req, destination:req
	.byte SCR_OP_GOTO_IF
	.byte \condition
	.4byte \destination
	.endm

	@ If the result of the last comparison matches condition (see Comparison operators), calls destination.
	.macro call_if condition:req, destination:req
	.byte SCR_OP_CALL_IF
	.byte \condition
	.4byte \destination
	.endm

	@ Jumps to the script in gStdScripts at index function.
	.macro gotostd function:req
	.byte SCR_OP_GOTO_STD
	.byte \function
	.endm

	@ callstd function names
	STD_OBTAIN_ITEM = 0
	STD_FIND_ITEM = 1
	STD_OBTAIN_DECORATION = 7
	STD_REGISTER_MATCH_CALL = 8

	@ Calls the script in gStdScripts at index function.
	.macro callstd function:req
	.byte SCR_OP_CALL_STD
	.byte \function
	.endm

	@ If the result of the last comparison matches condition (see Comparison operators), jumps to the script in gStdScripts at index function.
	.macro gotostd_if condition:req, function:req
	.byte SCR_OP_GOTO_STD_IF
	.byte \condition
	.byte \function
	.endm

	@ If the result of the last comparison matches condition (see Comparison operators), calls the script in gStdScripts at index function.
	.macro callstd_if condition:req, function:req
	.byte SCR_OP_CALL_STD_IF
	.byte \condition
	.byte \function
	.endm

	@ Equivalent to the 'return' command for a RAM script.
	.macro returnram
	.byte SCR_OP_RETURNRAM
	.endm

	@ Equivalent to the 'end' command for a RAM script.
	.macro endram
	.byte SCR_OP_ENDRAM
	.endm

	@ Sets the Mystery Event script status (MEVENT_STATUS_*).
	.macro setmysteryeventstatus value:req
	.byte SCR_OP_SETMYSTERYEVENTSTATUS
	.byte \value
	.endm

	@ Sets the value at the specified script data index to a fixed 4-byte value.
	.macro loadword destIndex:req, value:req
	.byte SCR_OP_LOAD_WORD
	.byte \destIndex
	.4byte \value
	.endm

	@ Sets the value at the specified script data index to a fixed byte value.
	.macro loadbyte destIndex:req, value:req
	.byte SCR_OP_LOAD_BYTE
	.byte \destIndex
	.byte \value
	.endm

	@ Sets the value at the specified pointer.
	.macro setptr value:req, ptr:req
	.byte SCR_OP_SETPTR
	.byte \value
	.4byte \ptr
	.endm

	@ Sets the value at the specified script data index to the value at pointer 'source'.
	.macro loadbytefromptr destIndex:req, source:req
	.byte SCR_OP_LOADBYTEFROMPTR
	.byte \destIndex
	.4byte \source
	.endm

	@ Sets the value at pointer 'destination' to the contents of the script data at 'srcIndex'.
	.macro setptrbyte srcIndex:req, destination:req
	.byte SCR_OP_SETPTRBYTE
	.byte \srcIndex
	.4byte \destination
	.endm

	@ Copies the contents of the script data from one index to another.
	.macro copylocal destIndex:req, srcIndex:req
	.byte SCR_OP_COPYLOCAL
	.byte \destIndex
	.byte \srcIndex
	.endm

	@ Copies the byte at source to destination, replacing whatever byte was previously there.
	.macro copybyte destination:req, source:req
	.byte SCR_OP_COPYBYTE
	.4byte \destination
	.4byte \source
	.endm

	@ Changes the value of destination to value.
	.macro setvar destination:req, value:req
	.byte SCR_OP_SETVAR
	.2byte \destination
	.2byte \value
	.endm

	@ Changes the value of destination by adding value to it. Overflow is not prevented (0xFFFF + 1 = 0x0000).
	.macro addvar destination:req, value:req
	.byte SCR_OP_ADDVAR
	.2byte \destination
	.2byte \value
	.endm

	@ Changes the value of destination by subtracting value to it. Overflow is not prevented (0x0000 - 1 = 0xFFFF).
	.macro subvar destination:req, value:req
	.byte SCR_OP_SUBVAR
	.2byte \destination
	.2byte \value
	.endm

	@ Copies the value of source into destination.
	.macro copyvar destination:req, source:req
	.byte SCR_OP_COPYVAR
	.2byte \destination
	.2byte \source
	.endm

	@ If source is not a variable, then this function acts like setvar. Otherwise, it acts like copyvar.
	.macro setorcopyvar destination:req, source:req
	.byte SCR_OP_SETORCOPYVAR
	.2byte \destination
	.2byte \source
	.endm

	@ Compares the values of the script data at indexes 'local1' and 'local2'.
	@ The result is stored in comparisonResult to be acted on by goto_if / call_if
	.macro compare_local_to_local local1:req, local2:req
	.byte SCR_OP_COMPARE_LOCAL_TO_LOCAL
	.byte \local1
	.byte \local2
	.endm

	@ Compares the value of the script data at index 'local' to a fixed value.
	@ The result is stored in comparisonResult to be acted on by goto_if / call_if
	.macro compare_local_to_value local:req, value:req
	.byte SCR_OP_COMPARE_LOCAL_TO_VALUE
	.byte \local
	.byte \value
	.endm

	@ Compares the value of the script data at index 'local' to the value at 'ptr'
	@ The result is stored in comparisonResult to be acted on by goto_if / call_if
	.macro compare_local_to_ptr local:req, ptr:req
	.byte SCR_OP_COMPARE_LOCAL_TO_PTR
	.byte \local
	.4byte \ptr
	.endm

	@ Compares the value at 'ptr' to the value of the script data at index 'local'.
	@ The result is stored in comparisonResult to be acted on by goto_if / call_if
	.macro compare_ptr_to_local ptr:req, local:req
	.byte SCR_OP_COMPARE_PTR_TO_LOCAL
	.4byte \ptr
	.byte \local
	.endm

	@ Compares the value at 'ptr' to a fixed value.
	@ The result is stored in comparisonResult to be acted on by goto_if / call_if
	.macro compare_ptr_to_value ptr:req, value:req
	.byte SCR_OP_COMPARE_PTR_TO_VALUE
	.4byte \ptr
	.byte \value
	.endm

	@ Compares the value at 'ptr1' to the value at 'ptr2'.
	@ The result is stored in comparisonResult to be acted on by goto_if / call_if
	.macro compare_ptr_to_ptr ptr1:req, ptr2:req
	.byte SCR_OP_COMPARE_PTR_TO_PTR
	.4byte \ptr1
	.4byte \ptr2
	.endm

	@ Compares the value of 'var' to a fixed value.
	@ The result is stored in comparisonResult to be acted on by goto_if / call_if
	.macro compare_var_to_value var:req, value:req
	.byte SCR_OP_COMPARE_VAR_TO_VALUE
	.2byte \var
	.2byte \value
	.endm

	@ Compares the value of 'var1' to the value of 'var2'.
	@ The result is stored in comparisonResult to be acted on by goto_if / call_if
	.macro compare_var_to_var var1:req, var2:req
	.byte SCR_OP_COMPARE_VAR_TO_VAR
	.2byte \var1
	.2byte \var2
	.endm

	@ Generic compare macro which attempts to deduce argument types based on their values
	@ Any values between VARS_START to VARS_END and SPECIAL_VARS_START to SPECIAL_VARS_END are considered event variable identifiers
	.macro compare var:req, arg:req
		.if ((\arg >= VARS_START && \arg <= VARS_END) || (\arg >= SPECIAL_VARS_START && \arg <= SPECIAL_VARS_END))
			compare_var_to_var \var, \arg
		.else
			compare_var_to_value \var, \arg
		.endif
	.endm

	@ Calls the native C function stored at func.
	.macro callnative func:req
	.byte SCR_OP_CALLNATIVE
	.4byte \func
	.endm

	@ Replaces the script with the function stored at func. Execution returns to the bytecode script when func returns TRUE.
	.macro gotonative func:req
	.byte SCR_OP_GOTONATIVE
	.4byte \func
	.endm

	@ Calls a function listed in the table in data/specials.inc.
	.macro special function:req
	.byte SCR_OP_SPECIAL
	.2byte SPECIAL_\function
	.endm

	@ Calls a function listed in the table in data/specials.inc.
	@ That function's output (if any) will be written to the variable specified by 'output'.
	.macro specialvar output:req, function:req
	.byte SCR_OP_SPECIALVAR
	.2byte \output
	.2byte SPECIAL_\function
	.endm

	@ Blocks script execution until a command or C code manually unblocks it. Generally used with specific
	@ commands and specials. Calling ScriptContext_Enable for instance will allow execution to continue.
	.macro waitstate
	.byte SCR_OP_WAITSTATE
	.endm

	@ Blocks script execution for frames. (Pokemon Emerald runs at just shy of 60 frames per second.)
	.macro delay frames:req
	.byte SCR_OP_DELAY
	.2byte \frames
	.endm

	@ Sets flag to TRUE.
	.macro setflag flag:req
	.byte SCR_OP_SETFLAG
	.2byte \flag
	.endm

	@ Sets flag to FALSE.
	.macro clearflag flag:req
	.byte SCR_OP_CLEARFLAG
	.2byte \flag
	.endm

	@ Compares flag to TRUE and stores the result in comparisonResult to be used by goto_if, etc
	@ See additional _if_unset and _if_set macros
	.macro checkflag flag:req
	.byte SCR_OP_CHECKFLAG
	.2byte \flag
	.endm

	@ Initializes the RTC`s local time offset to the given hour and minute.
	.macro initclock hour:req, minute:req
	.byte SCR_OP_INITCLOCK
	.2byte \hour
	.2byte \minute
	.endm

	@ Updates local time using the RTC and runs time based events.
	.macro dotimebasedevents
	.byte SCR_OP_DOTIMEBASEDEVENTS
	.endm

	@ Sets the values of variables VAR_0x8000, VAR_0x8001, and VAR_0x8002 to the current hour, minute, and second.
	.macro gettime
	.byte SCR_OP_GETTIME
	.endm

	@ Plays the specified sound. Only one sound may play at a time, with newer ones interrupting older ones.
	.macro playse song:req
	.byte SCR_OP_PLAYSE
	.2byte \song
	.endm

	@ Blocks script execution until the currently-playing sound (triggered by playse) finishes playing.
	.macro waitse
	.byte SCR_OP_WAITSE
	.endm

	@ Plays the fanfare specified by the song number. If the specified song is not a fanfare it will instead play the first song in sFanfares.
	.macro playfanfare song:req
	.byte SCR_OP_PLAYFANFARE
	.2byte \song
	.endm

	@ Blocks script execution until all currently-playing fanfares finish.
	.macro waitfanfare
	.byte SCR_OP_WAITFANFARE
	.endm

	@ Plays the specified song. If save_song is TRUE, the
	@ specified song will be saved as if savebgm was called with it.
	.macro playbgm song:req, save_song:req
	.byte SCR_OP_PLAYBGM
	.2byte \song
	.byte \save_song
	.endm

	@ Saves the specified song to be played later. Saved music may be played when Overworld_PlaySpecialMapMusic is called. This occurs on
	@ exiting most warps.
	.macro savebgm song:req
	.byte SCR_OP_SAVEBGM
	.2byte \song
	.endm

	@ Crossfades the currently-playing song into the map's default song.
	.macro fadedefaultbgm
	.byte SCR_OP_FADEDEFAULTBGM
	.endm

	@ Crossfades the currently-playing song into the specified song.
	.macro fadenewbgm song:req
	.byte SCR_OP_FADENEWBGM
	.2byte \song
	.endm

	@ Fades out the currently-playing song.
	.macro fadeoutbgm speed:req
	.byte SCR_OP_FADEOUTBGM
	.byte \speed
	.endm

	@ Fades the previously-playing song back in.
	.macro fadeinbgm speed:req
	.byte SCR_OP_FADEINBGM
	.byte \speed
	.endm

	@ Helper macro for warp commands that formats their arguments.
	@ It allows warp macros to either provide 1. a valid id for which warp location to use,
	@ or 2. a pair of x/y coordinates to use. Both may be provided but at least one will be
	@ ignored by SetPlayerCoordsFromWarp. If none are provided it will use dummy arguments,
	@ and the warp will send the player to the center of the map.
	@ Examples of valid inputs for a warp command:
	@ - warp MAP, x, y
	@ - warp MAP, warpId
	@ - warp MAP
	@ - warp MAP, warpId, x, y
	.macro formatwarp map:req, a, b, c
	map \map
	.ifb \a @ No arguments provided, use dummy warpId and coords.
		.byte WARP_ID_NONE
		.2byte -1 @ x
		.2byte -1 @ y
	.else
	.ifb \b @ Only one argument provided, treat it as a warpId and use dummy coords.
		.byte \a   @ warpId
		.2byte -1  @ x
		.2byte -1  @ y
	.else
	.ifb \c @ Only two arguments provided, treat them as a coord pair and use dummy warpId.
		.byte WARP_ID_NONE
		.2byte \a  @ x
		.2byte \b  @ y
	.else @ All three arguments provided. Output them and let the warp sort out which to use.
		.byte \a  @ warpId
		.2byte \b @ x
		.2byte \c @ y
	.endif
	.endif
	.endif
	.endm


	@ Warps the player to the specified map.
	@ Warp commands can be given either the id of which warp location to go to on the destination map
	@ or a pair of x/y coordinates to go to directly on the destination map.
	.macro warp map:req, a, b, c
	.byte SCR_OP_WARP
	formatwarp \map, \a, \b, \c
	.endm

	@ Warps the player to the specified map without playing a sound effect.
	@ Warp commands can be given either the id of which warp location to go to on the destination map
	@ or a pair of x/y coordinates to go to directly on the destination map.
	.macro warpsilent map:req, a, b, c
	.byte SCR_OP_WARPSILENT
	formatwarp \map, \a, \b, \c
	.endm

	@ Warps the player to the specified map and plays a door opening animation before stepping upwards into it.
	@ Warp commands can be given either the id of which warp location to go to on the destination map
	@ or a pair of x/y coordinates to go to directly on the destination map.
	.macro warpdoor map:req, a, b, c
	.byte SCR_OP_WARPDOOR
	formatwarp \map, \a, \b, \c
	.endm

	@ Warps the player to another map using a hole animation. If the specified map is MAP_UNDEFINED it will instead
	@ use the map set by setholewarp. In either case the target coordinates on the destination map will be the
	@ player's current position.
	.macro warphole map:req
	.byte SCR_OP_WARPHOLE
	map \map
	.endm

	@ Warps the player to the specified map using a teleport effect. Effect is similar to warpspinenter but
	@ this warp has a fade out first and doesn't maintain the original facing direction.
	@ Warp commands can be given either the id of which warp location to go to on the destination map
	@ or a pair of x/y coordinates to go to directly on the destination map.
	.macro warpteleport map:req, a, b, c
	.byte SCR_OP_WARPTELEPORT
	formatwarp \map, \a, \b, \c
	.endm

	@ Sets the warp destination to be used later.
	@ Warp commands can be given either the id of which warp location to go to on the destination map
	@ or a pair of x/y coordinates to go to directly on the destination map.
	.macro setwarp map:req, a, b, c
	.byte SCR_OP_SETWARP
	formatwarp \map, \a, \b, \c
	.endm

	@ Sets the dynamic warp destination. Warps with a destination map of MAP_DYNAMIC will target this destination.
	@ Warp commands can be given either the id of which warp location to go to on the destination map
	@ or a pair of x/y coordinates to go to directly on the destination map.
	.macro setdynamicwarp map:req, a, b, c
	.byte SCR_OP_SETDYNAMICWARP
	formatwarp \map, \a, \b, \c
	.endm

	@ Sets the destination that diving or emerging from a dive will take the player to. Note that this only
	@ applies if the current map does not have a dive/emerge connection. If it does have a corresponding
	@ map connection then that map and the player's current coordinates will be used as the destination instead.
	@ Warp commands can be given either the id of which warp location to go to on the destination map
	@ or a pair of x/y coordinates to go to directly on the destination map.
	.macro setdivewarp map:req, a, b, c
	.byte SCR_OP_SETDIVEWARP
	formatwarp \map, \a, \b, \c
	.endm

	@ Sets the destination that falling into a hole will take the player to.
	@ While it does accept and set the x/y coordinates and warpId, they are ultimately ignored.
	@ This is only used to set the map the player should fall to. The exact location on the
	@ map to fall to is determined by warphole.
	@ Warp commands can be given either the id of which warp location to go to on the destination map
	@ or a pair of x/y coordinates to go to directly on the destination map.
	.macro setholewarp map:req, a=0, b=0, c
	.byte SCR_OP_SETHOLEWARP
	formatwarp \map, \a, \b, \c
	.endm

	@ Retrieves the player's zero-indexed x- and y-coordinates in the map, and stores them in the specified variables.
	.macro getplayerxy x:req, y:req
	.byte SCR_OP_GETPLAYERXY
	.2byte \x
	.2byte \y
	.endm

	@ Retrieves the number of Pokemon in the player's party, and stores that number in VAR_RESULT.
	.macro getpartysize
	.byte SCR_OP_GETPARTYSIZE
	.endm

	@ Attempts to add quantity of the specified item to the player's Bag. If the player has enough room, the item will
	@ be added and VAR_RESULT will be set to TRUE; otherwise, VAR_RESULT is set to FALSE.
	.macro additem itemId:req, quantity=1
	.byte SCR_OP_ADDITEM
	.2byte \itemId
	.2byte \quantity
	.endm

	@ Removes quantity of the specified item from the player's Bag. If the player has fewer than 'quantity' in their bag
	@ then none will be removed and VAR_RESULT will be set to FALSE. Otherwise it will be set to TRUE.
	.macro removeitem itemId:req, quantity=1
	.byte SCR_OP_REMOVEITEM
	.2byte \itemId
	.2byte \quantity
	.endm

	@ Checks if the player has enough space in their Bag to hold quantity more of the specified item. Sets VAR_RESULT to
	@ TRUE if there is room, or FALSE is there is no room.
	.macro checkitemspace itemId:req, quantity=1
	.byte SCR_OP_CHECKITEMSPACE
	.2byte \itemId
	.2byte \quantity
	.endm

	@ Checks if the player has quantity or more of the specified item in their Bag. Sets VAR_RESULT to TRUE if the player has
	@ enough of the item, or FALSE if they have fewer than quantity of the item.
	.macro checkitem itemId:req, quantity=1
	.byte SCR_OP_CHECKITEM
	.2byte \itemId
	.2byte \quantity
	.endm

	@ Checks which Bag pocket the specified item belongs in, and writes the pocket value (POCKET_*) to VAR_RESULT.
	@ This is used to show the name of the proper Bag pocket when the player receives an item via callstd.
	.macro checkitemtype itemId:req
	.byte SCR_OP_CHECKITEMTYPE
	.2byte \itemId
	.endm

	@ Adds quantity of the specified item to the player's PC.
	.macro addpcitem itemId:req, quantity=1
	.byte SCR_OP_ADDPCITEM
	.2byte \itemId
	.2byte \quantity
	.endm

	@ Checks for quantity of the specified item in the player's PC.
	.macro checkpcitem itemId:req, quantity=1
	.byte SCR_OP_CHECKPCITEM
	.2byte \itemId
	.2byte \quantity
	.endm

	@ Adds a decoration to the player's PC.
	.macro adddecoration decoration:req
	.byte SCR_OP_ADDDECORATION
	.2byte \decoration
	.endm

	@ Removes a decoration from the player's PC.
	.macro removedecoration decoration:req
	.byte SCR_OP_REMOVEDECORATION
	.2byte \decoration
	.endm

	@ Checks for decoration in the player's PC.
	.macro checkdecor decoration:req
	.byte SCR_OP_CHECKDECOR
	.2byte \decoration
	.endm

	@ Checks if the player has enough space in their PC to hold the decoration.
	@ Sets VAR_RESULT to TRUE if there is room, or FALSE is there is no room.
	.macro checkdecorspace decoration:req
	.byte SCR_OP_CHECKDECORSPACE
	.2byte \decoration
	.endm

	@ Applies the movement data at movements to the specified (localId) object. If no map is specified, then the current map is used.
	.macro applymovement localId:req, movements:req, map
		.ifb \map
			.byte SCR_OP_APPLYMOVEMENT
			.2byte \localId
			.4byte \movements
		.else
			@ Really only useful if the object has followed from one map to another (e.g. Wally during the catching event).
			.byte SCR_OP_APPLYMOVEMENTAT
			.2byte \localId
			.4byte \movements
			map \map
		.endif
	.endm

	@ Blocks script execution until the movements being applied to the specified (localId) object finish.
	@ If localId is 0, then the id of the last-moved object will be used instead. If the specified object
	@ is not currently being manipulated with applymovement, then this command does nothing.
	@ If no map is specified, then the current map is used.
	.macro waitmovement localId:req, map
		.ifb \map
			.byte SCR_OP_WAITMOVEMENT
			.2byte \localId
		.else
			.byte SCR_OP_WAITMOVEMENTAT
			.2byte \localId
			map \map
		.endif
	.endm

	@ Attempts to despawn the specified (localId) object on the specified map.
	@ It also sets the object's visibility flag if it has one.
	@ If no map is specified, then the current map is used.
	.macro removeobject localId:req, map
		.ifb \map
			.byte SCR_OP_REMOVEOBJECT
			.2byte \localId
		.else
			.byte SCR_OP_REMOVEOBJECTAT
			.2byte \localId
			map \map
		.endif
	.endm

	@ Attempts to spawn the specified (localId) object the specified map.
	@ Note that unlike removeobject this does not modify the object's flag.
	@ If no map is specified, then the current map is used.
	.macro addobject localId:req, map
		.ifb \map
			.byte SCR_OP_ADDOBJECT
			.2byte \localId
		.else
			.byte SCR_OP_ADDOBJECTAT
			.2byte \localId
			map \map
		.endif
	.endm

	@ Sets the specified (localId) object's position on the current map.
	.macro setobjectxy localId:req, x:req, y:req
	.byte SCR_OP_SETOBJECTXY
	.2byte \localId
	.2byte \x
	.2byte \y
	.endm

	@ Sets the specified object's invisibility to FALSE.
	.macro showobjectat localId:req, map:req
	.byte SCR_OP_SHOWOBJECTAT
	.2byte \localId
	map \map
	.endm

	@ Sets the specified object's invisibility to TRUE.
	.macro hideobjectat localId:req, map:req
	.byte SCR_OP_HIDEOBJECTAT
	.2byte \localId
	map \map
	.endm

	@ Turns the currently selected object (if there is one) to face the player.
	.macro faceplayer
	.byte SCR_OP_FACEPLAYER
	.endm

	@ Turns the specified object in the specified direction.
	.macro turnobject localId:req, direction:req
	.byte SCR_OP_TURNOBJECT
	.2byte \localId
	.byte \direction
	.endm

	@ Configures the arguments for a trainer battle, then jumps to the appropriate script in scripts/trainer_battle.inc
	.macro trainerbattle type:req, trainer:req, local_id:req, pointer1:req, pointer2, pointer3, pointer4
	.byte SCR_OP_TRAINERBATTLE
	.byte \type
	.2byte \trainer
	.2byte \local_id
	.if \type == TRAINER_BATTLE_SINGLE
		.4byte \pointer1 @ text
		.4byte \pointer2 @ text
	.elseif \type == TRAINER_BATTLE_CONTINUE_SCRIPT_NO_MUSIC
		.4byte \pointer1 @ text
		.4byte \pointer2 @ text
		.4byte \pointer3 @ event script
	.elseif \type == TRAINER_BATTLE_CONTINUE_SCRIPT
		.4byte \pointer1 @ text
		.4byte \pointer2 @ text
		.4byte \pointer3 @ event script
	.elseif \type == TRAINER_BATTLE_SINGLE_NO_INTRO_TEXT
		.4byte \pointer1 @ text
	.elseif \type == TRAINER_BATTLE_DOUBLE
		.4byte \pointer1 @ text
		.4byte \pointer2 @ text
		.4byte \pointer3 @ text
	.elseif \type == TRAINER_BATTLE_REMATCH
		.4byte \pointer1 @ text
		.4byte \pointer2 @ text
	.elseif \type == TRAINER_BATTLE_CONTINUE_SCRIPT_DOUBLE
		.4byte \pointer1 @ text
		.4byte \pointer2 @ text
		.4byte \pointer3 @ text
		.4byte \pointer4 @ event script
	.elseif \type == TRAINER_BATTLE_REMATCH_DOUBLE
		.4byte \pointer1 @ text
		.4byte \pointer2 @ text
		.4byte \pointer3 @ text
	.elseif \type == TRAINER_BATTLE_CONTINUE_SCRIPT_DOUBLE_NO_MUSIC
		.4byte \pointer1 @ text
		.4byte \pointer2 @ text
		.4byte \pointer3 @ text
		.4byte \pointer4 @ event script
	.elseif \type == TRAINER_BATTLE_PYRAMID
		.4byte \pointer1 @ text
		.4byte \pointer2 @ text
	.elseif \type == TRAINER_BATTLE_SET_TRAINER_A
		.4byte \pointer1 @ text
		.4byte \pointer2 @ text
	.elseif \type == TRAINER_BATTLE_SET_TRAINER_B
		.4byte \pointer1 @ text
		.4byte \pointer2 @ text
	.elseif \type == TRAINER_BATTLE_HILL
		.4byte \pointer1 @ text
		.4byte \pointer2 @ text
	.endif
	.endm

	NO_MUSIC = FALSE

	@ Starts a single trainer battle. Takes a trainer, intro text, loss text, and an optional event script.
	@ When used with an event script, you can also pass in an optional flag to disable music
	.macro trainerbattle_single trainer:req, intro_text:req, lose_text:req, event_script=FALSE, music=TRUE
	.if \event_script == FALSE
	trainerbattle TRAINER_BATTLE_SINGLE, \trainer, 0, \intro_text, \lose_text
	.elseif \music == TRUE
	trainerbattle TRAINER_BATTLE_CONTINUE_SCRIPT, \trainer, 0, \intro_text, \lose_text, \event_script
	.else
	trainerbattle TRAINER_BATTLE_CONTINUE_SCRIPT_NO_MUSIC, \trainer, 0, \intro_text, \lose_text, \event_script
	.endif
	.endm

	@ Starts a double trainer battle. Takes a trainer, intro text, loss text, text for when you have too few pokemon
	@ and an optional event script. When used with an event script you can pass in an optional flag to disable music
	.macro trainerbattle_double trainer:req, intro_text:req, lose_text:req, not_enough_pkmn_text:req, event_script=FALSE, music=TRUE
	.if \event_script == FALSE
	trainerbattle TRAINER_BATTLE_DOUBLE, \trainer, 0, \intro_text, \lose_text, \not_enough_pkmn_text
	.elseif \music == TRUE
	trainerbattle TRAINER_BATTLE_CONTINUE_SCRIPT_DOUBLE, \trainer, 0, \intro_text, \lose_text, \not_enough_pkmn_text, \event_script
	.else
	trainerbattle TRAINER_BATTLE_CONTINUE_SCRIPT_DOUBLE_NO_MUSIC, \trainer, 0, \intro_text, \lose_text, \not_enough_pkmn_text, \event_script
	.endif
	.endm

	@ Starts a rematch battle. Takes a trainer, intro text and loss text
	.macro trainerbattle_rematch trainer:req, intro_text:req, lose_text:req
	trainerbattle TRAINER_BATTLE_REMATCH, \trainer, 0, \intro_text, \lose_text
	.endm

	@ Starts a rematch double battle. Takes a trainer, intro text, loss text, and text for when you have too few pokemon
	.macro trainerbattle_rematch_double trainer:req, intro_text:req, lose_text:req, not_enough_pkmn_text:req
	trainerbattle TRAINER_BATTLE_REMATCH_DOUBLE, \trainer, 0, \intro_text, \lose_text, \not_enough_pkmn_text
	.endm

	@ Starts a trainer battle, skipping intro text. Takes a trainer and loss text
	.macro trainerbattle_no_intro trainer:req, lose_text:req
	trainerbattle TRAINER_BATTLE_SINGLE_NO_INTRO_TEXT, \trainer, 0, \lose_text
	.endm


	@ Starts a trainer battle using the battle information stored in RAM (usually by the scripts in trainer_battle.inc, which
	@ are run by trainerbattle), and blocks script execution until the battle finishes.
	.macro dotrainerbattle
	.byte SCR_OP_DOTRAINERBATTLE
	.endm

	@ Goes to address after the trainerbattle command (called by the battle functions, see battle_setup.c)
	.macro gotopostbattlescript
	.byte SCR_OP_GOTOPOSTBATTLESCRIPT
	.endm

	@ Goes to address specified in the trainerbattle command (called by the battle functions, see battle_setup.c)
	.macro gotobeatenscript
	.byte SCR_OP_GOTOBEATENSCRIPT
	.endm

	@ Checks if the trainer has been defeated by the player (by comparing the flag 'trainer + TRAINER_FLAGS_START' to TRUE).
	.macro checktrainerflag trainer:req
	.byte SCR_OP_CHECKTRAINERFLAG
	.2byte \trainer
	.endm

	@ Sets the trainer flag (trainer + TRAINER_FLAGS_START) to TRUE (defeated).
	.macro settrainerflag trainer:req
	.byte SCR_OP_SETTRAINERFLAG
	.2byte \trainer
	.endm

	@ Sets the trainer flag (trainer + TRAINER_FLAGS_START) to FALSE (not defeated).
	.macro cleartrainerflag trainer:req
	.byte SCR_OP_CLEARTRAINERFLAG
	.2byte \trainer
	.endm

	@ Sets the coordinates of an object's template, so that if the sprite goes off screen
	@ it'll still be there when it comes back on screen.
	.macro setobjectxyperm localId:req, x:req, y:req
	.byte SCR_OP_SETOBJECTXYPERM
	.2byte \localId
	.2byte \x
	.2byte \y
	.endm

	@ Copies a live object event's xy position to its template, so that if the sprite goes off screen
	@ it'll still be there when it comes back on screen.
	.macro copyobjectxytoperm localId:req
	.byte SCR_OP_COPYOBJECTXYTOPERM
	.2byte \localId
	.endm

	@ Sets the movement type (MOVEMENT_TYPE_*) for an object's template.
	.macro setobjectmovementtype localId:req, movementType:req
	.byte SCR_OP_SETOBJECTMOVEMENTTYPE
	.2byte \localId
	.byte \movementType
	.endm

	@ If a standard message box (or its text) is being drawn on-screen, this command blocks script execution until the
	@ box and its text have been fully drawn.
	.macro waitmessage
	.byte SCR_OP_WAITMESSAGE
	.endm

	@ Starts displaying a standard message box containing the specified text. If text is a pointer, then the string at
	@ that offset will be loaded and used. If text is NULL, then the value of script data 0 will be treated as
	@ a pointer to the text. The 'loadword 0' in msgbox sets this value, for instance.
	.macro message text:req
	.byte SCR_OP_MESSAGE
	.4byte \text
	.endm

	@ Closes the current message box.
	.macro closemessage
	.byte SCR_OP_CLOSEMESSAGE
	.endm

	@ Freezes all objects immediately except the player. The player is frozen once their movement is finished.
	.macro lockall
	.byte SCR_OP_LOCKALL
	.endm

	@ Freezes all objects immediately except the player and the selected object. The player and selected object are frozen once their movement is finished.
	.macro lock
	.byte SCR_OP_LOCK
	.endm

	@ Resumes normal movement for all objects on-screen, and closes any standard message boxes that are still open.
	.macro releaseall
	.byte SCR_OP_RELEASEALL
	.endm

	@ Resumes normal movement for the selected object (if there is one) and the player. Also closes any standard message boxes that are still open.
	.macro release
	.byte SCR_OP_RELEASE
	.endm

	@ Blocks script execution until the player presses the A or B button.
	.macro waitbuttonpress
	.byte SCR_OP_WAITBUTTONPRESS
	.endm

	@ Displays a YES/NO multichoice box at the specified coordinates, and blocks script execution until the user makes a selection.
	@ Their selection is stored in VAR_RESULT as NO (0) or YES (1). Pressing B is equivalent to answering NO
	.macro yesnobox x:req, y:req
	.byte SCR_OP_YESNOBOX
	.byte \x
	.byte \y
	.endm

	@ Displays a multichoice box from which the user can choose a selection, and blocks script execution until a selection is made.
	@ Lists of options are predefined (sMultichoiceLists) and the one to be used is specified with multichoiceId.
	@ If ignoreBPress is set to a non-zero value, then the user will not be allowed to back out of the multichoice with the B button.
	.macro multichoice x:req, y:req, multichoiceId:req, ignoreBPress:req
	.byte SCR_OP_MULTICHOICE
	.byte \x
	.byte \y
	.byte \multichoiceId
	.byte \ignoreBPress
	.endm

	@ Displays a multichoice box from which the user can choose a selection, and blocks script execution until a selection is made.
	@ Lists of options are predefined (sMultichoiceLists) and the one to be used is specified with multichoiceId.
	@ The default argument determines the initial position of the cursor when the box is first opened; it is zero-indexed, and if it is too large, it is treated as 0.
	@ If ignoreBPress is set to a non-zero value, then the user will not be allowed to back out of the multichoice with the B button.
	.macro multichoicedefault x:req, y:req, multichoiceId:req, default:req, ignoreBPress:req
	.byte SCR_OP_MULTICHOICEDEFAULT
	.byte \x
	.byte \y
	.byte \multichoiceId
	.byte \default
	.byte \ignoreBPress
	.endm

	@ Displays a multichoice box from which the user can choose a selection, and blocks script execution until a selection is made.
	@ Lists of options are predefined (sMultichoiceLists) and the one to be used is specified with multichoiceId.
	@ The per_row argument determines how many list items will be shown on a single row of the box.
	@ If ignoreBPress is set to a non-zero value, then the user will not be allowed to back out of the multichoice with the B button.
	.macro multichoicegrid x:req, y:req, multichoiceId:req, per_row:req, ignoreBPress:req
	.byte SCR_OP_MULTICHOICEGRID
	.byte \x
	.byte \y
	.byte \multichoiceId
	.byte \per_row
	.byte \ignoreBPress
	.endm

	@ Nopped in Emerald.
	.macro drawbox
	.byte SCR_OP_DRAWBOX
	.endm

	@ Nopped in Emerald, but still consumes parameters.
	.macro erasebox left:req, top:req, right:req, bottom:req
	.byte SCR_OP_ERASEBOX
	.byte \left
	.byte \top
	.byte \right
	.byte \bottom
	.endm

	@ Nopped in Emerald, but still consumes parameters.
	.macro drawboxtext left:req, top:req, multichoiceId:req, ignoreBPress:req
	.byte SCR_OP_DRAWBOXTEXT
	.byte \left
	.byte \top
	.byte \multichoiceId
	.byte \ignoreBPress
	.endm

	@ Displays a box containing the front sprite for the specified Pokemon species.
	.macro showmonpic species:req, x:req, y:req
	.byte SCR_OP_SHOWMONPIC
	.2byte \species
	.byte \x
	.byte \y
	.endm

	@ Hides the box displayed by showmonpic.
	.macro hidemonpic
	.byte SCR_OP_HIDEMONPIC
	.endm

	@ Draws an image of the winner of the contest. winnerId is any CONTEST_WINNER_* constant.
	.macro showcontestpainting winnerId:req
	.byte SCR_OP_SHOWCONTESTPAINTING
	.byte \winnerId
	.endm

	@ Displays the given string as braille text in a standard message box. The string should use the .braille directive
	@ to convert text to braille, and be preceded by brailleformat. The brailleformat data is skipped over (in RS, these
	@ bytes determined the box's size and position, but in Emerald these are calculated automatically).
	.macro braillemessage text:req
	.byte SCR_OP_BRAILLEMESSAGE
	.4byte \text
	.endm

	@ Formatting for the braille window, to be put at the start of a pointer used by braillemessage.
	@ These are from RS and are ignored in Emerald (see ScrCmd_braillemessage, and comment above)
	.macro brailleformat winLeft:req, winTop:req, winRight:req, winBottom:req, textLeft:req, textTop:req
	.byte \winLeft
	.byte \winTop
	.byte \winRight
	.byte \winBottom
	.byte \textLeft
	.byte \textTop
	.endm

	@ Gives the player a Pokémon of the specified species and level, holding the specified item. The trailing 0s are unused parameters.
	@ VAR_RESULT will be set to MON_GIVEN_TO_PARTY, MON_GIVEN_TO_PC, or MON_CANT_GIVE depending on the outcome.
	.macro givemon species:req, level:req, item=ITEM_NONE
	.byte SCR_OP_GIVEMON
	.2byte \species
	.byte \level
	.2byte \item
	.4byte 0
	.4byte 0
	.byte 0
	.endm

	@ Gives the player an Egg of the specified species.
	@ VAR_RESULT will be set to MON_GIVEN_TO_PARTY, MON_GIVEN_TO_PC, or MON_CANT_GIVE depending on the outcome.
	.macro giveegg species:req
	.byte SCR_OP_GIVEEGG
	.2byte \species
	.endm

	@ Replaces the move at 'slot' of the Pokémon in the player's party at 'partyIndex' with the specified move.
	@ If a value greater than PARTY_SIZE is given for partyIndex it will use the last Pokémon in the party instead.
	@ Note that this means in vanilla a value equal to PARTY_SIZE for partyIndex will go out of bounds.
	.macro setmonmove partyIndex:req, slot:req, move:req
	.byte SCR_OP_SETMONMOVE
	.byte \partyIndex
	.byte \slot
	.2byte \move
	.endm

	@ Checks if at least one Pokemon in the player's party knows the specified move. If so, VAR_RESULT is set to the
	@ (zero-indexed) slot number of the first Pokemon that knows the move. If not, VAR_RESULT is set to PARTY_SIZE.
	@ VAR_0x8004 is also set to this Pokemon's species.
	.macro checkpartymove move:req
	.byte SCR_OP_CHECKPARTYMOVE
	.2byte \move
	.endm

	@ Converts STR_VAR_1, STR_VAR_2, or STR_VAR_3 to its corresponding index into sScriptStringVars (0, 1, or 2).
	@ If given anything else it will output it directly.
	@ Note: Because the STR_VAR_# arguments given to this macro are not part of a processed string they are not
	@       replaced with their charmap values, they are just passed as the literal characters "STR_VAR_#".
	.macro stringvar id:req
	.if \id == STR_VAR_1
		.byte 0
	.elseif \id == STR_VAR_2
		.byte 1
	.elseif \id == STR_VAR_3
		.byte 2
	.else
		.byte \id
	.endif
	.endm

	@ Writes the name of the given Pokemon species to the specified buffer.
	.macro bufferspeciesname stringVarId:req, species:req
	.byte SCR_OP_BUFFERSPECIESNAME
	stringvar \stringVarId
	.2byte \species
	.endm

	@ Writes the name of the species of the first Pokemon in the player's party to the specified buffer.
	.macro bufferleadmonspeciesname stringVarId:req
	.byte SCR_OP_BUFFERLEADMONSPECIESNAME
	stringvar \stringVarId
	.endm

	@ Writes the nickname of the Pokemon in 'slot' (zero-indexed) of the player's party to the specified buffer.
	@ If an empty or invalid slot is specified, ten spaces ("") are written to the buffer.
	.macro bufferpartymonnick stringVarId:req, slot:req
	.byte SCR_OP_BUFFERPARTYMONNICK
	stringvar \stringVarId
	.2byte \slot
	.endm

	@ Writes the name of the specified item to the specified buffer. If itemId is >= ITEMS_COUNT,
	@ then the name of ITEM_NONE ("????????") is buffered instead.
	.macro bufferitemname stringVarId:req, item:req
	.byte SCR_OP_BUFFERITEMNAME
	stringvar \stringVarId
	.2byte \item
	.endm

	@ Writes the name of the specified decoration to the specified buffer.
	.macro bufferdecorationname stringVarId:req, decoration:req
	.byte SCR_OP_BUFFERDECORATIONNAME
	stringvar \stringVarId
	.2byte \decoration
	.endm

	@ Writes the name of the specified move to the specified buffer.
	.macro buffermovename stringVarId:req, move:req
	.byte SCR_OP_BUFFERMOVENAME
	stringvar \stringVarId
	.2byte \move
	.endm

	@ Converts the value of input to a decimal string, and writes that string to the specified buffer.
	.macro buffernumberstring stringVarId:req, input:req
	.byte SCR_OP_BUFFERNUMBERSTRING
	stringvar \stringVarId
	.2byte \input
	.endm

	@ Writes the given standard string (STDSTRING_*) to the specified buffer. Invalid std string ids are not handled.
	.macro bufferstdstring stringVarId:req, index:req
	.byte SCR_OP_BUFFERSTDSTRING
	stringvar \stringVarId
	.2byte \index
	.endm

	@ Copies the string at the given pointer to the specified buffer.
	.macro bufferstring stringVarId:req, text:req
	.byte SCR_OP_BUFFERSTRING
	stringvar \stringVarId
	.4byte \text
	.endm

	@ Opens the Pokemart system, offering the specified products for sale.
	@ Products should be a list of .2byte item values preceded by an .align 2
	.macro pokemart products:req
	.byte SCR_OP_POKEMART
	.4byte \products
	.endm

	@ Used as the endpoint for a Pokemart item list
	.macro pokemartlistend
	.2byte ITEM_NONE
	release
	end
	.endm

	@ Opens the Pokemart system and treats the list of items as decorations.
	@ Products should be a list of .2byte decoration values preceded by an .align 2
	.macro pokemartdecoration products:req
	.byte SCR_OP_POKEMARTDECORATION
	.4byte \products
	.endm

	@ Identical to pokemartdecoration, but with slight changes to the clerk dialogue. See uses of MART_TYPE_DECOR2.
	.macro pokemartdecoration2 products:req
	.byte SCR_OP_POKEMARTDECORATION2
	.4byte \products
	.endm

	@ Starts up the slot machine minigame. id is a SLOT_MACHINE_* value that influences probabilities of certain reel outcomes.
	.macro playslotmachine id:req
	.byte SCR_OP_PLAYSLOTMACHINE
	.2byte \id
	.endm

	@ Sets a berry tree's berry and growth stage. treeId is any BERRY_TREE_* constant (an index into berryTrees in SaveBlock1),
	@ berry is any ITEM_TO_BERRY(ITEM_BERRY_NAME) value, and growthStage is any BERRY_STAGE_* constant.
	.macro setberrytree treeId:req, berry:req, growthStage:req
	.byte SCR_OP_SETBERRYTREE
	.byte \treeId
	.byte \berry
	.byte \growthStage
	.endm

	@ Opens the party menu to select a Pokemon for a contest.
	.macro choosecontestmon
	.byte SCR_OP_CHOOSECONTESTMON
	.endm

	@ Starts the appeals round of a contest.
	.macro startcontest
	.byte SCR_OP_STARTCONTEST
	.endm

	@ Shows the results screen of a contest.
	.macro showcontestresults
	.byte SCR_OP_SHOWCONTESTRESULTS
	.endm

	@ Starts communication to initialize a link contest.
	.macro contestlinktransfer
	.byte SCR_OP_CONTESTLINKTRANSFER
	.endm

	@ Stores a random integer between 0 and limit (exclusive of limit) in VAR_RESULT.
	.macro random limit:req
	.byte SCR_OP_RANDOM
	.2byte \limit
	.endm

	@ Adds value to the player's money. If adding 'value' money would exceed MAX_MONEY, the player's money is set to MAX_MONEY.
	@ If 'disable' is set to anything but 0 then this command does nothing.
	.macro addmoney value:req, disable=0
	.byte SCR_OP_ADDMONEY
	.4byte \value
	.byte \disable
	.endm

	@ Subtracts value from the player's money. If the player has less than 'value' money, their money is set to 0.
	@ If 'disable' is set to anything but 0 then this command does nothing.
	.macro removemoney value:req, disable=0
	.byte SCR_OP_REMOVEMONEY
	.4byte \value
	.byte \disable
	.endm

	@ Checks if the player has money >= value. VAR_RESULT is set to TRUE if the player has enough money, or FALSE if they do not.
	@ If 'disable' is set to anything but 0 then this command does nothing.
	.macro checkmoney value:req, disable=0
	.byte SCR_OP_CHECKMONEY
	.4byte \value
	.byte \disable
	.endm

	@ Creates a window showing how much money the player has.
	@ If 'disable' is set to anything but 0 then this command does nothing.
	.macro showmoneybox x:req, y:req, disable=0
	.byte SCR_OP_SHOWMONEYBOX
	.byte \x
	.byte \y
	.byte \disable
	.endm

	@ Destroys the window created by showmoneybox. Consumption of the x and y arguments was dummied out.
	.macro hidemoneybox
	.byte SCR_OP_HIDEMONEYBOX
	.byte 0  @ \x
	.byte 0  @ \y
	.endm

	@ Updates the window created by showmoneybox. Consumption of the x and y arguments was dummied out.
	@ If 'disable' is set to anything but 0 then this command does nothing.
	.macro updatemoneybox disable=0
	.byte SCR_OP_UPDATEMONEYBOX
	.byte 0  @ \x
	.byte 0  @ \y
	.byte \disable
	.endm

	@ Gets whether the effects of the specified PokeNews program are active. newsKind is a POKENEWS_* constant.
	.macro getpokenewsactive newsKind:req
	.byte SCR_OP_GETPOKENEWSACTIVE
	.2byte \newsKind
	.endm

	@ Fades the screen to and from black and white. Modes are FADE_(TO/FROM)_(WHITE/BLACK)
	.macro fadescreen mode:req
	.byte SCR_OP_FADESCREEN
	.byte \mode
	.endm

	@ Fades the screen to and from black and white. Modes are FADE_(TO/FROM)_(WHITE/BLACK)
	.macro fadescreenspeed mode:req, speed:req
	.byte SCR_OP_FADESCREENSPEED
	.byte \mode
	.byte \speed
	.endm

	@ Sets the flash level. A level of 0 is fully bright, a level of 1 is the largest flash radius, a level
	@ of 7 is the smallest flash radius, a level of 8 is fully black.
	.macro setflashlevel level:req
	.byte SCR_OP_SETFLASHLEVEL
	.2byte \level
	.endm

	@ Animates the flash radius from its current size to the size it would be at the specified level.
	@ Note that this does not actually change the current flash level. It's typically used just before a setflashlevel.
	.macro animateflash level:req
	.byte SCR_OP_ANIMATEFLASH
	.byte \level
	.endm

	@ Automatically scrolls through the message without player input and at a fixed speed.
	.macro messageautoscroll text:req
	.byte SCR_OP_MESSAGEAUTOSCROLL
	.4byte \text
	.endm

	@ Executes the specified field effect animation (FLDEFF_*).
	.macro dofieldeffect animation:req
	.byte SCR_OP_DOFIELDEFFECT
	.2byte \animation
	.endm

	@ Sets the field effect argument at index 'argNum' to 'value.'
	.macro setfieldeffectargument argNum:req, value:req
	.byte SCR_OP_SETFIELDEFFECTARGUMENT
	.byte \argNum
	.2byte \value
	.endm

	@ Blocks script execution until all playing field effect animations complete.
	.macro waitfieldeffect animation:req
	.byte SCR_OP_WAITFIELDEFFECT
	.2byte \animation
	.endm

	@ Sets which healing location (HEAL_LOCATION_*) the player will return to if all of the Pokemon in their party faint.
	.macro setrespawn heallocation:req
	.byte SCR_OP_SETRESPAWN
	.2byte \heallocation
	.endm

	@ Checks the player's gender. Stores the result (MALE (0) or FEMALE (1)) in VAR_RESULT.
	.macro checkplayergender
	.byte SCR_OP_CHECKPLAYERGENDER
	.endm

	@ Plays the cry of the given species. Mode is any CRY_MODE_* constant.
	@ You can use waitmoncry to block script execution until the cry finishes.
	.macro playmoncry species:req, mode:req
	.byte SCR_OP_PLAYMONCRY
	.2byte \species
	.2byte \mode
	.endm

	@ Set the metatile at (x, y) on the current map to the given metatile and impassability.
	.macro setmetatile x:req, y:req, metatileId:req, impassable:req
	.byte SCR_OP_SETMETATILE
	.2byte \x
	.2byte \y
	.2byte \metatileId
	.2byte \impassable
	.endm

	@ Queues a weather change to the default weather for the map.
	.macro resetweather
	.byte SCR_OP_RESETWEATHER
	.endm

	@ Queues a weather change to type weather.
	.macro setweather type:req
	.byte SCR_OP_SETWEATHER
	.2byte \type
	.endm

	@ Executes the weather change queued with resetweather or setweather. The current weather will smoothly fade into the queued weather.
	.macro doweather
	.byte SCR_OP_DOWEATHER
	.endm

	@ Enables the overworld task specified by stepCbId (STEP_CB_*). Only 1 can be active at a time. See src/field_tasks.c for more.
	.macro setstepcallback stepCbId:req
	.byte SCR_OP_SETSTEPCALLBACK
	.byte \stepCbId
	.endm

	@ Sets the current map layout to the one specified by index (LAYOUT_*).
	@ This should be done before the layout is loaded, typically in the ON_TRANSITION map script.
	.macro setmaplayoutindex index:req
	.byte SCR_OP_SETMAPLAYOUTINDEX
	.2byte \index
	.endm

	@ Sets the specified object's sprite's subpriority, and sets fixedPriority to TRUE.
	@ Only used to hide the player and Briney behind the boat.
	.macro setobjectsubpriority localId:req, map:req, subpriority:req
	.byte SCR_OP_SETOBJECTSUBPRIORITY
	.2byte \localId
	map \map
	.byte \subpriority
	.endm

	@ Sets the specified object's fixedPriority to FALSE. Does not change the subpriority field.
	.macro resetobjectsubpriority localId:req, map:req
	.byte SCR_OP_RESETOBJECTSUBPRIORITY
	.2byte \localId
	map \map
	.endm

	@ Creates a sprite with object graphics. Used when creating large groups of static NPCs that exceed
	@ the object event limit (e.g. Contest / Battle Dome audiences and Union Room group members).
	@ The specified id can be used to refer to the sprite again later with turnvobject.
	.macro createvobject graphicsId:req, id:req, x:req, y:req, elevation=3, direction=DIR_SOUTH
<<<<<<< HEAD
	.byte 0xaa
	.2byte \graphicsId
=======
	.byte SCR_OP_CREATEVOBJECT
	.byte \graphicsId
>>>>>>> ef05bbf3
	.byte \id
	.2byte \x
	.2byte \y
	.byte \elevation
	.byte \direction
	.endm

	@ Turns a sprite created with createvobject.
	.macro turnvobject id:req, direction:req
	.byte SCR_OP_TURNVOBJECT
	.byte \id
	.byte \direction
	.endm

	@ Opens the door metatile at (x, y) with an animation.
	.macro opendoor x:req, y:req
	.byte SCR_OP_OPENDOOR
	.2byte \x
	.2byte \y
	.endm

	@ Closes the door metatile at (x, y) with an animation.
	.macro closedoor x:req, y:req
	.byte SCR_OP_CLOSEDOOR
	.2byte \x
	.2byte \y
	.endm

	@ Waits for the door animation started with opendoor or closedoor to finish.
	.macro waitdooranim
	.byte SCR_OP_WAITDOORANIM
	.endm

	@ Sets the door metatile at (x, y) to be open without an animation.
	.macro setdooropen x:req, y:req
	.byte SCR_OP_SETDOOROPEN
	.2byte \x
	.2byte \y
	.endm

	@ Sets the door metatile at (x, y) to be closed without an animation.
	.macro setdoorclosed x:req, y:req
	.byte SCR_OP_SETDOORCLOSED
	.2byte \x
	.2byte \y
	.endm

	@ Consumes its parameters and does nothing. It is implemented but unused in Ruby/Sapphire.
	.macro addelevmenuitem a:req, b:req, c:req, d:req
	.byte SCR_OP_ADDELEVMENUITEM
	.byte \a
	.2byte \b
	.2byte \c
	.2byte \d
	.endm

	@ Does nothing. It is implemented but unused in Ruby/Sapphire.
	.macro showelevmenu
	.byte SCR_OP_SHOWELEVMENU
	.endm

	@ Gets the number of coins the player has and stores it in the variable 'out'.
	.macro checkcoins out:req
	.byte SCR_OP_CHECKCOINS
	.2byte \out
	.endm

	@ Gives 'count' coins to the player, up to a total of MAX_COINS.
	@ If the player already has MAX_COINS then VAR_RESULT is set to TRUE, otherwise it is set to FALSE.
	.macro addcoins count:req
	.byte SCR_OP_ADDCOINS
	.2byte \count
	.endm

	@ Takes 'count' coins from the player.
	@ If the player has fewer than 'count' coins then no coins are taken and VAR_RESULT is set to TRUE.
	@ Otherwise VAR_RESULT is set to FALSE.
	.macro removecoins count:req
	.byte SCR_OP_REMOVECOINS
	.2byte \count
	.endm

	@ Prepares to start a wild battle against a 'species' at 'level' holding 'item'. Running this command will not affect
	@ normal wild battles. You start the prepared battle with dowildbattle.
	.macro setwildbattle species:req, level:req, item=ITEM_NONE
	.byte SCR_OP_SETWILDBATTLE
	.2byte \species
	.byte \level
	.2byte \item
	.endm

	@ Starts a wild battle against the Pokemon generated by setwildbattle. Blocks script execution until the battle finishes.
	.macro dowildbattle
	.byte SCR_OP_DOWILDBATTLE
	.endm

	@ Sets a relative address to be used by the other vcommands as part of a Mystery Gift script.
	.macro setvaddress pointer:req
	.byte SCR_OP_SETVADDRESS
	.4byte \pointer
	.endm

	@ Equivalent to goto using the relative address set by setvaddress.
	.macro vgoto destination:req
	.byte SCR_OP_VGOTO
	.4byte \destination
	.endm

	@ Equivalent to call using the relative address set by setvaddress.
	.macro vcall destination:req
	.byte SCR_OP_VCALL
	.4byte \destination
	.endm

	@ Equivalent to goto_if using the relative address set by setvaddress.
	.macro vgoto_if condition:req, destination:req
	.byte SCR_OP_VGOTO_IF
	.byte \condition
	.4byte \destination
	.endm

	@ Equivalent to call_if using the relative address set by setvaddress.
	.macro vcall_if condition:req, destination:req
	.byte SCR_OP_VCALL_IF
	.byte \condition
	.4byte \destination
	.endm

	@ Equivalent to message using the relative address set by setvaddress.
	.macro vmessage text:req
	.byte SCR_OP_VMESSAGE
	.4byte \text
	.endm

	@ Expands the given text at the pointer (- the relative address set by setvaddress) into gStringVar4
	.macro vbuffermessage text:req
	.byte SCR_OP_VBUFFERMESSAGE
	.4byte \text
	.endm

	@ Equivalent to bufferstring using the relative address set by setvaddress.
	.macro vbufferstring stringVarIndex:req, text:req
	.byte SCR_OP_VBUFFERSTRING
	stringvar \stringVarIndex
	.4byte \text
	.endm

	@ Create a window showing how many Coins the player has.
	.macro showcoinsbox x:req, y:req
	.byte SCR_OP_SHOWCOINSBOX
	.byte \x
	.byte \y
	.endm

	@ Destroys the window created by showcoins. It consumes its arguments but doesn't use them.
	.macro hidecoinsbox x:req, y:req
	.byte SCR_OP_HIDECOINSBOX
	.byte \x
	.byte \y
	.endm

	@ Updates the window created by showcoins. It consumes its arguments but doesn't use them.
	.macro updatecoinsbox x:req, y:req
	.byte SCR_OP_UPDATECOINSBOX
	.byte \x
	.byte \y
	.endm

	@ Increases the value of the specified game stat by 1. The maximum value of a stat is 0xFFFFFF. See include/constants/game_stat.h
	.macro incrementgamestat stat:req
	.byte SCR_OP_INCREMENTGAMESTAT
	.byte \stat
	.endm

	@ Sets the destination that using an Escape Rope or Dig will take the player to.
	@ Warp commands can be given either the id of which warp location to go to on the destination map
	@ or a pair of x/y coordinates to go to directly on the destination map.
	.macro setescapewarp map:req, a, b, c
	.byte SCR_OP_SETESCAPEWARP
	formatwarp \map, \a, \b, \c
	.endm

	@ Blocks script execution until cry finishes.
	.macro waitmoncry
	.byte SCR_OP_WAITMONCRY
	.endm

	@ Writes the name of the specified PC box to the specified buffer.
	.macro bufferboxname stringVarId:req, box:req
	.byte SCR_OP_BUFFERBOXNAME
	stringvar \stringVarId
	.2byte \box
	.endm

	@ Used only in FireRed/LeafGreen, does nothing in Emerald.
	.macro textcolor color:req
	.byte SCR_OP_TEXTCOLOR
	.byte \color
	.endm

	@ Used only in FireRed/LeafGreen, does nothing in Emerald.
	.macro loadhelp text:req
	.byte SCR_OP_LOADHELP
	.4byte \text
	.endm

	@ Used only in FireRed/LeafGreen, does nothing in Emerald.
	.macro unloadhelp
	.byte SCR_OP_UNLOADHELP
	.endm

	@ Used only in FireRed/LeafGreen, does nothing in Emerald.
	.macro signmsg
	.byte SCR_OP_SIGNMSG
	.endm

	@ Used only in FireRed/LeafGreen, does nothing in Emerald.
	.macro normalmsg
	.byte SCR_OP_NORMALMSG
	.endm

	@ Used only in FireRed/LeafGreen, does nothing in Emerald.
	.macro comparehiddenvar a:req, value:req
	.byte SCR_OP_COMPAREHIDDENVAR
	.byte \a
	.4byte \value
	.endm

	@ Sets the modernFatefulEncounter bit for the Pokemon in the specified slot of the player's party.
	.macro setmodernfatefulencounter slot:req
	.byte SCR_OP_SETMODERNFATEFULENCOUNTER
	.2byte \slot
	.endm

	@ Checks if the modernFatefulEncounter bit is set for the Pokemon in the specified slot of the player's party. If it isn't set,
	@ VAR_RESULT is TRUE. If the bit is set (or if the specified slot is empty or invalid), VAR_RESULT is FALSE.
	.macro checkmodernfatefulencounter slot:req
	.byte SCR_OP_CHECKMODERNFATEFULENCOUNTER
	.2byte \slot
	.endm

	@ Jumps to the ram script saved from a Wonder Card. If there is no valid saved Wonder Card or if the
	@ ram script is invalid then this does nothing.
	.macro trywondercardscript
	.byte SCR_OP_TRYWONDERCARDSCRIPT
	.endm

	@ Used only in FireRed/LeafGreen, does nothing in Emerald.
	.macro setworldmapflag worldmapflag:req
	.byte SCR_OP_SETWORLDMAPFLAG
	.2byte \worldmapflag
	.endm

	@ Warps the player to the specified map using a teleport effect. Effect is similar to warpteleport, but
	@ this warp has no fade out and maintains the original facing direction.
	@ Warp commands can be given either the id of which warp location to go to on the destination map
	@ or a pair of x/y coordinates to go to directly on the destination map.
	.macro warpspinenter map:req, a, b, c
	.byte SCR_OP_WARPSPINENTER
	formatwarp \map, \a, \b, \c
	.endm

	@ Changes the location where the player caught the Pokemon in the specified slot of their party.
	.macro setmonmetlocation slot:req, location:req
	.byte SCR_OP_SETMONMETLOCATION
	.2byte \slot
	.byte \location
	.endm

	@ For the rotating tile puzzles in Mossdeep Gym / Trick House Room 7. Moves the objects one rotation
	@ on the colored puzzle specified by puzzleNumber.
	.macro moverotatingtileobjects puzzleNumber:req
	.byte SCR_OP_MOVEROTATINGTILEOBJECTS
	.2byte \puzzleNumber
	.endm

	@ For the rotating tile puzzles in Mossdeep Gym / Trick House Room 7. Updates the facing direction of all objects on the puzzle tiles
	.macro turnrotatingtileobjects
	.byte SCR_OP_TURNROTATINGTILEOBJECTS
	.endm

	@ For the rotating tile puzzles in Mossdeep Gym / Trick House Room 7. Allocates memory for the puzzle objects.
	@ isTrickHouse is needed to determine which of the two maps the puzzle is on, in order to know where in the tileset
	@ the puzzle tiles start (TRUE for Trick House Room, FALSE for Mossdeep Gym).
	.macro initrotatingtilepuzzle isTrickHouse:req
	.byte SCR_OP_INITROTATINGTILEPUZZLE
	.2byte \isTrickHouse
	.endm

	@ For the rotating tile puzzles in Mossdeep Gym / Trick House Room 7. Frees the memory allocated for the puzzle objects.
	.macro freerotatingtilepuzzle
	.byte SCR_OP_FREEROTATINGTILEPUZZLE
	.endm

	@ Warp used by the teleport tiles in the Mossdeep Gym. Plays SE_WARP_IN and does a simple fade transition.
	@ Also skips reloading object events by setting SKIP_OBJECT_EVENT_LOAD.
	@ Warp commands can be given either the id of which warp location to go to on the destination map
	@ or a pair of x/y coordinates to go to directly on the destination map.
	.macro warpmossdeepgym map:req, a, b, c
	.byte SCR_OP_WARPMOSSDEEPGYM
	formatwarp \map, \a, \b, \c
	.endm

	@ Sets the selected object to the id of the currently approaching trainer.
	.macro selectapproachingtrainer
	.byte SCR_OP_SELECTAPPROACHINGTRAINER
	.endm

	@ Freezes all objects immediately except the player and the approaching trainers.
	@ The player and trainers are frozen once their movement is finished.
	.macro lockfortrainer
	.byte SCR_OP_LOCKFORTRAINER
	.endm

	@ Destroys the window created by braillemessage.
	.macro closebraillemessage
	.byte SCR_OP_CLOSEBRAILLEMESSAGE
	.endm

	@ Prints and draws the message all at once rather than character by character.
	@ Does not wait for player input to continue.
	.macro messageinstant text:req
	.byte SCR_OP_MESSAGEINSTANT
	.4byte \text
	.endm

	@ Equivalent to fadescreen but copies gPlttBufferUnfaded to gPaletteDecompressionBuffer on the fade out
	@ and the reverse on the fade in, in effect saving gPlttBufferUnfaded to restore it.
	.macro fadescreenswapbuffers mode:req
	.byte SCR_OP_FADESCREENSWAPBUFFERS
	.byte \mode
	.endm

	@ Buffers the specified trainer's class name to the given string var.
	@ If the trainer id is >= TRAINERS_COUNT it will be treated as TRAINER_NONE.
	.macro buffertrainerclassname stringVarId:req, trainerId:req
	.byte SCR_OP_BUFFERTRAINERCLASSNAME
	stringvar \stringVarId
	.2byte \trainerId
	.endm

	@ Buffers the specified trainer's name to the given string var.
	@ If the trainer id is >= TRAINERS_COUNT it will be treated as TRAINER_NONE.
	.macro buffertrainername stringVarId:req, trainerId:req
	.byte SCR_OP_BUFFERTRAINERNAME
	stringvar \stringVarId
	.2byte \trainerId
	.endm

	@ Starts a Pokenav call with the given text.
	.macro pokenavcall text:req
	.byte SCR_OP_POKENAVCALL
	.4byte \text
	.endm

	@ Warp with a fade to white. Used during the Sootopolis legendary fight.
	@ Warp commands can be given either the id of which warp location to go to on the destination map
	@ or a pair of x/y coordinates to go to directly on the destination map.
	.macro warpwhitefade map:req, a, b, c
	.byte SCR_OP_WARPWHITEFADE
	formatwarp \map, \a, \b, \c
	.endm

	@ Buffers the name of the contest category to the buffer.
	@ For example a category of CONTEST_CATEGORY_COOL will buffer the string "COOLNESS CONTEST".
	.macro buffercontestname stringVarId:req, category:req
	.byte SCR_OP_BUFFERCONTESTNAME
	stringvar \stringVarId
	.2byte \category
	.endm

	@ Writes the name of the specified item to the specified buffer. If 'item' is a Berry or ITEM_POKE_BALL
	@ and if the quantity is 2 or more, the buffered string will be pluralized ("IES" or "S" appended).
	@ If the specified item is >= ITEMS_COUNT then the name of ITEM_NONE ("????????") is buffered instead.
	.macro bufferitemnameplural stringVarId:req, item:req, quantity:req
	.byte SCR_OP_BUFFERITEMNAMEPLURAL
	stringvar \stringVarId
	.2byte \item
	.2byte \quantity
	.endm

  @ Like callnative, but function expects a ctx
  .macro callfunc func:req
  .byte SCR_OP_CALLFUNC
  .4byte \func
  .endm

@ Supplementary

	.macro goto_if_unset flag:req, dest:req
	checkflag \flag
	goto_if FALSE, \dest
	.endm

	.macro goto_if_set flag:req, dest:req
	checkflag \flag
	goto_if TRUE, \dest
	.endm

	@ Allows 'compare' followed by a conditional goto/call to be combined into a single statement.
	@ The following are examples of the two acceptable formats this facilitates:
	@ compare VAR_RESULT, TRUE
	@ goto_if_eq MyScript
	@ - or -
	@ goto_if_eq VAR_RESULT, TRUE, MyScript
	@
	@ The first two arguments to this macro are the base command, e.g. 'goto_if 1' for goto_if_eq.
	@ The remaining arguments 'a, b, c' depend on the format:
	@ For a single statement, 'a' and 'b' are the values to compare and 'c' is the destination pointer.
	@ For a statement preceded by a compare, 'a' is the destination pointer and 'b/c' are not provided.
	.macro trycompare jump:req, condition:req, a:req, b, c
	.ifnb \c
		compare \a, \b
		\jump \condition, \c
	.else
		\jump \condition, \a
	.endif
	.endm

	.macro goto_if_lt a:req, b, c @ LESS THAN
	trycompare goto_if, 0, \a, \b, \c
	.endm

	.macro goto_if_eq a:req, b, c @ EQUAL
	trycompare goto_if, 1, \a, \b, \c
	.endm

	.macro goto_if_gt a:req, b, c @ GREATER THAN
	trycompare goto_if, 2, \a, \b, \c
	.endm

	.macro goto_if_le a:req, b, c @ LESS THAN OR EQUAL
	trycompare goto_if, 3, \a, \b, \c
	.endm

	.macro goto_if_ge a:req, b, c @ GREATER THAN OR EQUAL
	trycompare goto_if, 4, \a, \b, \c
	.endm

	.macro goto_if_ne a:req, b, c @ NOT EQUAL
	trycompare goto_if, 5, \a, \b, \c
	.endm

	.macro call_if_unset flag:req, dest:req
	checkflag \flag
	call_if FALSE, \dest
	.endm

	.macro call_if_set flag:req, dest:req
	checkflag \flag
	call_if TRUE, \dest
	.endm

	.macro call_if_lt a:req, b, c @ LESS THAN
	trycompare call_if, 0, \a, \b, \c
	.endm

	.macro call_if_eq a:req, b, c @ EQUAL
	trycompare call_if, 1, \a, \b, \c
	.endm

	.macro call_if_gt a:req, b, c @ GREATER THAN
	trycompare call_if, 2, \a, \b, \c
	.endm

	.macro call_if_le a:req, b, c @ LESS THAN OR EQUAL
	trycompare call_if, 3, \a, \b, \c
	.endm

	.macro call_if_ge a:req, b, c @ GREATER THAN OR EQUAL
	trycompare call_if, 4, \a, \b, \c
	.endm

	.macro call_if_ne a:req, b, c @ NOT EQUAL
	trycompare call_if, 5, \a, \b, \c
	.endm

	.macro vgoto_if_eq a:req, b, c
	trycompare vgoto_if, TRUE, \a, \b, \c
	.endm

	.macro vgoto_if_ne a:req, b, c
	trycompare vgoto_if, FALSE, \a, \b, \c
	.endm

	.macro vgoto_if_unset flag:req, dest:req
	checkflag \flag
	vgoto_if FALSE, \dest
	.endm

	.macro vgoto_if_set flag:req, dest:req
	checkflag \flag
	vgoto_if TRUE, \dest
	.endm

	.macro goto_if_defeated trainer:req, dest:req
	checktrainerflag \trainer
	goto_if TRUE, \dest
	.endm

	.macro goto_if_not_defeated trainer:req, dest:req
	checktrainerflag \trainer
	goto_if FALSE, \dest
	.endm

	.macro call_if_defeated trainer:req, dest:req
	checktrainerflag \trainer
	call_if TRUE, \dest
	.endm

	.macro call_if_not_defeated trainer:req, dest:req
	checktrainerflag \trainer
	call_if FALSE, \dest
	.endm

	.macro switch var:req
	copyvar VAR_0x8000, \var
	.endm

	.macro case condition:req, dest:req
	compare VAR_0x8000, \condition
	goto_if_eq \dest
	.endm

	@ Message box types
	MSGBOX_NPC = 2
	MSGBOX_SIGN = 3
	MSGBOX_DEFAULT = 4
	MSGBOX_YESNO = 5
	MSGBOX_AUTOCLOSE = 6
	MSGBOX_GETPOINTS = 9
	MSGBOX_POKENAV = 10

	YES = 1
	NO  = 0

	@ Buffers the given text and calls the relevant standard message script (see gStdScripts).
	.macro msgbox text:req, type=MSGBOX_DEFAULT
	loadword 0, \text
	callstd \type
	.endm

	@ Gives 'amount' of the specified 'item' to the player and prints a message with fanfare.
	@ If the player doesn't have space for all the items then as many are added as possible, the
	@ message indicates there is no room, and VAR_RESULT is set to FALSE.
	@ Otherwise VAR_RESULT is set to TRUE, and the message indicates they have received the item(s).
	.macro giveitem item:req, amount=1
	setorcopyvar VAR_0x8000, \item
	setorcopyvar VAR_0x8001, \amount
	callstd STD_OBTAIN_ITEM
	.endm

	@ For picking up items in the overworld. Similar to giveitem, but with different language and
	@ sets the flag of the last-talked to object (the item the player picked up).
	.macro finditem item:req, amount=1
	setorcopyvar VAR_0x8000, \item
	setorcopyvar VAR_0x8001, \amount
	callstd STD_FIND_ITEM
	.endm

	@ Equivalent to giveitem but for a single decoration.
	.macro givedecoration decoration:req
	setorcopyvar VAR_0x8000, \decoration
	callstd STD_OBTAIN_DECORATION
	.endm

	@ Registers the specified trainer in Match Call and plays a fanfare with a notification message.
	.macro register_matchcall trainer:req
	setvar VAR_0x8004, \trainer
	special SetMatchCallRegisteredFlag
	setorcopyvar VAR_0x8000, \trainer
	callstd STD_REGISTER_MATCH_CALL
	.endm

	@ Does a sparkle field effect (e.g. when the Trick Master is hiding) at the given coordinates.
	.macro dofieldeffectsparkle x:req, y:req, priority:req
	setfieldeffectargument 0, \x
	setfieldeffectargument 1, \y
	setfieldeffectargument 2, \priority
	dofieldeffect FLDEFF_SPARKLE
	.endm

	@ Prints a braille message, waits for an A or B press, then closes the message.
	.macro braillemsgbox text:req
	braillemessage \text
	waitbuttonpress
	closebraillemessage
	.endm

	@ Creates a Pokémon with the modernFatefulEncounter bit set for an encounter
	.macro seteventmon species:req, level:req, item=ITEM_NONE
	setvar VAR_0x8004, \species
	setvar VAR_0x8005, \level
	setvar VAR_0x8006, \item
	special CreateEnemyEventMon
	.endm

		@ hide any follower pokemon if present,
	@ putting them into their pokeball;
	@ by default waits for their movement to finish
	.macro hidefollower wait=1
	callfunc ScrFunc_hidefollower
	.2byte \wait
	.endm<|MERGE_RESOLUTION|>--- conflicted
+++ resolved
@@ -1356,13 +1356,8 @@
 	@ the object event limit (e.g. Contest / Battle Dome audiences and Union Room group members).
 	@ The specified id can be used to refer to the sprite again later with turnvobject.
 	.macro createvobject graphicsId:req, id:req, x:req, y:req, elevation=3, direction=DIR_SOUTH
-<<<<<<< HEAD
-	.byte 0xaa
+	.byte SCR_OP_CREATEVOBJECT
 	.2byte \graphicsId
-=======
-	.byte SCR_OP_CREATEVOBJECT
-	.byte \graphicsId
->>>>>>> ef05bbf3
 	.byte \id
 	.2byte \x
 	.2byte \y
