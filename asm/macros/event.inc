	@ Does nothing.
	.macro nop
	.byte 0x00
	.endm

	@ Does nothing.
	.macro nop1
	.byte 0x01
	.endm

	@ Terminates script execution.
	.macro end
	.byte 0x02
	.endm

	@ Jumps back to after the last-executed call statement, and continues script execution from there.
	.macro return
	.byte 0x03
	.endm

	@ Jumps to destination and continues script execution from there. The location of the calling script is remembered and can be returned to later.
	.macro call destination:req
	.byte 0x04
	.4byte \destination
	.endm

	@ Jumps to destination and continues script execution from there.
	.macro goto destination:req
	.byte 0x05
	.4byte \destination
	.endm

	@ If the result of the last comparison matches condition (see Comparison operators), jumps to destination and continues script execution from there.
	.macro goto_if condition:req, destination:req
	.byte 0x06
	.byte \condition
	.4byte \destination
	.endm

	@ If the result of the last comparison matches condition (see Comparison operators), calls destination.
	.macro call_if condition:req, destination:req
	.byte 0x07
	.byte \condition
	.4byte \destination
	.endm

	@ Jumps to the script in gStdScripts at index function.
	.macro gotostd function:req
	.byte 0x08
	.byte \function
	.endm

	@ callstd function names
	STD_OBTAIN_ITEM = 0
	STD_FIND_ITEM = 1
	STD_OBTAIN_DECORATION = 7
	STD_REGISTER_MATCH_CALL = 8

	@ Calls the script in gStdScripts at index function.
	.macro callstd function:req
	.byte 0x09
	.byte \function
	.endm

	@ If the result of the last comparison matches condition (see Comparison operators), jumps to the script in gStdScripts at index function.
	.macro gotostd_if condition:req, function:req
	.byte 0x0a
	.byte \condition
	.byte \function
	.endm

	@ If the result of the last comparison matches condition (see Comparison operators), calls the script in gStdScripts at index function.
	.macro callstd_if condition:req, function:req
	.byte 0x0b
	.byte \condition
	.byte \function
	.endm

	@ Equivalent to the 'return' command for a RAM script.
	.macro returnram
	.byte 0x0c
	.endm

	@ Equivalent to the 'end' command for a RAM script.
	.macro endram
	.byte 0x0d
	.endm

	@ Sets the Mystery Event script status (MEVENT_STATUS_*).
	.macro setmysteryeventstatus value:req
	.byte 0x0e
	.byte \value
	.endm

	@ Sets the value at the specified script data index to a fixed 4-byte value.
	.macro loadword destIndex:req, value:req
	.byte 0x0f
	.byte \destIndex
	.4byte \value
	.endm

	@ Sets the value at the specified script data index to a fixed byte value.
	.macro loadbyte destIndex:req, value:req
	.byte 0x10
	.byte \destIndex
	.byte \value
	.endm

	@ Sets the value at the specified pointer.
	.macro setptr value:req, ptr:req
	.byte 0x11
	.byte \value
	.4byte \ptr
	.endm

	@ Sets the value at the specified script data index to the value at pointer 'source'.
	.macro loadbytefromptr destIndex:req, source:req
	.byte 0x12
	.byte \destIndex
	.4byte \source
	.endm

	@ Sets the value at pointer 'destination' to the contents of the script data at 'srcIndex'.
	.macro setptrbyte srcIndex:req, destination:req
	.byte 0x13
	.byte \srcIndex
	.4byte \destination
	.endm

	@ Copies the contents of the script data from one index to another.
	.macro copylocal destIndex:req, srcIndex:req
	.byte 0x14
	.byte \destIndex
	.byte \srcIndex
	.endm

	@ Copies the byte at source to destination, replacing whatever byte was previously there.
	.macro copybyte destination:req, source:req
	.byte 0x15
	.4byte \destination
	.4byte \source
	.endm

	@ Changes the value of destination to value.
	.macro setvar destination:req, value:req
	.byte 0x16
	.2byte \destination
	.2byte \value
	.endm

	@ Changes the value of destination by adding value to it. Overflow is not prevented (0xFFFF + 1 = 0x0000).
	.macro addvar destination:req, value:req
	.byte 0x17
	.2byte \destination
	.2byte \value
	.endm

	@ Changes the value of destination by subtracting value to it. Overflow is not prevented (0x0000 - 1 = 0xFFFF).
	.macro subvar destination:req, value:req
	.byte 0x18
	.2byte \destination
	.2byte \value
	.endm

	@ Copies the value of source into destination.
	.macro copyvar destination:req, source:req
	.byte 0x19
	.2byte \destination
	.2byte \source
	.endm

	@ If source is not a variable, then this function acts like setvar. Otherwise, it acts like copyvar.
	.macro setorcopyvar destination:req, source:req
	.byte 0x1a
	.2byte \destination
	.2byte \source
	.endm

	@ Compares the values of the script data at indexes 'local1' and 'local2'.
	@ The result is stored in comparisonResult to be acted on by goto_if / call_if
	.macro compare_local_to_local local1:req, local2:req
	.byte 0x1b
	.byte \local1
	.byte \local2
	.endm

	@ Compares the value of the script data at index 'local' to a fixed value.
	@ The result is stored in comparisonResult to be acted on by goto_if / call_if
	.macro compare_local_to_value local:req, value:req
	.byte 0x1c
	.byte \local
	.byte \value
	.endm

	@ Compares the value of the script data at index 'local' to the value at 'ptr'
	@ The result is stored in comparisonResult to be acted on by goto_if / call_if
	.macro compare_local_to_ptr local:req, ptr:req
	.byte 0x1d
	.byte \local
	.4byte \ptr
	.endm

	@ Compares the value at 'ptr' to the value of the script data at index 'local'.
	@ The result is stored in comparisonResult to be acted on by goto_if / call_if
	.macro compare_ptr_to_local ptr:req, local:req
	.byte 0x1e
	.4byte \ptr
	.byte \local
	.endm

	@ Compares the value at 'ptr' to a fixed value.
	@ The result is stored in comparisonResult to be acted on by goto_if / call_if
	.macro compare_ptr_to_value ptr:req, value:req
	.byte 0x1f
	.4byte \ptr
	.byte \value
	.endm

	@ Compares the value at 'ptr1' to the value at 'ptr2'.
	@ The result is stored in comparisonResult to be acted on by goto_if / call_if
	.macro compare_ptr_to_ptr ptr1:req, ptr2:req
	.byte 0x20
	.4byte \ptr1
	.4byte \ptr2
	.endm

	@ Compares the value of 'var' to a fixed value.
	@ The result is stored in comparisonResult to be acted on by goto_if / call_if
	.macro compare_var_to_value var:req, value:req
	.byte 0x21
	.2byte \var
	.2byte \value
	.endm

	@ Compares the value of 'var1' to the value of 'var2'.
	@ The result is stored in comparisonResult to be acted on by goto_if / call_if
	.macro compare_var_to_var var1:req, var2:req
	.byte 0x22
	.2byte \var1
	.2byte \var2
	.endm

	@ Generic compare macro which attempts to deduce argument types based on their values
	@ Any values between VARS_START to VARS_END and SPECIAL_VARS_START to SPECIAL_VARS_END are considered event variable identifiers
	.macro compare var:req, arg:req
		.if ((\arg >= VARS_START && \arg <= VARS_END) || (\arg >= SPECIAL_VARS_START && \arg <= SPECIAL_VARS_END))
			compare_var_to_var \var, \arg
		.else
			compare_var_to_value \var, \arg
		.endif
	.endm

	@ Calls the native C function stored at func.
	.macro callnative func:req
	.byte 0x23
	.4byte \func
	.endm

	@ Replaces the script with the function stored at func. Execution returns to the bytecode script when func returns TRUE.
	.macro gotonative func:req
	.byte 0x24
	.4byte \func
	.endm

	@ Calls a function listed in the table in data/specials.inc.
	.macro special function:req
	.byte 0x25
	.2byte SPECIAL_\function
	.endm

	@ Calls a function listed in the table in data/specials.inc.
	@ That function's output (if any) will be written to the variable specified by 'output'.
	.macro specialvar output:req, function:req
	.byte 0x26
	.2byte \output
	.2byte SPECIAL_\function
	.endm

	@ Blocks script execution until a command or C code manually unblocks it. Generally used with specific
	@ commands and specials. Calling ScriptContext_Enable for instance will allow execution to continue.
	.macro waitstate
	.byte 0x27
	.endm

	@ Blocks script execution for frames. (Pokemon Emerald runs at just shy of 60 frames per second.)
	.macro delay frames:req
	.byte 0x28
	.2byte \frames
	.endm

	@ Sets flag to TRUE.
	.macro setflag flag:req
	.byte 0x29
	.2byte \flag
	.endm

	@ Sets flag to FALSE.
	.macro clearflag flag:req
	.byte 0x2a
	.2byte \flag
	.endm

	@ Compares flag to TRUE and stores the result in comparisonResult to be used by goto_if, etc
	@ See additional _if_unset and _if_set macros
	.macro checkflag flag:req
	.byte 0x2b
	.2byte \flag
	.endm

	@ Initializes the RTC`s local time offset to the given hour and minute.
	.macro initclock hour:req, minute:req
	.byte 0x2c
	.2byte \hour
	.2byte \minute
	.endm

	@ Updates local time using the RTC and runs time based events.
	.macro dotimebasedevents
	.byte 0x2d
	.endm

	@ Sets the values of variables VAR_0x8000, VAR_0x8001, and VAR_0x8002 to the current hour, minute, and second.
	.macro gettime
	.byte 0x2e
	.endm

	@ Plays the specified sound. Only one sound may play at a time, with newer ones interrupting older ones.
	.macro playse song:req
	.byte 0x2f
	.2byte \song
	.endm

	@ Blocks script execution until the currently-playing sound (triggered by playse) finishes playing.
	.macro waitse
	.byte 0x30
	.endm

	@ Plays the fanfare specified by the song number. If the specified song is not a fanfare it will instead play the first song in sFanfares.
	.macro playfanfare song:req
	.byte 0x31
	.2byte \song
	.endm

	@ Blocks script execution until all currently-playing fanfares finish.
	.macro waitfanfare
	.byte 0x32
	.endm

	@ Plays the specified song. If save_song is TRUE, the
	@ specified song will be saved as if savebgm was called with it.
	.macro playbgm song:req, save_song:req
	.byte 0x33
	.2byte \song
	.byte \save_song
	.endm

	@ Saves the specified song to be played later. Saved music may be played when Overworld_PlaySpecialMapMusic is called. This occurs on
	@ exiting most warps.
	.macro savebgm song:req
	.byte 0x34
	.2byte \song
	.endm

	@ Crossfades the currently-playing song into the map's default song.
	.macro fadedefaultbgm
	.byte 0x35
	.endm

	@ Crossfades the currently-playing song into the specified song.
	.macro fadenewbgm song:req
	.byte 0x36
	.2byte \song
	.endm

	@ Fades out the currently-playing song.
	.macro fadeoutbgm speed:req
	.byte 0x37
	.byte \speed
	.endm

	@ Fades the previously-playing song back in.
	.macro fadeinbgm speed:req
	.byte 0x38
	.byte \speed
	.endm

	@ Helper macro for warp commands that formats their arguments.
	@ It allows warp macros to either provide 1. a valid id for which warp location to use,
	@ or 2. a pair of x/y coordinates to use. Both may be provided but at least one will be
	@ ignored by SetPlayerCoordsFromWarp. If none are provided it will use dummy arguments,
	@ and the warp will send the player to the center of the map.
	@ Examples of valid inputs for a warp command:
	@ - warp MAP, x, y
	@ - warp MAP, warpId
	@ - warp MAP
	@ - warp MAP, warpId, x, y
	.macro formatwarp map:req, a, b, c
	map \map
	.ifb \a @ No arguments provided, use dummy warpId and coords.
		.byte WARP_ID_NONE
		.2byte -1 @ x
		.2byte -1 @ y
	.else
	.ifb \b @ Only one argument provided, treat it as a warpId and use dummy coords.
		.byte \a   @ warpId
		.2byte -1  @ x
		.2byte -1  @ y
	.else
	.ifb \c @ Only two arguments provided, treat them as a coord pair and use dummy warpId.
		.byte WARP_ID_NONE
		.2byte \a  @ x
		.2byte \b  @ y
	.else @ All three arguments provided. Output them and let the warp sort out which to use.
		.byte \a  @ warpId
		.2byte \b @ x
		.2byte \c @ y
	.endif
	.endif
	.endif
	.endm


	@ Warps the player to the specified map.
	@ Warp commands can be given either the id of which warp location to go to on the destination map
	@ or a pair of x/y coordinates to go to directly on the destination map.
	.macro warp map:req, a, b, c
	.byte 0x39
	formatwarp \map, \a, \b, \c
	.endm

	@ Warps the player to the specified map without playing a sound effect.
	@ Warp commands can be given either the id of which warp location to go to on the destination map
	@ or a pair of x/y coordinates to go to directly on the destination map.
	.macro warpsilent map:req, a, b, c
	.byte 0x3a
	formatwarp \map, \a, \b, \c
	.endm

	@ Warps the player to the specified map and plays a door opening animation before stepping upwards into it.
	@ Warp commands can be given either the id of which warp location to go to on the destination map
	@ or a pair of x/y coordinates to go to directly on the destination map.
	.macro warpdoor map:req, a, b, c
	.byte 0x3b
	formatwarp \map, \a, \b, \c
	.endm

	@ Warps the player to another map using a hole animation. If the specified map is MAP_UNDEFINED it will instead
	@ use the map set by setholewarp. In either case the target coordinates on the destination map will be the
	@ player's current position.
	.macro warphole map:req
	.byte 0x3c
	map \map
	.endm

	@ Warps the player to the specified map using a teleport effect. Effect is similar to warpspinenter but
	@ this warp has a fade out first and doesn't maintain the original facing direction.
	@ Warp commands can be given either the id of which warp location to go to on the destination map
	@ or a pair of x/y coordinates to go to directly on the destination map.
	.macro warpteleport map:req, a, b, c
	.byte 0x3d
	formatwarp \map, \a, \b, \c
	.endm

	@ Sets the warp destination to be used later.
	@ Warp commands can be given either the id of which warp location to go to on the destination map
	@ or a pair of x/y coordinates to go to directly on the destination map.
	.macro setwarp map:req, a, b, c
	.byte 0x3e
	formatwarp \map, \a, \b, \c
	.endm

	@ Sets the dynamic warp destination. Warps with a destination map of MAP_DYNAMIC will target this destination.
	@ Warp commands can be given either the id of which warp location to go to on the destination map
	@ or a pair of x/y coordinates to go to directly on the destination map.
	.macro setdynamicwarp map:req, a, b, c
	.byte 0x3f
	formatwarp \map, \a, \b, \c
	.endm

	@ Sets the destination that diving or emerging from a dive will take the player to. Note that this only
	@ applies if the current map does not have a dive/emerge connection. If it does have a corresponding
	@ map connection then that map and the player's current coordinates will be used as the destination instead.
	@ Warp commands can be given either the id of which warp location to go to on the destination map
	@ or a pair of x/y coordinates to go to directly on the destination map.
	.macro setdivewarp map:req, a, b, c
	.byte 0x40
	formatwarp \map, \a, \b, \c
	.endm

	@ Sets the destination that falling into a hole will take the player to.
	@ While it does accept and set the x/y coordinates and warpId, they are ultimately ignored.
	@ This is only used to set the map the player should fall to. The exact location on the
	@ map to fall to is determined by warphole.
	@ Warp commands can be given either the id of which warp location to go to on the destination map
	@ or a pair of x/y coordinates to go to directly on the destination map.
	.macro setholewarp map:req, a=0, b=0, c
	.byte 0x41
	formatwarp \map, \a, \b, \c
	.endm

	@ Retrieves the player's zero-indexed x- and y-coordinates in the map, and stores them in the specified variables.
	.macro getplayerxy x:req, y:req
	.byte 0x42
	.2byte \x
	.2byte \y
	.endm

	@ Retrieves the number of Pokemon in the player's party, and stores that number in VAR_RESULT.
	.macro getpartysize
	.byte 0x43
	.endm

	@ Attempts to add quantity of the specified item to the player's Bag. If the player has enough room, the item will
	@ be added and VAR_RESULT will be set to TRUE; otherwise, VAR_RESULT is set to FALSE.
	.macro additem itemId:req, quantity=1
	.byte 0x44
	.2byte \itemId
	.2byte \quantity
	.endm

	@ Removes quantity of the specified item from the player's Bag. If the player has fewer than 'quantity' in their bag
	@ then none will be removed and VAR_RESULT will be set to FALSE. Otherwise it will be set to TRUE.
	.macro removeitem itemId:req, quantity=1
	.byte 0x45
	.2byte \itemId
	.2byte \quantity
	.endm

	@ Checks if the player has enough space in their Bag to hold quantity more of the specified item. Sets VAR_RESULT to
	@ TRUE if there is room, or FALSE is there is no room.
	.macro checkitemspace itemId:req, quantity=1
	.byte 0x46
	.2byte \itemId
	.2byte \quantity
	.endm

	@ Checks if the player has quantity or more of the specified item in their Bag. Sets VAR_RESULT to TRUE if the player has
	@ enough of the item, or FALSE if they have fewer than quantity of the item.
	.macro checkitem itemId:req, quantity=1
	.byte 0x47
	.2byte \itemId
	.2byte \quantity
	.endm

	@ Checks which Bag pocket the specified item belongs in, and writes the pocket value (POCKET_*) to VAR_RESULT.
	@ This is used to show the name of the proper Bag pocket when the player receives an item via callstd.
	.macro checkitemtype itemId:req
	.byte 0x48
	.2byte \itemId
	.endm

	@ Adds quantity of the specified item to the player's PC.
	.macro addpcitem itemId:req, quantity=1
	.byte 0x49
	.2byte \itemId
	.2byte \quantity
	.endm

	@ Checks for quantity of the specified item in the player's PC.
	.macro checkpcitem itemId:req, quantity=1
	.byte 0x4a
	.2byte \itemId
	.2byte \quantity
	.endm

	@ Adds a decoration to the player's PC.
	.macro adddecoration decoration:req
	.byte 0x4b
	.2byte \decoration
	.endm

	@ Removes a decoration from the player's PC.
	.macro removedecoration decoration:req
	.byte 0x4c
	.2byte \decoration
	.endm

	@ Checks for decoration in the player's PC.
	.macro checkdecor decoration:req
	.byte 0x4d
	.2byte \decoration
	.endm

	@ Checks if the player has enough space in their PC to hold the decoration.
	@ Sets VAR_RESULT to TRUE if there is room, or FALSE is there is no room.
	.macro checkdecorspace decoration:req
	.byte 0x4e
	.2byte \decoration
	.endm

	@ Applies the movement data at movements to the specified (localId) object. If no map is specified, then the current map is used.
	.macro applymovement localId:req, movements:req, map
		.ifb \map
			.byte 0x4f
			.2byte \localId
			.4byte \movements
		.else
			@ Really only useful if the object has followed from one map to another (e.g. Wally during the catching event).
			.byte 0x50
			.2byte \localId
			.4byte \movements
			map \map
		.endif
	.endm

	@ Blocks script execution until the movements being applied to the specified (localId) object finish.
	@ If localId is 0, then the id of the last-moved object will be used instead. If the specified object
	@ is not currently being manipulated with applymovement, then this command does nothing.
	@ If no map is specified, then the current map is used.
	.macro waitmovement localId:req, map
		.ifb \map
			.byte 0x51
			.2byte \localId
		.else
			.byte 0x52
			.2byte \localId
			map \map
		.endif
	.endm

	@ Attempts to despawn the specified (localId) object on the specified map.
	@ It also sets the object's visibility flag if it has one.
	@ If no map is specified, then the current map is used.
	.macro removeobject localId:req, map
		.ifb \map
			.byte 0x53
			.2byte \localId
		.else
			.byte 0x54
			.2byte \localId
			map \map
		.endif
	.endm

	@ Attempts to spawn the specified (localId) object the specified map.
	@ Note that unlike removeobject this does not modify the object's flag.
	@ If no map is specified, then the current map is used.
	.macro addobject localId:req, map
		.ifb \map
			.byte 0x55
			.2byte \localId
		.else
			.byte 0x56
			.2byte \localId
			map \map
		.endif
	.endm

	@ Sets the specified (localId) object's position on the current map.
	.macro setobjectxy localId:req, x:req, y:req
	.byte 0x57
	.2byte \localId
	.2byte \x
	.2byte \y
	.endm

	@ Sets the specified object's invisibility to FALSE.
	.macro showobjectat localId:req, map:req
	.byte 0x58
	.2byte \localId
	map \map
	.endm

	@ Sets the specified object's invisibility to TRUE.
	.macro hideobjectat localId:req, map:req
	.byte 0x59
	.2byte \localId
	map \map
	.endm

	@ Turns the currently selected object (if there is one) to face the player.
	.macro faceplayer
	.byte 0x5a
	.endm

	@ Turns the specified object in the specified direction.
	.macro turnobject localId:req, direction:req
	.byte 0x5b
	.2byte \localId
	.byte \direction
	.endm

	@ Configures the arguments for a trainer battle, then jumps to the appropriate script in scripts/trainer_battle.inc
	.macro trainerbattle type:req, trainer:req, local_id:req, pointer1:req, pointer2, pointer3, pointer4
	.byte 0x5c
	.byte \type
	.2byte \trainer
	.2byte \local_id
	.if \type == TRAINER_BATTLE_SINGLE
		.4byte \pointer1 @ text
		.4byte \pointer2 @ text
	.elseif \type == TRAINER_BATTLE_CONTINUE_SCRIPT_NO_MUSIC
		.4byte \pointer1 @ text
		.4byte \pointer2 @ text
		.4byte \pointer3 @ event script
	.elseif \type == TRAINER_BATTLE_CONTINUE_SCRIPT
		.4byte \pointer1 @ text
		.4byte \pointer2 @ text
		.4byte \pointer3 @ event script
	.elseif \type == TRAINER_BATTLE_SINGLE_NO_INTRO_TEXT
		.4byte \pointer1 @ text
	.elseif \type == TRAINER_BATTLE_DOUBLE
		.4byte \pointer1 @ text
		.4byte \pointer2 @ text
		.4byte \pointer3 @ text
	.elseif \type == TRAINER_BATTLE_REMATCH
		.4byte \pointer1 @ text
		.4byte \pointer2 @ text
	.elseif \type == TRAINER_BATTLE_CONTINUE_SCRIPT_DOUBLE
		.4byte \pointer1 @ text
		.4byte \pointer2 @ text
		.4byte \pointer3 @ text
		.4byte \pointer4 @ event script
	.elseif \type == TRAINER_BATTLE_REMATCH_DOUBLE
		.4byte \pointer1 @ text
		.4byte \pointer2 @ text
		.4byte \pointer3 @ text
	.elseif \type == TRAINER_BATTLE_CONTINUE_SCRIPT_DOUBLE_NO_MUSIC
		.4byte \pointer1 @ text
		.4byte \pointer2 @ text
		.4byte \pointer3 @ text
		.4byte \pointer4 @ event script
	.elseif \type == TRAINER_BATTLE_PYRAMID
		.4byte \pointer1 @ text
		.4byte \pointer2 @ text
	.elseif \type == TRAINER_BATTLE_SET_TRAINER_A
		.4byte \pointer1 @ text
		.4byte \pointer2 @ text
	.elseif \type == TRAINER_BATTLE_SET_TRAINER_B
		.4byte \pointer1 @ text
		.4byte \pointer2 @ text
	.elseif \type == TRAINER_BATTLE_HILL
		.4byte \pointer1 @ text
		.4byte \pointer2 @ text
	.endif
	.endm

	NO_MUSIC = FALSE

	@ Starts a single trainer battle. Takes a trainer, intro text, loss text, and an optional event script.
	@ When used with an event script, you can also pass in an optional flag to disable music
	.macro trainerbattle_single trainer:req, intro_text:req, lose_text:req, event_script=FALSE, music=TRUE
	.if \event_script == FALSE
	trainerbattle TRAINER_BATTLE_SINGLE, \trainer, 0, \intro_text, \lose_text
	.elseif \music == TRUE
	trainerbattle TRAINER_BATTLE_CONTINUE_SCRIPT, \trainer, 0, \intro_text, \lose_text, \event_script
	.else
	trainerbattle TRAINER_BATTLE_CONTINUE_SCRIPT_NO_MUSIC, \trainer, 0, \intro_text, \lose_text, \event_script
	.endif
	.endm

	@ Starts a double trainer battle. Takes a trainer, intro text, loss text, text for when you have too few pokemon
	@ and an optional event script. When used with an event script you can pass in an optional flag to disable music
	.macro trainerbattle_double trainer:req, intro_text:req, lose_text:req, not_enough_pkmn_text:req, event_script=FALSE, music=TRUE
	.if \event_script == FALSE
	trainerbattle TRAINER_BATTLE_DOUBLE, \trainer, 0, \intro_text, \lose_text, \not_enough_pkmn_text
	.elseif \music == TRUE
	trainerbattle TRAINER_BATTLE_CONTINUE_SCRIPT_DOUBLE, \trainer, 0, \intro_text, \lose_text, \not_enough_pkmn_text, \event_script
	.else
	trainerbattle TRAINER_BATTLE_CONTINUE_SCRIPT_DOUBLE_NO_MUSIC, \trainer, 0, \intro_text, \lose_text, \not_enough_pkmn_text, \event_script
	.endif
	.endm

	@ Starts a rematch battle. Takes a trainer, intro text and loss text
	.macro trainerbattle_rematch trainer:req, intro_text:req, lose_text:req
	trainerbattle TRAINER_BATTLE_REMATCH, \trainer, 0, \intro_text, \lose_text
	.endm

	@ Starts a rematch double battle. Takes a trainer, intro text, loss text, and text for when you have too few pokemon
	.macro trainerbattle_rematch_double trainer:req, intro_text:req, lose_text:req, not_enough_pkmn_text:req
	trainerbattle TRAINER_BATTLE_REMATCH_DOUBLE, \trainer, 0, \intro_text, \lose_text, \not_enough_pkmn_text
	.endm

	@ Starts a trainer battle, skipping intro text. Takes a trainer and loss text
	.macro trainerbattle_no_intro trainer:req, lose_text:req
	trainerbattle TRAINER_BATTLE_SINGLE_NO_INTRO_TEXT, \trainer, 0, \lose_text
	.endm


	@ Starts a trainer battle using the battle information stored in RAM (usually by the scripts in trainer_battle.inc, which
	@ are run by trainerbattle), and blocks script execution until the battle finishes.
	.macro dotrainerbattle
	.byte 0x5d
	.endm

	@ Goes to address after the trainerbattle command (called by the battle functions, see battle_setup.c)
	.macro gotopostbattlescript
	.byte 0x5e
	.endm

	@ Goes to address specified in the trainerbattle command (called by the battle functions, see battle_setup.c)
	.macro gotobeatenscript
	.byte 0x5f
	.endm

	@ Checks if the trainer has been defeated by the player (by comparing the flag 'trainer + TRAINER_FLAGS_START' to TRUE).
	.macro checktrainerflag trainer:req
	.byte 0x60
	.2byte \trainer
	.endm

	@ Sets the trainer flag (trainer + TRAINER_FLAGS_START) to TRUE (defeated).
	.macro settrainerflag trainer:req
	.byte 0x61
	.2byte \trainer
	.endm

	@ Sets the trainer flag (trainer + TRAINER_FLAGS_START) to FALSE (not defeated).
	.macro cleartrainerflag trainer:req
	.byte 0x62
	.2byte \trainer
	.endm

	@ Sets the coordinates of an object's template, so that if the sprite goes off screen
	@ it'll still be there when it comes back on screen.
	.macro setobjectxyperm localId:req, x:req, y:req
	.byte 0x63
	.2byte \localId
	.2byte \x
	.2byte \y
	.endm

	@ Copies a live object event's xy position to its template, so that if the sprite goes off screen
	@ it'll still be there when it comes back on screen.
	.macro copyobjectxytoperm localId:req
	.byte 0x64
	.2byte \localId
	.endm

	@ Sets the movement type (MOVEMENT_TYPE_*) for an object's template.
	.macro setobjectmovementtype localId:req, movementType:req
	.byte 0x65
	.2byte \localId
	.byte \movementType
	.endm

	@ If a standard message box (or its text) is being drawn on-screen, this command blocks script execution until the
	@ box and its text have been fully drawn.
	.macro waitmessage
	.byte 0x66
	.endm

	@ Starts displaying a standard message box containing the specified text. If text is a pointer, then the string at
	@ that offset will be loaded and used. If text is NULL, then the value of script data 0 will be treated as
	@ a pointer to the text. The 'loadword 0' in msgbox sets this value, for instance.
	.macro message text:req
	.byte 0x67
	.4byte \text
	.endm

	@ Closes the current message box.
	.macro closemessage
	.byte 0x68
	.endm

	@ Freezes all objects immediately except the player. The player is frozen once their movement is finished.
	.macro lockall
	.byte 0x69
	.endm

	@ Freezes all objects immediately except the player and the selected object. The player and selected object are frozen once their movement is finished.
	.macro lock
	.byte 0x6a
	.endm

	@ Resumes normal movement for all objects on-screen, and closes any standard message boxes that are still open.
	.macro releaseall
	.byte 0x6b
	.endm

	@ Resumes normal movement for the selected object (if there is one) and the player. Also closes any standard message boxes that are still open.
	.macro release
	.byte 0x6c
	.endm

	@ Blocks script execution until the player presses the A or B button.
	.macro waitbuttonpress
	.byte 0x6d
	.endm

	@ Displays a YES/NO multichoice box at the specified coordinates, and blocks script execution until the user makes a selection.
	@ Their selection is stored in VAR_RESULT as NO (0) or YES (1). Pressing B is equivalent to answering NO
	.macro yesnobox x:req, y:req
	.byte 0x6e
	.byte \x
	.byte \y
	.endm

	@ Displays a multichoice box from which the user can choose a selection, and blocks script execution until a selection is made.
	@ Lists of options are predefined (sMultichoiceLists) and the one to be used is specified with multichoiceId.
	@ If ignoreBPress is set to a non-zero value, then the user will not be allowed to back out of the multichoice with the B button.
	.macro multichoice x:req, y:req, multichoiceId:req, ignoreBPress:req
	.byte 0x6f
	.byte \x
	.byte \y
	.byte \multichoiceId
	.byte \ignoreBPress
	.endm

	@ Displays a multichoice box from which the user can choose a selection, and blocks script execution until a selection is made.
	@ Lists of options are predefined (sMultichoiceLists) and the one to be used is specified with multichoiceId.
	@ The default argument determines the initial position of the cursor when the box is first opened; it is zero-indexed, and if it is too large, it is treated as 0.
	@ If ignoreBPress is set to a non-zero value, then the user will not be allowed to back out of the multichoice with the B button.
	.macro multichoicedefault x:req, y:req, multichoiceId:req, default:req, ignoreBPress:req
	.byte 0x70
	.byte \x
	.byte \y
	.byte \multichoiceId
	.byte \default
	.byte \ignoreBPress
	.endm

	@ Displays a multichoice box from which the user can choose a selection, and blocks script execution until a selection is made.
	@ Lists of options are predefined (sMultichoiceLists) and the one to be used is specified with multichoiceId.
	@ The per_row argument determines how many list items will be shown on a single row of the box.
	@ If ignoreBPress is set to a non-zero value, then the user will not be allowed to back out of the multichoice with the B button.
	.macro multichoicegrid x:req, y:req, multichoiceId:req, per_row:req, ignoreBPress:req
	.byte 0x71
	.byte \x
	.byte \y
	.byte \multichoiceId
	.byte \per_row
	.byte \ignoreBPress
	.endm

	@ Nopped in Emerald.
	.macro drawbox
	.byte 0x72
	.endm

	@ Nopped in Emerald, but still consumes parameters.
	.macro erasebox left:req, top:req, right:req, bottom:req
	.byte 0x73
	.byte \left
	.byte \top
	.byte \right
	.byte \bottom
	.endm

	@ Nopped in Emerald, but still consumes parameters.
	.macro drawboxtext left:req, top:req, multichoiceId:req, ignoreBPress:req
	.byte 0x74
	.byte \left
	.byte \top
	.byte \multichoiceId
	.byte \ignoreBPress
	.endm

	@ Displays a box containing the front sprite for the specified Pokemon species.
	.macro showmonpic species:req, x:req, y:req
	.byte 0x75
	.2byte \species
	.byte \x
	.byte \y
	.endm

	@ Hides the box displayed by showmonpic.
	.macro hidemonpic
	.byte 0x76
	.endm

	@ Draws an image of the winner of the contest. winnerId is any CONTEST_WINNER_* constant.
	.macro showcontestpainting winnerId:req
	.byte 0x77
	.byte \winnerId
	.endm

	@ Displays the given string as braille text in a standard message box. The string should use the .braille directive
	@ to convert text to braille, and be preceded by brailleformat. The brailleformat data is skipped over (in RS, these
	@ bytes determined the box's size and position, but in Emerald these are calculated automatically).
	.macro braillemessage text:req
	.byte 0x78
	.4byte \text
	.endm

	@ Formatting for the braille window, to be put at the start of a pointer used by braillemessage.
	@ These are from RS and are ignored in Emerald (see ScrCmd_braillemessage, and comment above)
	.macro brailleformat winLeft:req, winTop:req, winRight:req, winBottom:req, textLeft:req, textTop:req
	.byte \winLeft
	.byte \winTop
	.byte \winRight
	.byte \winBottom
	.byte \textLeft
	.byte \textTop
	.endm

	@ Gives the player a Pokémon of the specified species and level, holding the specified item. The trailing 0s are unused parameters.
	@ VAR_RESULT will be set to MON_GIVEN_TO_PARTY, MON_GIVEN_TO_PC, or MON_CANT_GIVE depending on the outcome.
	.macro givemon species:req, level:req, item=ITEM_NONE
	.byte 0x79
	.2byte \species
	.byte \level
	.2byte \item
	.4byte 0
	.4byte 0
	.byte 0
	.endm

	@ Gives the player an Egg of the specified species.
	@ VAR_RESULT will be set to MON_GIVEN_TO_PARTY, MON_GIVEN_TO_PC, or MON_CANT_GIVE depending on the outcome.
	.macro giveegg species:req
	.byte 0x7a
	.2byte \species
	.endm

	@ Replaces the move at 'slot' of the Pokémon in the player's party at 'partyIndex' with the specified move.
	@ If a value greater than PARTY_SIZE is given for partyIndex it will use the last Pokémon in the party instead.
	@ Note that this means in vanilla a value equal to PARTY_SIZE for partyIndex will go out of bounds.
	.macro setmonmove partyIndex:req, slot:req, move:req
	.byte 0x7b
	.byte \partyIndex
	.byte \slot
	.2byte \move
	.endm

	@ Checks if at least one Pokemon in the player's party knows the specified move. If so, VAR_RESULT is set to the
	@ (zero-indexed) slot number of the first Pokemon that knows the move. If not, VAR_RESULT is set to PARTY_SIZE.
	@ VAR_0x8004 is also set to this Pokemon's species.
	.macro checkpartymove move:req
	.byte 0x7c
	.2byte \move
	.endm

	@ Converts STR_VAR_1, STR_VAR_2, or STR_VAR_3 to its corresponding index into sScriptStringVars (0, 1, or 2).
	@ If given anything else it will output it directly.
	@ Note: Because the STR_VAR_# arguments given to this macro are not part of a processed string they are not
	@       replaced with their charmap values, they are just passed as the literal characters "STR_VAR_#".
	.macro stringvar id:req
	.if \id == STR_VAR_1
		.byte 0
	.elseif \id == STR_VAR_2
		.byte 1
	.elseif \id == STR_VAR_3
		.byte 2
	.else
		.byte \id
	.endif
	.endm

	@ Writes the name of the given Pokemon species to the specified buffer.
	.macro bufferspeciesname stringVarId:req, species:req
	.byte 0x7d
	stringvar \stringVarId
	.2byte \species
	.endm

	@ Writes the name of the species of the first Pokemon in the player's party to the specified buffer.
	.macro bufferleadmonspeciesname stringVarId:req
	.byte 0x7e
	stringvar \stringVarId
	.endm

	@ Writes the nickname of the Pokemon in 'slot' (zero-indexed) of the player's party to the specified buffer.
	@ If an empty or invalid slot is specified, ten spaces ("") are written to the buffer.
	.macro bufferpartymonnick stringVarId:req, slot:req
	.byte 0x7f
	stringvar \stringVarId
	.2byte \slot
	.endm

	@ Writes the name of the specified item to the specified buffer. If itemId is >= ITEMS_COUNT,
	@ then the name of ITEM_NONE ("????????") is buffered instead.
	.macro bufferitemname stringVarId:req, item:req
	.byte 0x80
	stringvar \stringVarId
	.2byte \item
	.endm

	@ Writes the name of the specified decoration to the specified buffer.
	.macro bufferdecorationname stringVarId:req, decoration:req
	.byte 0x81
	stringvar \stringVarId
	.2byte \decoration
	.endm

	@ Writes the name of the specified move to the specified buffer.
	.macro buffermovename stringVarId:req, move:req
	.byte 0x82
	stringvar \stringVarId
	.2byte \move
	.endm

	@ Converts the value of input to a decimal string, and writes that string to the specified buffer.
	.macro buffernumberstring stringVarId:req, input:req
	.byte 0x83
	stringvar \stringVarId
	.2byte \input
	.endm

	@ Writes the given standard string (STDSTRING_*) to the specified buffer. Invalid std string ids are not handled.
	.macro bufferstdstring stringVarId:req, index:req
	.byte 0x84
	stringvar \stringVarId
	.2byte \index
	.endm

	@ Copies the string at the given pointer to the specified buffer.
	.macro bufferstring stringVarId:req, text:req
	.byte 0x85
	stringvar \stringVarId
	.4byte \text
	.endm

	@ Opens the Pokemart system, offering the specified products for sale.
	@ Products should be a list of .2byte item values preceded by an .align 2
	.macro pokemart products:req
	.byte 0x86
	.4byte \products
	.endm

	@ Opens the Pokemart system and treats the list of items as decorations.
	@ Products should be a list of .2byte decoration values preceded by an .align 2
	.macro pokemartdecoration products:req
	.byte 0x87
	.4byte \products
	.endm

	@ Identical to pokemartdecoration, but with slight changes to the clerk dialogue. See uses of MART_TYPE_DECOR2.
	.macro pokemartdecoration2 products:req
	.byte 0x88
	.4byte \products
	.endm

	@ Starts up the slot machine minigame. id is a SLOT_MACHINE_* value that influences probabilities of certain reel outcomes.
	.macro playslotmachine id:req
	.byte 0x89
	.2byte \id
	.endm

	@ Sets a berry tree's berry and growth stage. treeId is any BERRY_TREE_* constant (an index into berryTrees in SaveBlock1),
	@ berry is any ITEM_TO_BERRY(ITEM_BERRY_NAME) value, and growthStage is any BERRY_STAGE_* constant.
	.macro setberrytree treeId:req, berry:req, growthStage:req
	.byte 0x8a
	.byte \treeId
	.byte \berry
	.byte \growthStage
	.endm

	@ Opens the party menu to select a Pokemon for a contest.
	.macro choosecontestmon
	.byte 0x8b
	.endm

	@ Starts the appeals round of a contest.
	.macro startcontest
	.byte 0x8c
	.endm

	@ Shows the results screen of a contest.
	.macro showcontestresults
	.byte 0x8d
	.endm

	@ Starts communication to initialize a link contest.
	.macro contestlinktransfer
	.byte 0x8e
	.endm

	@ Stores a random integer between 0 and limit (exclusive of limit) in VAR_RESULT.
	.macro random limit:req
	.byte 0x8f
	.2byte \limit
	.endm

	@ Adds value to the player's money. If adding 'value' money would exceed MAX_MONEY, the player's money is set to MAX_MONEY.
	@ If 'disable' is set to anything but 0 then this command does nothing.
	.macro addmoney value:req, disable=0
	.byte 0x90
	.4byte \value
	.byte \disable
	.endm

	@ Subtracts value from the player's money. If the player has less than 'value' money, their money is set to 0.
	@ If 'disable' is set to anything but 0 then this command does nothing.
	.macro removemoney value:req, disable=0
	.byte 0x91
	.4byte \value
	.byte \disable
	.endm

	@ Checks if the player has money >= value. VAR_RESULT is set to TRUE if the player has enough money, or FALSE if they do not.
	@ If 'disable' is set to anything but 0 then this command does nothing.
	.macro checkmoney value:req, disable=0
	.byte 0x92
	.4byte \value
	.byte \disable
	.endm

	@ Creates a window showing how much money the player has.
	@ If 'disable' is set to anything but 0 then this command does nothing.
	.macro showmoneybox x:req, y:req, disable=0
	.byte 0x93
	.byte \x
	.byte \y
	.byte \disable
	.endm

	@ Destroys the window created by showmoneybox. Consumption of the x and y arguments was dummied out.
	.macro hidemoneybox
	.byte 0x94
	.byte 0  @ \x
	.byte 0  @ \y
	.endm

	@ Updates the window created by showmoneybox. Consumption of the x and y arguments was dummied out.
	@ If 'disable' is set to anything but 0 then this command does nothing.
	.macro updatemoneybox disable=0
	.byte 0x95
	.byte 0  @ \x
	.byte 0  @ \y
	.byte \disable
	.endm

	@ Gets whether the effects of the specified PokeNews program are active. newsKind is a POKENEWS_* constant.
	.macro getpokenewsactive newsKind:req
	.byte 0x96
	.2byte \newsKind
	.endm

	@ Fades the screen to and from black and white. Modes are FADE_(TO/FROM)_(WHITE/BLACK)
	.macro fadescreen mode:req
	.byte 0x97
	.byte \mode
	.endm

	@ Fades the screen to and from black and white. Modes are FADE_(TO/FROM)_(WHITE/BLACK)
	.macro fadescreenspeed mode:req, speed:req
	.byte 0x98
	.byte \mode
	.byte \speed
	.endm

	@ Sets the flash level. A level of 0 is fully bright, a level of 1 is the largest flash radius, a level
	@ of 7 is the smallest flash radius, a level of 8 is fully black.
	.macro setflashlevel level:req
	.byte 0x99
	.2byte \level
	.endm

	@ Animates the flash radius from its current size to the size it would be at the specified level.
	@ Note that this does not actually change the current flash level. It's typically used just before a setflashlevel.
	.macro animateflash level:req
	.byte 0x9a
	.byte \level
	.endm

	@ Automatically scrolls through the message without player input and at a fixed speed.
	.macro messageautoscroll text:req
	.byte 0x9b
	.4byte \text
	.endm

	@ Executes the specified field effect animation (FLDEFF_*).
	.macro dofieldeffect animation:req
	.byte 0x9c
	.2byte \animation
	.endm

	@ Sets the field effect argument at index 'argNum' to 'value.'
	.macro setfieldeffectargument argNum:req, value:req
	.byte 0x9d
	.byte \argNum
	.2byte \value
	.endm

	@ Blocks script execution until all playing field effect animations complete.
	.macro waitfieldeffect animation:req
	.byte 0x9e
	.2byte \animation
	.endm

	@ Sets which healing location (HEAL_LOCATION_*) the player will return to if all of the Pokemon in their party faint.
	.macro setrespawn heallocation:req
	.byte 0x9f
	.2byte \heallocation
	.endm

	@ Checks the player's gender. Stores the result (MALE (0) or FEMALE (1)) in VAR_RESULT.
	.macro checkplayergender
	.byte 0xa0
	.endm

	@ Plays the cry of the given species. Mode is any CRY_MODE_* constant.
	@ You can use waitmoncry to block script execution until the cry finishes.
	.macro playmoncry species:req, mode:req
	.byte 0xa1
	.2byte \species
	.2byte \mode
	.endm

	@ Set the metatile at (x, y) on the current map to the given metatile and impassability.
	.macro setmetatile x:req, y:req, metatileId:req, impassable:req
	.byte 0xa2
	.2byte \x
	.2byte \y
	.2byte \metatileId
	.2byte \impassable
	.endm

	@ Queues a weather change to the default weather for the map.
	.macro resetweather
	.byte 0xa3
	.endm

	@ Queues a weather change to type weather.
	.macro setweather type:req
	.byte 0xa4
	.2byte \type
	.endm

	@ Executes the weather change queued with resetweather or setweather. The current weather will smoothly fade into the queued weather.
	.macro doweather
	.byte 0xa5
	.endm

	@ Enables the overworld task specified by stepCbId (STEP_CB_*). Only 1 can be active at a time. See src/field_tasks.c for more.
	.macro setstepcallback stepCbId:req
	.byte 0xa6
	.byte \stepCbId
	.endm

	@ Sets the current map layout to the one specified by index (LAYOUT_*).
	@ This should be done before the layout is loaded, typically in the ON_TRANSITION map script.
	.macro setmaplayoutindex index:req
	.byte 0xa7
	.2byte \index
	.endm

	@ Sets the specified object's sprite's subpriority, and sets fixedPriority to TRUE.
	@ Only used to hide the player and Briney behind the boat.
	.macro setobjectsubpriority localId:req, map:req, subpriority:req
	.byte 0xa8
	.2byte \localId
	map \map
	.byte \subpriority
	.endm

	@ Sets the specified object's fixedPriority to FALSE. Does not change the subpriority field.
	.macro resetobjectsubpriority localId:req, map:req
	.byte 0xa9
	.2byte \localId
	map \map
	.endm

	@ Creates a sprite with object graphics. Used when creating large groups of static NPCs that exceed
	@ the object event limit (e.g. Contest / Battle Dome audiences and Union Room group members).
	@ The specified id can be used to refer to the sprite again later with turnvobject.
	.macro createvobject graphicsId:req, id:req, x:req, y:req, elevation=3, direction=DIR_SOUTH
	.byte 0xaa
	.2byte \graphicsId
	.byte \id
	.2byte \x
	.2byte \y
	.byte \elevation
	.byte \direction
	.endm

	@ Turns a sprite created with createvobject.
	.macro turnvobject id:req, direction:req
	.byte 0xab
	.byte \id
	.byte \direction
	.endm

	@ Opens the door metatile at (x, y) with an animation.
	.macro opendoor x:req, y:req
	.byte 0xac
	.2byte \x
	.2byte \y
	.endm

	@ Closes the door metatile at (x, y) with an animation.
	.macro closedoor x:req, y:req
	.byte 0xad
	.2byte \x
	.2byte \y
	.endm

	@ Waits for the door animation started with opendoor or closedoor to finish.
	.macro waitdooranim
	.byte 0xae
	.endm

	@ Sets the door metatile at (x, y) to be open without an animation.
	.macro setdooropen x:req, y:req
	.byte 0xaf
	.2byte \x
	.2byte \y
	.endm

	@ Sets the door metatile at (x, y) to be closed without an animation.
	.macro setdoorclosed x:req, y:req
	.byte 0xb0
	.2byte \x
	.2byte \y
	.endm

	@ Consumes its parameters and does nothing. It is implemented but unused in Ruby/Sapphire.
	.macro addelevmenuitem a:req, b:req, c:req, d:req
	.byte 0xb1
	.byte \a
	.2byte \b
	.2byte \c
	.2byte \d
	.endm

	@ Does nothing. It is implemented but unused in Ruby/Sapphire.
	.macro showelevmenu
	.byte 0xb2
	.endm

	@ Gets the number of coins the player has and stores it in the variable 'out'.
	.macro checkcoins out:req
	.byte 0xb3
	.2byte \out
	.endm

	@ Gives 'count' coins to the player, up to a total of MAX_COINS.
	@ If the player already has MAX_COINS then VAR_RESULT is set to TRUE, otherwise it is set to FALSE.
	.macro addcoins count:req
	.byte 0xb4
	.2byte \count
	.endm

	@ Takes 'count' coins from the player.
	@ If the player has fewer than 'count' coins then no coins are taken and VAR_RESULT is set to TRUE.
	@ Otherwise VAR_RESULT is set to FALSE.
	.macro removecoins count:req
	.byte 0xb5
	.2byte \count
	.endm

	@ Prepares to start a wild battle against a 'species' at 'level' holding 'item'. Running this command will not affect
	@ normal wild battles. You start the prepared battle with dowildbattle.
	.macro setwildbattle species:req, level:req, item=ITEM_NONE
	.byte 0xb6
	.2byte \species
	.byte \level
	.2byte \item
	.endm

	@ Starts a wild battle against the Pokemon generated by setwildbattle. Blocks script execution until the battle finishes.
	.macro dowildbattle
	.byte 0xb7
	.endm

	@ Sets a relative address to be used by the other vcommands as part of a Mystery Gift script.
	.macro setvaddress pointer:req
	.byte 0xb8
	.4byte \pointer
	.endm

	@ Equivalent to goto using the relative address set by setvaddress.
	.macro vgoto destination:req
	.byte 0xb9
	.4byte \destination
	.endm

	@ Equivalent to call using the relative address set by setvaddress.
	.macro vcall destination:req
	.byte 0xba
	.4byte \destination
	.endm

	@ Equivalent to goto_if using the relative address set by setvaddress.
	.macro vgoto_if condition:req, destination:req
	.byte 0xbb
	.byte \condition
	.4byte \destination
	.endm

	@ Equivalent to call_if using the relative address set by setvaddress.
	.macro vcall_if condition:req, destination:req
	.byte 0xbc
	.byte \condition
	.4byte \destination
	.endm

	@ Equivalent to message using the relative address set by setvaddress.
	.macro vmessage text:req
	.byte 0xbd
	.4byte \text
	.endm

	@ Expands the given text at the pointer (- the relative address set by setvaddress) into gStringVar4
	.macro vbuffermessage text:req
	.byte 0xbe
	.4byte \text
	.endm

	@ Equivalent to bufferstring using the relative address set by setvaddress.
	.macro vbufferstring stringVarIndex:req, text:req
	.byte 0xbf
	stringvar \stringVarIndex
	.4byte \text
	.endm

	@ Create a window showing how many Coins the player has.
	.macro showcoinsbox x:req, y:req
	.byte 0xc0
	.byte \x
	.byte \y
	.endm

	@ Destroys the window created by showcoins. It consumes its arguments but doesn't use them.
	.macro hidecoinsbox x:req, y:req
	.byte 0xc1
	.byte \x
	.byte \y
	.endm

	@ Updates the window created by showcoins. It consumes its arguments but doesn't use them.
	.macro updatecoinsbox x:req, y:req
	.byte 0xc2
	.byte \x
	.byte \y
	.endm

	@ Increases the value of the specified game stat by 1. The maximum value of a stat is 0xFFFFFF. See include/constants/game_stat.h
	.macro incrementgamestat stat:req
	.byte 0xc3
	.byte \stat
	.endm

	@ Sets the destination that using an Escape Rope or Dig will take the player to.
	@ Warp commands can be given either the id of which warp location to go to on the destination map
	@ or a pair of x/y coordinates to go to directly on the destination map.
	.macro setescapewarp map:req, a, b, c
	.byte 0xc4
	formatwarp \map, \a, \b, \c
	.endm

	@ Blocks script execution until cry finishes.
	.macro waitmoncry
	.byte 0xc5
	.endm

	@ Writes the name of the specified PC box to the specified buffer.
	.macro bufferboxname stringVarId:req, box:req
	.byte 0xc6
	stringvar \stringVarId
	.2byte \box
	.endm

	@ Used only in FireRed/LeafGreen, does nothing in Emerald.
	.macro textcolor color:req
	.byte 0xc7
	.byte \color
	.endm

	@ Used only in FireRed/LeafGreen, does nothing in Emerald.
	.macro loadhelp text:req
	.byte 0xc8
	.4byte \text
	.endm

	@ Used only in FireRed/LeafGreen, does nothing in Emerald.
	.macro unloadhelp
	.byte 0xc9
	.endm

	@ Used only in FireRed/LeafGreen, does nothing in Emerald.
	.macro signmsg
	.byte 0xca
	.endm

	@ Used only in FireRed/LeafGreen, does nothing in Emerald.
	.macro normalmsg
	.byte 0xcb
	.endm

	@ Used only in FireRed/LeafGreen, does nothing in Emerald.
	.macro comparehiddenvar a:req, value:req
	.byte 0xcc
	.byte \a
	.4byte \value
	.endm

	@ Sets the modernFatefulEncounter bit for the Pokemon in the specified slot of the player's party.
	.macro setmodernfatefulencounter slot:req
	.byte 0xcd
	.2byte \slot
	.endm

	@ Checks if the modernFatefulEncounter bit is set for the Pokemon in the specified slot of the player's party. If it isn't set,
	@ VAR_RESULT is TRUE. If the bit is set (or if the specified slot is empty or invalid), VAR_RESULT is FALSE.
	.macro checkmodernfatefulencounter slot:req
	.byte 0xce
	.2byte \slot
	.endm

	@ Jumps to the ram script saved from a Wonder Card. If there is no valid saved Wonder Card or if the
	@ ram script is invalid then this does nothing.
	.macro trywondercardscript
	.byte 0xcf
	.endm

	@ Used only in FireRed/LeafGreen, does nothing in Emerald.
	.macro setworldmapflag worldmapflag:req
	.byte 0xd0
	.2byte \worldmapflag
	.endm

	@ Warps the player to the specified map using a teleport effect. Effect is similar to warpteleport, but
	@ this warp has no fade out and maintains the original facing direction.
	@ Warp commands can be given either the id of which warp location to go to on the destination map
	@ or a pair of x/y coordinates to go to directly on the destination map.
	.macro warpspinenter map:req, a, b, c
	.byte 0xd1
	formatwarp \map, \a, \b, \c
	.endm

	@ Changes the location where the player caught the Pokemon in the specified slot of their party.
	.macro setmonmetlocation slot:req, location:req
	.byte 0xd2
	.2byte \slot
	.byte \location
	.endm

	@ For the rotating tile puzzles in Mossdeep Gym / Trick House Room 7. Moves the objects one rotation
	@ on the colored puzzle specified by puzzleNumber.
	.macro moverotatingtileobjects puzzleNumber:req
	.byte 0xd3
	.2byte \puzzleNumber
	.endm

	@ For the rotating tile puzzles in Mossdeep Gym / Trick House Room 7. Updates the facing direction of all objects on the puzzle tiles
	.macro turnrotatingtileobjects
	.byte 0xd4
	.endm

	@ For the rotating tile puzzles in Mossdeep Gym / Trick House Room 7. Allocates memory for the puzzle objects.
	@ isTrickHouse is needed to determine which of the two maps the puzzle is on, in order to know where in the tileset
	@ the puzzle tiles start (TRUE for Trick House Room, FALSE for Mossdeep Gym).
	.macro initrotatingtilepuzzle isTrickHouse:req
	.byte 0xd5
	.2byte \isTrickHouse
	.endm

	@ For the rotating tile puzzles in Mossdeep Gym / Trick House Room 7. Frees the memory allocated for the puzzle objects.
	.macro freerotatingtilepuzzle
	.byte 0xd6
	.endm

	@ Warp used by the teleport tiles in the Mossdeep Gym. Plays SE_WARP_IN and does a simple fade transition.
	@ Also skips reloading object events by setting SKIP_OBJECT_EVENT_LOAD.
	@ Warp commands can be given either the id of which warp location to go to on the destination map
	@ or a pair of x/y coordinates to go to directly on the destination map.
	.macro warpmossdeepgym map:req, a, b, c
	.byte 0xd7
	formatwarp \map, \a, \b, \c
	.endm

	@ Sets the selected object to the id of the currently approaching trainer.
	.macro selectapproachingtrainer
	.byte 0xd8
	.endm

	@ Freezes all objects immediately except the player and the approaching trainers.
	@ The player and trainers are frozen once their movement is finished.
	.macro lockfortrainer
	.byte 0xd9
	.endm

	@ Destroys the window created by braillemessage.
	.macro closebraillemessage
	.byte 0xda
	.endm

	@ Prints and draws the message all at once rather than character by character.
	@ Does not wait for player input to continue.
	.macro messageinstant text:req
	.byte 0xdb
	.4byte \text
	.endm

<<<<<<< HEAD
	@ Equivalent to fadescreen but copies gPlttBufferUnfaded to gPaletteDecompressionBuffer on the fade out
	@ and the reverse on the fade in, in effect saving gPlttBufferUnfaded to restore it.
  @ If nowait set, does not wait for the fade to complete
	.macro fadescreenswapbuffers mode:req, nowait=0
	.byte 0xdc
	.byte \mode
  .byte \nowait
=======
	@ Equivalent to fadescreen but uses a hardware fade and darken/lighten blend modes,
	@ to avoid modifying palettes at all.
	@ Useful for fade-out/fade-in without leaving the overworld or entering a new scene.
	@ If nowait set, doesn't wait for the fade to complete
	.macro fadescreenswapbuffers mode:req, nowait=0
	.byte 0xdc
	.byte \mode
	.byte \nowait
>>>>>>> 84fecf21
	.endm

	@ Buffers the specified trainer's class name to the given string var.
	@ If the trainer id is >= TRAINERS_COUNT it will be treated as TRAINER_NONE.
	.macro buffertrainerclassname stringVarId:req, trainerId:req
	.byte 0xdd
	stringvar \stringVarId
	.2byte \trainerId
	.endm

	@ Buffers the specified trainer's name to the given string var.
	@ If the trainer id is >= TRAINERS_COUNT it will be treated as TRAINER_NONE.
	.macro buffertrainername stringVarId:req, trainerId:req
	.byte 0xde
	stringvar \stringVarId
	.2byte \trainerId
	.endm

	@ Starts a Pokenav call with the given text.
	.macro pokenavcall text:req
	.byte 0xdf
	.4byte \text
	.endm

	@ Warp with a fade to white. Used during the Sootopolis legendary fight.
	@ Warp commands can be given either the id of which warp location to go to on the destination map
	@ or a pair of x/y coordinates to go to directly on the destination map.
	.macro warpwhitefade map:req, a, b, c
	.byte 0xe0
	formatwarp \map, \a, \b, \c
	.endm

	@ Buffers the name of the contest category to the buffer.
	@ For example a category of CONTEST_CATEGORY_COOL will buffer the string "COOLNESS CONTEST".
	.macro buffercontestname stringVarId:req, category:req
	.byte 0xe1
	stringvar \stringVarId
	.2byte \category
	.endm

	@ Writes the name of the specified item to the specified buffer. If 'item' is a Berry or ITEM_POKE_BALL
	@ and if the quantity is 2 or more, the buffered string will be pluralized ("IES" or "S" appended).
	@ If the specified item is >= ITEMS_COUNT then the name of ITEM_NONE ("????????") is buffered instead.
	.macro bufferitemnameplural stringVarId:req, item:req, quantity:req
	.byte 0xe2
	stringvar \stringVarId
	.2byte \item
	.2byte \quantity
	.endm

  @ Like callnative, but function expects a ctx
  .macro callfunc func:req
  .byte 0xe3
  .4byte \func
  .endm

@ Supplementary

	.macro goto_if_unset flag:req, dest:req
	checkflag \flag
	goto_if FALSE, \dest
	.endm

	.macro goto_if_set flag:req, dest:req
	checkflag \flag
	goto_if TRUE, \dest
	.endm

	@ Allows 'compare' followed by a conditional goto/call to be combined into a single statement.
	@ The following are examples of the two acceptable formats this facilitates:
	@ compare VAR_RESULT, TRUE
	@ goto_if_eq MyScript
	@ - or -
	@ goto_if_eq VAR_RESULT, TRUE, MyScript
	@
	@ The first two arguments to this macro are the base command, e.g. 'goto_if 1' for goto_if_eq.
	@ The remaining arguments 'a, b, c' depend on the format:
	@ For a single statement, 'a' and 'b' are the values to compare and 'c' is the destination pointer.
	@ For a statement preceded by a compare, 'a' is the destination pointer and 'b/c' are not provided.
	.macro trycompare jump:req, condition:req, a:req, b, c
	.ifnb \c
		compare \a, \b
		\jump \condition, \c
	.else
		\jump \condition, \a
	.endif
	.endm

	.macro goto_if_lt a:req, b, c @ LESS THAN
	trycompare goto_if, 0, \a, \b, \c
	.endm

	.macro goto_if_eq a:req, b, c @ EQUAL
	trycompare goto_if, 1, \a, \b, \c
	.endm

	.macro goto_if_gt a:req, b, c @ GREATER THAN
	trycompare goto_if, 2, \a, \b, \c
	.endm

	.macro goto_if_le a:req, b, c @ LESS THAN OR EQUAL
	trycompare goto_if, 3, \a, \b, \c
	.endm

	.macro goto_if_ge a:req, b, c @ GREATER THAN OR EQUAL
	trycompare goto_if, 4, \a, \b, \c
	.endm

	.macro goto_if_ne a:req, b, c @ NOT EQUAL
	trycompare goto_if, 5, \a, \b, \c
	.endm

	.macro call_if_unset flag:req, dest:req
	checkflag \flag
	call_if FALSE, \dest
	.endm

	.macro call_if_set flag:req, dest:req
	checkflag \flag
	call_if TRUE, \dest
	.endm

	.macro call_if_lt a:req, b, c @ LESS THAN
	trycompare call_if, 0, \a, \b, \c
	.endm

	.macro call_if_eq a:req, b, c @ EQUAL
	trycompare call_if, 1, \a, \b, \c
	.endm

	.macro call_if_gt a:req, b, c @ GREATER THAN
	trycompare call_if, 2, \a, \b, \c
	.endm

	.macro call_if_le a:req, b, c @ LESS THAN OR EQUAL
	trycompare call_if, 3, \a, \b, \c
	.endm

	.macro call_if_ge a:req, b, c @ GREATER THAN OR EQUAL
	trycompare call_if, 4, \a, \b, \c
	.endm

	.macro call_if_ne a:req, b, c @ NOT EQUAL
	trycompare call_if, 5, \a, \b, \c
	.endm

	.macro vgoto_if_eq a:req, b, c
	trycompare vgoto_if, TRUE, \a, \b, \c
	.endm

	.macro vgoto_if_ne a:req, b, c
	trycompare vgoto_if, FALSE, \a, \b, \c
	.endm

	.macro vgoto_if_unset flag:req, dest:req
	checkflag \flag
	vgoto_if FALSE, \dest
	.endm

	.macro vgoto_if_set flag:req, dest:req
	checkflag \flag
	vgoto_if TRUE, \dest
	.endm

	.macro goto_if_defeated trainer:req, dest:req
	checktrainerflag \trainer
	goto_if TRUE, \dest
	.endm

	.macro goto_if_not_defeated trainer:req, dest:req
	checktrainerflag \trainer
	goto_if FALSE, \dest
	.endm

	.macro call_if_defeated trainer:req, dest:req
	checktrainerflag \trainer
	call_if TRUE, \dest
	.endm

	.macro call_if_not_defeated trainer:req, dest:req
	checktrainerflag \trainer
	call_if FALSE, \dest
	.endm

	.macro switch var:req
	copyvar VAR_0x8000, \var
	.endm

	.macro case condition:req, dest:req
	compare VAR_0x8000, \condition
	goto_if_eq \dest
	.endm

	@ Message box types
	MSGBOX_NPC = 2
	MSGBOX_SIGN = 3
	MSGBOX_DEFAULT = 4
	MSGBOX_YESNO = 5
	MSGBOX_AUTOCLOSE = 6
	MSGBOX_GETPOINTS = 9
	MSGBOX_POKENAV = 10

	YES = 1
	NO  = 0

	@ Buffers the given text and calls the relevant standard message script (see gStdScripts).
	.macro msgbox text:req, type=MSGBOX_DEFAULT
	loadword 0, \text
	callstd \type
	.endm

	@ Gives 'amount' of the specified 'item' to the player and prints a message with fanfare.
	@ If the player doesn't have space for all the items then as many are added as possible, the
	@ message indicates there is no room, and VAR_RESULT is set to FALSE.
	@ Otherwise VAR_RESULT is set to TRUE, and the message indicates they have received the item(s).
	.macro giveitem item:req, amount=1
	setorcopyvar VAR_0x8000, \item
	setorcopyvar VAR_0x8001, \amount
	callstd STD_OBTAIN_ITEM
	.endm

	@ For picking up items in the overworld. Similar to giveitem, but with different language and
	@ sets the flag of the last-talked to object (the item the player picked up).
	.macro finditem item:req, amount=1
	setorcopyvar VAR_0x8000, \item
	setorcopyvar VAR_0x8001, \amount
	callstd STD_FIND_ITEM
	.endm

	@ Equivalent to giveitem but for a single decoration.
	.macro givedecoration decoration:req
	setorcopyvar VAR_0x8000, \decoration
	callstd STD_OBTAIN_DECORATION
	.endm

	@ Registers the specified trainer in Match Call and plays a fanfare with a notification message.
	.macro register_matchcall trainer:req
	setvar VAR_0x8004, \trainer
	special SetMatchCallRegisteredFlag
	setorcopyvar VAR_0x8000, \trainer
	callstd STD_REGISTER_MATCH_CALL
	.endm

	@ Does a sparkle field effect (e.g. when the Trick Master is hiding) at the given coordinates.
	.macro dofieldeffectsparkle x:req, y:req, priority:req
	setfieldeffectargument 0, \x
	setfieldeffectargument 1, \y
	setfieldeffectargument 2, \priority
	dofieldeffect FLDEFF_SPARKLE
	.endm

	@ Prints a braille message, waits for an A or B press, then closes the message.
	.macro braillemsgbox text:req
	braillemessage \text
	waitbuttonpress
	closebraillemessage
	.endm

	@ Creates a Pokémon with the modernFatefulEncounter bit set for an encounter
	.macro seteventmon species:req, level:req, item=ITEM_NONE
	setvar VAR_0x8004, \species
	setvar VAR_0x8005, \level
	setvar VAR_0x8006, \item
	special CreateEnemyEventMon
	.endm

		@ hide any follower pokemon if present,
	@ putting them into their pokeball;
	@ by default waits for their movement to finish
	.macro hidefollower wait=1
	callfunc ScrFunc_hidefollower
	.2byte \wait
	.endm<|MERGE_RESOLUTION|>--- conflicted
+++ resolved
@@ -1674,15 +1674,6 @@
 	.4byte \text
 	.endm
 
-<<<<<<< HEAD
-	@ Equivalent to fadescreen but copies gPlttBufferUnfaded to gPaletteDecompressionBuffer on the fade out
-	@ and the reverse on the fade in, in effect saving gPlttBufferUnfaded to restore it.
-  @ If nowait set, does not wait for the fade to complete
-	.macro fadescreenswapbuffers mode:req, nowait=0
-	.byte 0xdc
-	.byte \mode
-  .byte \nowait
-=======
 	@ Equivalent to fadescreen but uses a hardware fade and darken/lighten blend modes,
 	@ to avoid modifying palettes at all.
 	@ Useful for fade-out/fade-in without leaving the overworld or entering a new scene.
@@ -1691,7 +1682,6 @@
 	.byte 0xdc
 	.byte \mode
 	.byte \nowait
->>>>>>> 84fecf21
 	.endm
 
 	@ Buffers the specified trainer's class name to the given string var.
