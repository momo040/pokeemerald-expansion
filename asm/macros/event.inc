	.set ALLOCATE_SCRIPT_CMD_TABLE, 0
	.include "data/script_cmd_table.inc"

	@ Does nothing.
	.macro nop
	.byte SCR_OP_NOP
	.endm

	@ Does nothing.
	.macro nop1
	.byte SCR_OP_NOP1
	.endm

	@ Terminates script execution.
	.macro end
	.byte SCR_OP_END
	.endm

	@ Jumps back to after the last-executed call statement, and continues script execution from there.
	.macro return
	.byte SCR_OP_RETURN
	.endm

	@ Jumps to destination and continues script execution from there. The location of the calling script is remembered and can be returned to later.
	.macro call destination:req
	.byte SCR_OP_CALL
	.4byte \destination
	.endm

	@ Jumps to destination and continues script execution from there.
	.macro goto destination:req
	.byte SCR_OP_GOTO
	.4byte \destination
	.endm

	@ If the result of the last comparison matches condition (see Comparison operators), jumps to destination and continues script execution from there.
	.macro goto_if condition:req, destination:req
	.byte SCR_OP_GOTO_IF
	.byte \condition
	.4byte \destination
	.endm

	@ If the result of the last comparison matches condition (see Comparison operators), calls destination.
	.macro call_if condition:req, destination:req
	.byte SCR_OP_CALL_IF
	.byte \condition
	.4byte \destination
	.endm

	@ Jumps to the script in gStdScripts at index function.
	.macro gotostd function:req
	.byte SCR_OP_GOTO_STD
	.byte \function
	.endm

	@ callstd function names
	STD_OBTAIN_ITEM = 0
	STD_FIND_ITEM = 1
	STD_OBTAIN_DECORATION = 7
	STD_REGISTER_MATCH_CALL = 8

	@ Calls the script in gStdScripts at index function.
	.macro callstd function:req
	.byte SCR_OP_CALL_STD
	.byte \function
	.endm

	@ If the result of the last comparison matches condition (see Comparison operators), jumps to the script in gStdScripts at index function.
	.macro gotostd_if condition:req, function:req
	.byte SCR_OP_GOTO_STD_IF
	.byte \condition
	.byte \function
	.endm

	@ If the result of the last comparison matches condition (see Comparison operators), calls the script in gStdScripts at index function.
	.macro callstd_if condition:req, function:req
	.byte SCR_OP_CALL_STD_IF
	.byte \condition
	.byte \function
	.endm

	@ Equivalent to the 'return' command for a RAM script.
	.macro returnram
	.byte SCR_OP_RETURNRAM
	.endm

	@ Equivalent to the 'end' command for a RAM script.
	.macro endram
	.byte SCR_OP_ENDRAM
	.endm

	@ Sets the Mystery Event script status (MEVENT_STATUS_*).
	.macro setmysteryeventstatus value:req
	.byte SCR_OP_SETMYSTERYEVENTSTATUS
	.byte \value
	.endm

	@ Sets the value at the specified script data index to a fixed 4-byte value.
	.macro loadword destIndex:req, value:req
	.byte SCR_OP_LOAD_WORD
	.byte \destIndex
	.4byte \value
	.endm

	@ Sets the value at the specified script data index to a fixed byte value.
	.macro loadbyte destIndex:req, value:req
	.byte SCR_OP_LOAD_BYTE
	.byte \destIndex
	.byte \value
	.endm

	@ Sets the value at the specified pointer.
	.macro setptr value:req, ptr:req
	.byte SCR_OP_SETPTR
	.byte \value
	.4byte \ptr
	.endm

	@ Sets the value at the specified script data index to the value at pointer 'source'.
	.macro loadbytefromptr destIndex:req, source:req
	.byte SCR_OP_LOADBYTEFROMPTR
	.byte \destIndex
	.4byte \source
	.endm

	@ Sets the value at pointer 'destination' to the contents of the script data at 'srcIndex'.
	.macro setptrbyte srcIndex:req, destination:req
	.byte SCR_OP_SETPTRBYTE
	.byte \srcIndex
	.4byte \destination
	.endm

	@ Copies the contents of the script data from one index to another.
	.macro copylocal destIndex:req, srcIndex:req
	.byte SCR_OP_COPYLOCAL
	.byte \destIndex
	.byte \srcIndex
	.endm

	@ Copies the byte at source to destination, replacing whatever byte was previously there.
	.macro copybyte destination:req, source:req
	.byte SCR_OP_COPYBYTE
	.4byte \destination
	.4byte \source
	.endm

	@ Changes the value of destination to value.
	.macro setvar destination:req, value:req
	.byte SCR_OP_SETVAR
	.2byte \destination
	.2byte \value
	.endm

	@ Changes the value of destination by adding value to it. Overflow is not prevented (0xFFFF + 1 = 0x0000).
	.macro addvar destination:req, value:req
	.byte SCR_OP_ADDVAR
	.2byte \destination
	.2byte \value
	.endm

	@ Changes the value of destination by subtracting value to it. Overflow is not prevented (0x0000 - 1 = 0xFFFF).
	.macro subvar destination:req, value:req
	.byte SCR_OP_SUBVAR
	.2byte \destination
	.2byte \value
	.endm

	@ Copies the value of source into destination.
	.macro copyvar destination:req, source:req
	.byte SCR_OP_COPYVAR
	.2byte \destination
	.2byte \source
	.endm

	@ If source is not a variable, then this function acts like setvar. Otherwise, it acts like copyvar.
	.macro setorcopyvar destination:req, source:req
	.byte SCR_OP_SETORCOPYVAR
	.2byte \destination
	.2byte \source
	.endm

	@ Compares the values of the script data at indexes 'local1' and 'local2'.
	@ The result is stored in comparisonResult to be acted on by goto_if / call_if
	.macro compare_local_to_local local1:req, local2:req
	.byte SCR_OP_COMPARE_LOCAL_TO_LOCAL
	.byte \local1
	.byte \local2
	.endm

	@ Compares the value of the script data at index 'local' to a fixed value.
	@ The result is stored in comparisonResult to be acted on by goto_if / call_if
	.macro compare_local_to_value local:req, value:req
	.byte SCR_OP_COMPARE_LOCAL_TO_VALUE
	.byte \local
	.byte \value
	.endm

	@ Compares the value of the script data at index 'local' to the value at 'ptr'
	@ The result is stored in comparisonResult to be acted on by goto_if / call_if
	.macro compare_local_to_ptr local:req, ptr:req
	.byte SCR_OP_COMPARE_LOCAL_TO_PTR
	.byte \local
	.4byte \ptr
	.endm

	@ Compares the value at 'ptr' to the value of the script data at index 'local'.
	@ The result is stored in comparisonResult to be acted on by goto_if / call_if
	.macro compare_ptr_to_local ptr:req, local:req
	.byte SCR_OP_COMPARE_PTR_TO_LOCAL
	.4byte \ptr
	.byte \local
	.endm

	@ Compares the value at 'ptr' to a fixed value.
	@ The result is stored in comparisonResult to be acted on by goto_if / call_if
	.macro compare_ptr_to_value ptr:req, value:req
	.byte SCR_OP_COMPARE_PTR_TO_VALUE
	.4byte \ptr
	.byte \value
	.endm

	@ Compares the value at 'ptr1' to the value at 'ptr2'.
	@ The result is stored in comparisonResult to be acted on by goto_if / call_if
	.macro compare_ptr_to_ptr ptr1:req, ptr2:req
	.byte SCR_OP_COMPARE_PTR_TO_PTR
	.4byte \ptr1
	.4byte \ptr2
	.endm

	@ Compares the value of 'var' to a fixed value.
	@ The result is stored in comparisonResult to be acted on by goto_if / call_if
	.macro compare_var_to_value var:req, value:req
	.byte SCR_OP_COMPARE_VAR_TO_VALUE
	.2byte \var
	.2byte \value
	.endm

	@ Compares the value of 'var1' to the value of 'var2'.
	@ The result is stored in comparisonResult to be acted on by goto_if / call_if
	.macro compare_var_to_var var1:req, var2:req
	.byte SCR_OP_COMPARE_VAR_TO_VAR
	.2byte \var1
	.2byte \var2
	.endm

	@ Generic compare macro which attempts to deduce argument types based on their values
	@ Any values between VARS_START to VARS_END and SPECIAL_VARS_START to SPECIAL_VARS_END are considered event variable identifiers
	.macro compare var:req, arg:req
		.if ((\arg >= VARS_START && \arg <= VARS_END) || (\arg >= SPECIAL_VARS_START && \arg <= SPECIAL_VARS_END))
			compare_var_to_var \var, \arg
		.else
			compare_var_to_value \var, \arg
		.endif
	.endm

	@ Calls the native C function stored at func.
	@ 'callnative's should set 'requests_effects=1' if the native
	@ contains a call to 'Script_RequestEffects', which allows them
	@ to be analyzed by 'RunScriptImmediatelyUntilEffect'.
	.macro callnative func:req, requests_effects=0
	.byte SCR_OP_CALLNATIVE
	.if \requests_effects == 0
	.4byte \func
	.else
	.4byte \func + ROM_SIZE
	.endif
	.endm

	@ Replaces the script with the function stored at func. Execution returns to the bytecode script when func returns TRUE.
	.macro gotonative func:req, requests_effects=0
	.byte SCR_OP_GOTONATIVE
	.if \requests_effects == 0
	.4byte \func
	.else
	.4byte \func + ROM_SIZE
	.endif
	.endm

	@ Calls a function listed in the table in data/specials.inc.
	.macro special function:req
	.byte SCR_OP_SPECIAL
	.2byte SPECIAL_\function
	.endm

	@ Calls a function listed in the table in data/specials.inc.
	@ That function's output (if any) will be written to the variable specified by 'output'.
	.macro specialvar output:req, function:req
	.byte SCR_OP_SPECIALVAR
	.2byte \output
	.2byte SPECIAL_\function
	.endm

	@ Blocks script execution until a command or C code manually unblocks it. Generally used with specific
	@ commands and specials. Calling ScriptContext_Enable for instance will allow execution to continue.
	.macro waitstate
	.byte SCR_OP_WAITSTATE
	.endm

	@ Blocks script execution for frames. (Pokemon Emerald runs at just shy of 60 frames per second.)
	.macro delay frames:req
	.byte SCR_OP_DELAY
	.2byte \frames
	.endm

	@ Sets flag to TRUE.
	.macro setflag flag:req
	.byte SCR_OP_SETFLAG
	.2byte \flag
	.endm

	@ Sets flag to FALSE.
	.macro clearflag flag:req
	.byte SCR_OP_CLEARFLAG
	.2byte \flag
	.endm

	@ Compares flag to TRUE and stores the result in comparisonResult to be used by goto_if, etc
	@ See additional _if_unset and _if_set macros
	.macro checkflag flag:req
	.byte SCR_OP_CHECKFLAG
	.2byte \flag
	.endm

	@ Initializes the RTC`s local time offset to the given hour and minute.
	.macro initclock hour:req, minute:req
	.byte SCR_OP_INITCLOCK
	.2byte \hour
	.2byte \minute
	.endm

	@ Updates local time using the RTC and runs time based events.
	.macro dotimebasedevents
	.byte SCR_OP_DOTIMEBASEDEVENTS
	.endm

	@ Sets the values of variables VAR_0x8000, VAR_0x8001, and VAR_0x8002 to the current hour, minute, and second.
	.macro gettime
	.byte SCR_OP_GETTIME
	.endm

	@ Plays the specified sound. Only one sound may play at a time, with newer ones interrupting older ones.
	.macro playse song:req
	.byte SCR_OP_PLAYSE
	.2byte \song
	.endm

	@ Blocks script execution until the currently-playing sound (triggered by playse) finishes playing.
	.macro waitse
	.byte SCR_OP_WAITSE
	.endm

	@ Plays the fanfare specified by the song number. If the specified song is not a fanfare it will instead play the first song in sFanfares.
	.macro playfanfare song:req
	.byte SCR_OP_PLAYFANFARE
	.2byte \song
	.endm

	@ Blocks script execution until all currently-playing fanfares finish.
	.macro waitfanfare
	.byte SCR_OP_WAITFANFARE
	.endm

	@ Plays the specified song. If save_song is TRUE, the
	@ specified song will be saved as if savebgm was called with it.
	.macro playbgm song:req, save_song:req
	.byte SCR_OP_PLAYBGM
	.2byte \song
	.byte \save_song
	.endm

	@ Saves the specified song to be played later. Saved music may be played when Overworld_PlaySpecialMapMusic is called. This occurs on
	@ exiting most warps.
	.macro savebgm song:req
	.byte SCR_OP_SAVEBGM
	.2byte \song
	.endm

	@ Crossfades the currently-playing song into the map's default song.
	.macro fadedefaultbgm
	.byte SCR_OP_FADEDEFAULTBGM
	.endm

	@ Crossfades the currently-playing song into the specified song.
	.macro fadenewbgm song:req
	.byte SCR_OP_FADENEWBGM
	.2byte \song
	.endm

	@ Fades out the currently-playing song.
	.macro fadeoutbgm speed:req
	.byte SCR_OP_FADEOUTBGM
	.byte \speed
	.endm

	@ Fades the previously-playing song back in.
	.macro fadeinbgm speed:req
	.byte SCR_OP_FADEINBGM
	.byte \speed
	.endm

	@ Helper macro for warp commands that formats their arguments.
	@ It allows warp macros to either provide 1. a valid id for which warp location to use,
	@ or 2. a pair of x/y coordinates to use. Both may be provided but at least one will be
	@ ignored by SetPlayerCoordsFromWarp. If none are provided it will use dummy arguments,
	@ and the warp will send the player to the center of the map.
	@ Examples of valid inputs for a warp command:
	@ - warp MAP, x, y
	@ - warp MAP, warpId
	@ - warp MAP
	@ - warp MAP, warpId, x, y
	.macro formatwarp map:req, a, b, c
	map \map
	.ifb \a @ No arguments provided, use dummy warpId and coords.
		.byte WARP_ID_NONE
		.2byte -1 @ x
		.2byte -1 @ y
	.else
	.ifb \b @ Only one argument provided, treat it as a warpId and use dummy coords.
		.byte \a   @ warpId
		.2byte -1  @ x
		.2byte -1  @ y
	.else
	.ifb \c @ Only two arguments provided, treat them as a coord pair and use dummy warpId.
		.byte WARP_ID_NONE
		.2byte \a  @ x
		.2byte \b  @ y
	.else @ All three arguments provided. Output them and let the warp sort out which to use.
		.byte \a  @ warpId
		.2byte \b @ x
		.2byte \c @ y
	.endif
	.endif
	.endif
	.endm


	@ Warps the player to the specified map.
	@ Warp commands can be given either the id of which warp location to go to on the destination map
	@ or a pair of x/y coordinates to go to directly on the destination map.
	.macro warp map:req, a, b, c
	.byte SCR_OP_WARP
	formatwarp \map, \a, \b, \c
	.endm

	@ Warps the player to the specified map without playing a sound effect.
	@ Warp commands can be given either the id of which warp location to go to on the destination map
	@ or a pair of x/y coordinates to go to directly on the destination map.
	.macro warpsilent map:req, a, b, c
	.byte SCR_OP_WARPSILENT
	formatwarp \map, \a, \b, \c
	.endm

	@ Warps the player to the specified map and plays a door opening animation before stepping upwards into it.
	@ Warp commands can be given either the id of which warp location to go to on the destination map
	@ or a pair of x/y coordinates to go to directly on the destination map.
	.macro warpdoor map:req, a, b, c
	.byte SCR_OP_WARPDOOR
	formatwarp \map, \a, \b, \c
	.endm

	@ Warps the player to another map using a hole animation. If the specified map is MAP_UNDEFINED it will instead
	@ use the map set by setholewarp. In either case the target coordinates on the destination map will be the
	@ player's current position.
	.macro warphole map:req
	.byte SCR_OP_WARPHOLE
	map \map
	.endm

	@ Warps the player to the specified map using a teleport effect. Effect is similar to warpspinenter but
	@ this warp has a fade out first and doesn't maintain the original facing direction.
	@ Warp commands can be given either the id of which warp location to go to on the destination map
	@ or a pair of x/y coordinates to go to directly on the destination map.
	.macro warpteleport map:req, a, b, c
	.byte SCR_OP_WARPTELEPORT
	formatwarp \map, \a, \b, \c
	.endm

	@ Sets the warp destination to be used later.
	@ Warp commands can be given either the id of which warp location to go to on the destination map
	@ or a pair of x/y coordinates to go to directly on the destination map.
	.macro setwarp map:req, a, b, c
	.byte SCR_OP_SETWARP
	formatwarp \map, \a, \b, \c
	.endm

	@ Sets the dynamic warp destination. Warps with a destination map of MAP_DYNAMIC will target this destination.
	@ Warp commands can be given either the id of which warp location to go to on the destination map
	@ or a pair of x/y coordinates to go to directly on the destination map.
	.macro setdynamicwarp map:req, a, b, c
	.byte SCR_OP_SETDYNAMICWARP
	formatwarp \map, \a, \b, \c
	.endm

	@ Sets the destination that diving or emerging from a dive will take the player to. Note that this only
	@ applies if the current map does not have a dive/emerge connection. If it does have a corresponding
	@ map connection then that map and the player's current coordinates will be used as the destination instead.
	@ Warp commands can be given either the id of which warp location to go to on the destination map
	@ or a pair of x/y coordinates to go to directly on the destination map.
	.macro setdivewarp map:req, a, b, c
	.byte SCR_OP_SETDIVEWARP
	formatwarp \map, \a, \b, \c
	.endm

	@ Sets the destination that falling into a hole will take the player to.
	@ While it does accept and set the x/y coordinates and warpId, they are ultimately ignored.
	@ This is only used to set the map the player should fall to. The exact location on the
	@ map to fall to is determined by warphole.
	@ Warp commands can be given either the id of which warp location to go to on the destination map
	@ or a pair of x/y coordinates to go to directly on the destination map.
	.macro setholewarp map:req, a=0, b=0, c
	.byte SCR_OP_SETHOLEWARP
	formatwarp \map, \a, \b, \c
	.endm

	@ Retrieves the player's zero-indexed x- and y-coordinates in the map, and stores them in the specified variables.
	.macro getplayerxy x:req, y:req
	.byte SCR_OP_GETPLAYERXY
	.2byte \x
	.2byte \y
	.endm

	@ Retrieves the number of Pokemon in the player's party, and stores that number in VAR_RESULT.
	.macro getpartysize
	.byte SCR_OP_GETPARTYSIZE
	.endm

	@ Attempts to add quantity of the specified item to the player's Bag. If the player has enough room, the item will
	@ be added and VAR_RESULT will be set to TRUE; otherwise, VAR_RESULT is set to FALSE.
	.macro additem itemId:req, quantity=1
	.byte SCR_OP_ADDITEM
	.2byte \itemId
	.2byte \quantity
	.endm

	@ Removes quantity of the specified item from the player's Bag. If the player has fewer than 'quantity' in their bag
	@ then none will be removed and VAR_RESULT will be set to FALSE. Otherwise it will be set to TRUE.
	.macro removeitem itemId:req, quantity=1
	.byte SCR_OP_REMOVEITEM
	.2byte \itemId
	.2byte \quantity
	.endm

	@ Checks if the player has enough space in their Bag to hold quantity more of the specified item. Sets VAR_RESULT to
	@ TRUE if there is room, or FALSE is there is no room.
	.macro checkitemspace itemId:req, quantity=1
	.byte SCR_OP_CHECKITEMSPACE
	.2byte \itemId
	.2byte \quantity
	.endm

	@ Checks if the player has quantity or more of the specified item in their Bag. Sets VAR_RESULT to TRUE if the player has
	@ enough of the item, or FALSE if they have fewer than quantity of the item.
	.macro checkitem itemId:req, quantity=1
	.byte SCR_OP_CHECKITEM
	.2byte \itemId
	.2byte \quantity
	.endm

	@ Checks which Bag pocket the specified item belongs in, and writes the pocket value (POCKET_*) to VAR_RESULT.
	@ This is used to show the name of the proper Bag pocket when the player receives an item via callstd.
	.macro checkitemtype itemId:req
	.byte SCR_OP_CHECKITEMTYPE
	.2byte \itemId
	.endm

	@ Adds quantity of the specified item to the player's PC.
	.macro addpcitem itemId:req, quantity=1
	.byte SCR_OP_ADDPCITEM
	.2byte \itemId
	.2byte \quantity
	.endm

	@ Checks for quantity of the specified item in the player's PC.
	.macro checkpcitem itemId:req, quantity=1
	.byte SCR_OP_CHECKPCITEM
	.2byte \itemId
	.2byte \quantity
	.endm

	@ Adds a decoration to the player's PC.
	.macro adddecoration decoration:req
	.byte SCR_OP_ADDDECORATION
	.2byte \decoration
	.endm

	@ Removes a decoration from the player's PC.
	.macro removedecoration decoration:req
	.byte SCR_OP_REMOVEDECORATION
	.2byte \decoration
	.endm

	@ Checks for decoration in the player's PC.
	.macro checkdecor decoration:req
	.byte SCR_OP_CHECKDECOR
	.2byte \decoration
	.endm

	@ Checks if the player has enough space in their PC to hold the decoration.
	@ Sets VAR_RESULT to TRUE if there is room, or FALSE is there is no room.
	.macro checkdecorspace decoration:req
	.byte SCR_OP_CHECKDECORSPACE
	.2byte \decoration
	.endm

	@ Applies the movement data at movements to the specified (localId) object. If no map is specified, then the current map is used.
	.macro applymovement localId:req, movements:req, map
		.ifb \map
			.byte SCR_OP_APPLYMOVEMENT
			.2byte \localId
			.4byte \movements
		.else
			@ Really only useful if the object has followed from one map to another (e.g. Wally during the catching event).
			.byte SCR_OP_APPLYMOVEMENTAT
			.2byte \localId
			.4byte \movements
			map \map
		.endif
	.endm

	@ Blocks script execution until the movements being applied to the specified (localId) object finish.
	@ If localId is 0, then the id of the last-moved object will be used instead. If the specified object
	@ is not currently being manipulated with applymovement, then this command does nothing.
	@ If no map is specified, then the current map is used.
	.macro waitmovement localId:req, map
		.ifb \map
			.byte SCR_OP_WAITMOVEMENT
			.2byte \localId
		.else
			.byte SCR_OP_WAITMOVEMENTAT
			.2byte \localId
			map \map
		.endif
	.endm

	@ Attempts to despawn the specified (localId) object on the specified map.
	@ It also sets the object's visibility flag if it has one.
	@ If no map is specified, then the current map is used.
	.macro removeobject localId:req, map
		.ifb \map
			.byte SCR_OP_REMOVEOBJECT
			.2byte \localId
		.else
			.byte SCR_OP_REMOVEOBJECTAT
			.2byte \localId
			map \map
		.endif
	.endm

	@ Attempts to spawn the specified (localId) object the specified map.
	@ Note that unlike removeobject this does not modify the object's flag.
	@ If no map is specified, then the current map is used.
	.macro addobject localId:req, map
		.ifb \map
			.byte SCR_OP_ADDOBJECT
			.2byte \localId
		.else
			.byte SCR_OP_ADDOBJECTAT
			.2byte \localId
			map \map
		.endif
	.endm

	@ Sets the specified (localId) object's position on the current map.
	.macro setobjectxy localId:req, x:req, y:req
	.byte SCR_OP_SETOBJECTXY
	.2byte \localId
	.2byte \x
	.2byte \y
	.endm

	@ Sets the specified object's invisibility to FALSE.
	.macro showobjectat localId:req, map:req
	.byte SCR_OP_SHOWOBJECTAT
	.2byte \localId
	map \map
	.endm

	@ Sets the specified object's invisibility to TRUE.
	.macro hideobjectat localId:req, map:req
	.byte SCR_OP_HIDEOBJECTAT
	.2byte \localId
	map \map
	.endm

	@ Turns the currently selected object (if there is one) to face the player.
	.macro faceplayer
	.byte SCR_OP_FACEPLAYER
	.endm

	@ Turns the specified object in the specified direction.
	.macro turnobject localId:req, direction:req
	.byte SCR_OP_TURNOBJECT
	.2byte \localId
	.byte \direction
	.endm

	@ Configures the arguments for a trainer battle, then jumps to the appropriate script in scripts/trainer_battle.inc
	.macro trainerbattle type:req, trainer:req, local_id:req, pointer1:req, pointer2, pointer3, pointer4
	.byte SCR_OP_TRAINERBATTLE
	.byte \type
	.2byte \trainer
	.2byte \local_id
	.if \type == TRAINER_BATTLE_SINGLE
		.4byte \pointer1 @ text
		.4byte \pointer2 @ text
	.elseif \type == TRAINER_BATTLE_CONTINUE_SCRIPT_NO_MUSIC
		.4byte \pointer1 @ text
		.4byte \pointer2 @ text
		.4byte \pointer3 @ event script
	.elseif \type == TRAINER_BATTLE_CONTINUE_SCRIPT
		.4byte \pointer1 @ text
		.4byte \pointer2 @ text
		.4byte \pointer3 @ event script
	.elseif \type == TRAINER_BATTLE_SINGLE_NO_INTRO_TEXT
		.4byte \pointer1 @ text
	.elseif \type == TRAINER_BATTLE_DOUBLE
		.4byte \pointer1 @ text
		.4byte \pointer2 @ text
		.4byte \pointer3 @ text
	.elseif \type == TRAINER_BATTLE_REMATCH
		.4byte \pointer1 @ text
		.4byte \pointer2 @ text
	.elseif \type == TRAINER_BATTLE_CONTINUE_SCRIPT_DOUBLE
		.4byte \pointer1 @ text
		.4byte \pointer2 @ text
		.4byte \pointer3 @ text
		.4byte \pointer4 @ event script
	.elseif \type == TRAINER_BATTLE_REMATCH_DOUBLE
		.4byte \pointer1 @ text
		.4byte \pointer2 @ text
		.4byte \pointer3 @ text
	.elseif \type == TRAINER_BATTLE_CONTINUE_SCRIPT_DOUBLE_NO_MUSIC
		.4byte \pointer1 @ text
		.4byte \pointer2 @ text
		.4byte \pointer3 @ text
		.4byte \pointer4 @ event script
	.elseif \type == TRAINER_BATTLE_PYRAMID
		.4byte \pointer1 @ text
		.4byte \pointer2 @ text
	.elseif \type == TRAINER_BATTLE_SET_TRAINER_A
		.4byte \pointer1 @ text
		.4byte \pointer2 @ text
	.elseif \type == TRAINER_BATTLE_SET_TRAINER_B
		.4byte \pointer1 @ text
		.4byte \pointer2 @ text
	.elseif \type == TRAINER_BATTLE_HILL
		.4byte \pointer1 @ text
		.4byte \pointer2 @ text
	.endif
	.endm

	NO_MUSIC = FALSE

	@ Starts a single trainer battle. Takes a trainer, intro text, loss text, and an optional event script.
	@ When used with an event script, you can also pass in an optional flag to disable music
	.macro trainerbattle_single trainer:req, intro_text:req, lose_text:req, event_script=FALSE, music=TRUE
	.if \event_script == FALSE
	trainerbattle TRAINER_BATTLE_SINGLE, \trainer, 0, \intro_text, \lose_text
	.elseif \music == TRUE
	trainerbattle TRAINER_BATTLE_CONTINUE_SCRIPT, \trainer, 0, \intro_text, \lose_text, \event_script
	.else
	trainerbattle TRAINER_BATTLE_CONTINUE_SCRIPT_NO_MUSIC, \trainer, 0, \intro_text, \lose_text, \event_script
	.endif
	.endm

	@ Starts a double trainer battle. Takes a trainer, intro text, loss text, text for when you have too few pokemon
	@ and an optional event script. When used with an event script you can pass in an optional flag to disable music
	.macro trainerbattle_double trainer:req, intro_text:req, lose_text:req, not_enough_pkmn_text:req, event_script=FALSE, music=TRUE
	.if \event_script == FALSE
	trainerbattle TRAINER_BATTLE_DOUBLE, \trainer, 0, \intro_text, \lose_text, \not_enough_pkmn_text
	.elseif \music == TRUE
	trainerbattle TRAINER_BATTLE_CONTINUE_SCRIPT_DOUBLE, \trainer, 0, \intro_text, \lose_text, \not_enough_pkmn_text, \event_script
	.else
	trainerbattle TRAINER_BATTLE_CONTINUE_SCRIPT_DOUBLE_NO_MUSIC, \trainer, 0, \intro_text, \lose_text, \not_enough_pkmn_text, \event_script
	.endif
	.endm

	@ Starts a rematch battle. Takes a trainer, intro text and loss text
	.macro trainerbattle_rematch trainer:req, intro_text:req, lose_text:req
	trainerbattle TRAINER_BATTLE_REMATCH, \trainer, 0, \intro_text, \lose_text
	.endm

	@ Starts a rematch double battle. Takes a trainer, intro text, loss text, and text for when you have too few pokemon
	.macro trainerbattle_rematch_double trainer:req, intro_text:req, lose_text:req, not_enough_pkmn_text:req
	trainerbattle TRAINER_BATTLE_REMATCH_DOUBLE, \trainer, 0, \intro_text, \lose_text, \not_enough_pkmn_text
	.endm

	@ Starts a trainer battle, skipping intro text. Takes a trainer and loss text
	.macro trainerbattle_no_intro trainer:req, lose_text:req
	trainerbattle TRAINER_BATTLE_SINGLE_NO_INTRO_TEXT, \trainer, 0, \lose_text
	.endm

	@ Starts a double battle with the player against two trainers
	@ Takes two trainers and defeat text for each
	.macro trainerbattle_two_trainers trainer_a:req, lose_text_a:req, trainer_b:req, lose_text_b:req
	.byte 0x5c
	.byte TRAINER_BATTLE_TWO_TRAINERS_NO_INTRO
	.2byte \trainer_a
	.4byte \lose_text_a
	.2byte \trainer_b
	.4byte \lose_text_b
	.endm

	@ Starts a trainer battle using the battle information stored in RAM (usually by the scripts in trainer_battle.inc, which
	@ are run by trainerbattle), and blocks script execution until the battle finishes.
	.macro dotrainerbattle
	.byte SCR_OP_DOTRAINERBATTLE
	.endm

	@ Goes to address after the trainerbattle command (called by the battle functions, see battle_setup.c)
	.macro gotopostbattlescript
	.byte SCR_OP_GOTOPOSTBATTLESCRIPT
	.endm

	@ Goes to address specified in the trainerbattle command (called by the battle functions, see battle_setup.c)
	.macro gotobeatenscript
	.byte SCR_OP_GOTOBEATENSCRIPT
	.endm

	@ Checks if the trainer has been defeated by the player (by comparing the flag 'trainer + TRAINER_FLAGS_START' to TRUE).
	.macro checktrainerflag trainer:req
	.byte SCR_OP_CHECKTRAINERFLAG
	.2byte \trainer
	.endm

	@ Sets the trainer flag (trainer + TRAINER_FLAGS_START) to TRUE (defeated).
	.macro settrainerflag trainer:req
	.byte SCR_OP_SETTRAINERFLAG
	.2byte \trainer
	.endm

	@ Sets the trainer flag (trainer + TRAINER_FLAGS_START) to FALSE (not defeated).
	.macro cleartrainerflag trainer:req
	.byte SCR_OP_CLEARTRAINERFLAG
	.2byte \trainer
	.endm

	@ Sets the coordinates of an object's template, so that if the sprite goes off screen
	@ it'll still be there when it comes back on screen.
	.macro setobjectxyperm localId:req, x:req, y:req
	.byte SCR_OP_SETOBJECTXYPERM
	.2byte \localId
	.2byte \x
	.2byte \y
	.endm

	@ Copies a live object event's xy position to its template, so that if the sprite goes off screen
	@ it'll still be there when it comes back on screen.
	.macro copyobjectxytoperm localId:req
	.byte SCR_OP_COPYOBJECTXYTOPERM
	.2byte \localId
	.endm

	@ Sets the movement type (MOVEMENT_TYPE_*) for an object's template.
	.macro setobjectmovementtype localId:req, movementType:req
	.byte SCR_OP_SETOBJECTMOVEMENTTYPE
	.2byte \localId
	.byte \movementType
	.endm

	@ If a standard message box (or its text) is being drawn on-screen, this command blocks script execution until the
	@ box and its text have been fully drawn.
	.macro waitmessage
	.byte SCR_OP_WAITMESSAGE
	.endm

	@ Starts displaying a standard message box containing the specified text. If text is a pointer, then the string at
	@ that offset will be loaded and used. If text is NULL, then the value of script data 0 will be treated as
	@ a pointer to the text. The 'loadword 0' in msgbox sets this value, for instance.
	.macro message text:req
	.byte SCR_OP_MESSAGE
	.4byte \text
	.endm

	@ Closes the current message box.
	.macro closemessage
	.byte SCR_OP_CLOSEMESSAGE
	.endm

	@ Freezes all objects immediately except the player. The player is frozen once their movement is finished.
	.macro lockall
	.byte SCR_OP_LOCKALL
	.endm

	@ Freezes all objects immediately except the player and the selected object. The player and selected object are frozen once their movement is finished.
	.macro lock
	.byte SCR_OP_LOCK
	.endm

	@ Resumes normal movement for all objects on-screen, and closes any standard message boxes that are still open.
	.macro releaseall
	.byte SCR_OP_RELEASEALL
	.endm

	@ Resumes normal movement for the selected object (if there is one) and the player. Also closes any standard message boxes that are still open.
	.macro release
	.byte SCR_OP_RELEASE
	.endm

	@ Blocks script execution until the player presses the A or B button.
	.macro waitbuttonpress
	.byte SCR_OP_WAITBUTTONPRESS
	.endm

	@ Displays a YES/NO multichoice box at the specified coordinates, and blocks script execution until the user makes a selection.
	@ Their selection is stored in VAR_RESULT as NO (0) or YES (1). Pressing B is equivalent to answering NO
	.macro yesnobox x:req, y:req
	.byte SCR_OP_YESNOBOX
	.byte \x
	.byte \y
	.endm

	@ Displays a multichoice box from which the user can choose a selection, and blocks script execution until a selection is made.
	@ Lists of options are predefined (sMultichoiceLists) and the one to be used is specified with multichoiceId.
	@ If ignoreBPress is set to a non-zero value, then the user will not be allowed to back out of the multichoice with the B button.
	.macro multichoice x:req, y:req, multichoiceId:req, ignoreBPress:req
	.byte SCR_OP_MULTICHOICE
	.byte \x
	.byte \y
	.byte \multichoiceId
	.byte \ignoreBPress
	.endm

	@ Displays a multichoice box from which the user can choose a selection, and blocks script execution until a selection is made.
	@ Lists of options are predefined (sMultichoiceLists) and the one to be used is specified with multichoiceId.
	@ The default argument determines the initial position of the cursor when the box is first opened; it is zero-indexed, and if it is too large, it is treated as 0.
	@ If ignoreBPress is set to a non-zero value, then the user will not be allowed to back out of the multichoice with the B button.
	.macro multichoicedefault x:req, y:req, multichoiceId:req, default:req, ignoreBPress:req
	.byte SCR_OP_MULTICHOICEDEFAULT
	.byte \x
	.byte \y
	.byte \multichoiceId
	.byte \default
	.byte \ignoreBPress
	.endm

	@ Displays a multichoice box from which the user can choose a selection, and blocks script execution until a selection is made.
	@ Lists of options are predefined (sMultichoiceLists) and the one to be used is specified with multichoiceId.
	@ The per_row argument determines how many list items will be shown on a single row of the box.
	@ If ignoreBPress is set to a non-zero value, then the user will not be allowed to back out of the multichoice with the B button.
	.macro multichoicegrid x:req, y:req, multichoiceId:req, per_row:req, ignoreBPress:req
	.byte SCR_OP_MULTICHOICEGRID
	.byte \x
	.byte \y
	.byte \multichoiceId
	.byte \per_row
	.byte \ignoreBPress
	.endm

	@ Nopped in Emerald.
	.macro drawbox
	.byte SCR_OP_DRAWBOX
	.endm

	@ Nopped in Emerald, but still consumes parameters.
	.macro erasebox left:req, top:req, right:req, bottom:req
	.byte SCR_OP_ERASEBOX
	.byte \left
	.byte \top
	.byte \right
	.byte \bottom
	.endm

	@ Nopped in Emerald, but still consumes parameters.
	.macro drawboxtext left:req, top:req, multichoiceId:req, ignoreBPress:req
	.byte SCR_OP_DRAWBOXTEXT
	.byte \left
	.byte \top
	.byte \multichoiceId
	.byte \ignoreBPress
	.endm

	@ Displays a box containing the front sprite for the specified Pokemon species.
	.macro showmonpic species:req, x:req, y:req
	.byte SCR_OP_SHOWMONPIC
	.2byte \species
	.byte \x
	.byte \y
	.endm

	@ Hides the box displayed by showmonpic.
	.macro hidemonpic
	.byte SCR_OP_HIDEMONPIC
	.endm

	@ Draws an image of the winner of the contest. winnerId is any CONTEST_WINNER_* constant.
	.macro showcontestpainting winnerId:req
	.byte SCR_OP_SHOWCONTESTPAINTING
	.byte \winnerId
	.endm

	@ Displays the given string as braille text in a standard message box. The string should use the .braille directive
	@ to convert text to braille, and be preceded by brailleformat. The brailleformat data is skipped over (in RS, these
	@ bytes determined the box's size and position, but in Emerald these are calculated automatically).
	.macro braillemessage text:req
	.byte SCR_OP_BRAILLEMESSAGE
	.4byte \text
	.endm

	@ Formatting for the braille window, to be put at the start of a pointer used by braillemessage.
	@ These are from RS and are ignored in Emerald (see ScrCmd_braillemessage, and comment above)
	.macro brailleformat winLeft:req, winTop:req, winRight:req, winBottom:req, textLeft:req, textTop:req
	.byte \winLeft
	.byte \winTop
	.byte \winRight
	.byte \winBottom
	.byte \textLeft
	.byte \textTop
	.endm

	@ Gives the player a Pokémon of the specified species and level, and allows to customize extra parameters.
	@ VAR_RESULT will be set to MON_GIVEN_TO_PARTY, MON_GIVEN_TO_PC, or MON_CANT_GIVE depending on the outcome.
	.macro givemon species:req, level:req, item, ball, nature, abilityNum, gender, hpEv, atkEv, defEv, speedEv, spAtkEv, spDefEv, hpIv, atkIv, defIv, speedIv, spAtkIv, spDefIv, move1, move2, move3, move4, isShiny, gmaxFactor, teraType, dmaxLevel
	callnative ScrCmd_createmon, requests_effects=1
	.byte 0
	.byte PARTY_SIZE @ assign to first empty slot
	.set givemon_flags, 0
	.2byte \species
	.2byte \level
	.ifnb \item; .set givemon_flags, givemon_flags | (1 << 0); .endif
	.ifnb \ball; .set givemon_flags, givemon_flags | (1 << 1); .endif
	.ifnb \nature; .set givemon_flags, givemon_flags | (1 << 2); .endif
	.ifnb \abilityNum; .set givemon_flags, givemon_flags | (1 << 3); .endif
	.ifnb \gender; .set givemon_flags, givemon_flags | (1 << 4); .endif
	.ifnb \hpEv; .set givemon_flags, givemon_flags | (1 << 5); .endif
	.ifnb \atkEv; .set givemon_flags, givemon_flags | (1 << 6); .endif
	.ifnb \defEv; .set givemon_flags, givemon_flags | (1 << 7); .endif
	.ifnb \speedEv; .set givemon_flags, givemon_flags | (1 << 8); .endif
	.ifnb \spAtkEv; .set givemon_flags, givemon_flags | (1 << 9); .endif
	.ifnb \spDefEv; .set givemon_flags, givemon_flags | (1 << 10); .endif
	.ifnb \hpIv; .set givemon_flags, givemon_flags | (1 << 11); .endif
	.ifnb \atkIv; .set givemon_flags, givemon_flags | (1 << 12); .endif
	.ifnb \defIv; .set givemon_flags, givemon_flags | (1 << 13); .endif
	.ifnb \speedIv; .set givemon_flags, givemon_flags | (1 << 14); .endif
	.ifnb \spAtkIv; .set givemon_flags, givemon_flags | (1 << 15); .endif
	.ifnb \spDefIv; .set givemon_flags, givemon_flags | (1 << 16); .endif
	.ifnb \move1; .set givemon_flags, givemon_flags | (1 << 17); .endif
	.ifnb \move2; .set givemon_flags, givemon_flags | (1 << 18); .endif
	.ifnb \move3; .set givemon_flags, givemon_flags | (1 << 19); .endif
	.ifnb \move4; .set givemon_flags, givemon_flags | (1 << 20); .endif
	.ifnb \isShiny; .set givemon_flags, givemon_flags | (1 << 21); .endif
	.ifnb \gmaxFactor; .set givemon_flags, givemon_flags | (1 << 22); .endif
	.ifnb \teraType; .set givemon_flags, givemon_flags | (1 << 23); .endif
	.ifnb \dmaxLevel; .set givemon_flags, givemon_flags | (1 << 24); .endif
	.4byte givemon_flags
	.ifnb \item; .2byte \item; .endif
	.ifnb \ball; .2byte \ball; .endif
	.ifnb \nature; .2byte \nature; .endif
	.ifnb \abilityNum; .2byte \abilityNum; .endif
	.ifnb \gender; .2byte \gender; .endif
	.ifnb \hpEv; .2byte \hpEv; .endif
	.ifnb \atkEv; .2byte \atkEv; .endif
	.ifnb \defEv; .2byte \defEv; .endif
	.ifnb \speedEv; .2byte \speedEv; .endif
	.ifnb \spAtkEv; .2byte \spAtkEv; .endif
	.ifnb \spDefEv; .2byte \spDefEv; .endif
	.ifnb \hpIv; .2byte \hpIv; .endif
	.ifnb \atkIv; .2byte \atkIv; .endif
	.ifnb \defIv; .2byte \defIv; .endif
	.ifnb \speedIv; .2byte \speedIv; .endif
	.ifnb \spAtkIv; .2byte \spAtkIv; .endif
	.ifnb \spDefIv; .2byte \spDefIv; .endif
	.ifnb \move1; .2byte \move1; .endif
	.ifnb \move2; .2byte \move2; .endif
	.ifnb \move3; .2byte \move3; .endif
	.ifnb \move4; .2byte \move4; .endif
	.ifnb \isShiny; .2byte \isShiny; .endif
	.ifnb \gmaxFactor; .2byte \gmaxFactor; .endif
	.ifnb \teraType; .2byte \teraType; .endif
	.ifnb \dmaxLevel; .2byte \dmaxLevel; .endif
	.endm

	@ creates a mon for a given party and slot
	@ otherwise
	.macro createmon side:req, slot:req, species:req, level:req, item, ball, nature, abilityNum, gender, hpEv, atkEv, defEv, speedEv, spAtkEv, spDefEv, hpIv, atkIv, defIv, speedIv, spAtkIv, spDefIv, move1, move2, move3, move4, isShiny, gmaxFactor, teraType, dmaxLevel
	callnative ScrCmd_createmon, requests_effects=1
	.byte \side	 @ 0 - player, 1 - opponent
	.byte \slot	 @ 0-5
	.set givemon_flags, 0
	.2byte \species
	.2byte \level
	.ifnb \item; .set givemon_flags, givemon_flags | (1 << 0); .endif
	.ifnb \ball; .set givemon_flags, givemon_flags | (1 << 1); .endif
	.ifnb \nature; .set givemon_flags, givemon_flags | (1 << 2); .endif
	.ifnb \abilityNum; .set givemon_flags, givemon_flags | (1 << 3); .endif
	.ifnb \gender; .set givemon_flags, givemon_flags | (1 << 4); .endif
	.ifnb \hpEv; .set givemon_flags, givemon_flags | (1 << 5); .endif
	.ifnb \atkEv; .set givemon_flags, givemon_flags | (1 << 6); .endif
	.ifnb \defEv; .set givemon_flags, givemon_flags | (1 << 7); .endif
	.ifnb \speedEv; .set givemon_flags, givemon_flags | (1 << 8); .endif
	.ifnb \spAtkEv; .set givemon_flags, givemon_flags | (1 << 9); .endif
	.ifnb \spDefEv; .set givemon_flags, givemon_flags | (1 << 10); .endif
	.ifnb \hpIv; .set givemon_flags, givemon_flags | (1 << 11); .endif
	.ifnb \atkIv; .set givemon_flags, givemon_flags | (1 << 12); .endif
	.ifnb \defIv; .set givemon_flags, givemon_flags | (1 << 13); .endif
	.ifnb \speedIv; .set givemon_flags, givemon_flags | (1 << 14); .endif
	.ifnb \spAtkIv; .set givemon_flags, givemon_flags | (1 << 15); .endif
	.ifnb \spDefIv; .set givemon_flags, givemon_flags | (1 << 16); .endif
	.ifnb \move1; .set givemon_flags, givemon_flags | (1 << 17); .endif
	.ifnb \move2; .set givemon_flags, givemon_flags | (1 << 18); .endif
	.ifnb \move3; .set givemon_flags, givemon_flags | (1 << 19); .endif
	.ifnb \move4; .set givemon_flags, givemon_flags | (1 << 20); .endif
	.ifnb \isShiny; .set givemon_flags, givemon_flags | (1 << 21); .endif
	.ifnb \gmaxFactor; .set givemon_flags, givemon_flags | (1 << 22); .endif
	.ifnb \teraType; .set givemon_flags, givemon_flags | (1 << 23); .endif
	.ifnb \dmaxLevel; .set givemon_flags, givemon_flags | (1 << 24); .endif
	.4byte givemon_flags
	.ifnb \item; .2byte \item; .endif
	.ifnb \ball; .2byte \ball; .endif
	.ifnb \nature; .2byte \nature; .endif
	.ifnb \abilityNum; .2byte \abilityNum; .endif
	.ifnb \gender; .2byte \gender; .endif
	.ifnb \hpEv; .2byte \hpEv; .endif
	.ifnb \atkEv; .2byte \atkEv; .endif
	.ifnb \defEv; .2byte \defEv; .endif
	.ifnb \speedEv; .2byte \speedEv; .endif
	.ifnb \spAtkEv; .2byte \spAtkEv; .endif
	.ifnb \spDefEv; .2byte \spDefEv; .endif
	.ifnb \hpIv; .2byte \hpIv; .endif
	.ifnb \atkIv; .2byte \atkIv; .endif
	.ifnb \defIv; .2byte \defIv; .endif
	.ifnb \speedIv; .2byte \speedIv; .endif
	.ifnb \spAtkIv; .2byte \spAtkIv; .endif
	.ifnb \spDefIv; .2byte \spDefIv; .endif
	.ifnb \move1; .2byte \move1; .endif
	.ifnb \move2; .2byte \move2; .endif
	.ifnb \move3; .2byte \move3; .endif
	.ifnb \move4; .2byte \move4; .endif
	.ifnb \isShiny; .2byte \isShiny; .endif
	.ifnb \gmaxFactor; .2byte \gmaxFactor; .endif
	.ifnb \teraType; .2byte \teraType; .endif
	.ifnb \dmaxLevel; .2byte \dmaxLevel; .endif
	.endm

	@ Gives the player an Egg of the specified species.
	@ VAR_RESULT will be set to MON_GIVEN_TO_PARTY, MON_GIVEN_TO_PC, or MON_CANT_GIVE depending on the outcome.
	.macro giveegg species:req
	.byte SCR_OP_GIVEEGG
	.2byte \species
	.endm

	@ Replaces the move at 'slot' of the Pokémon in the player's party at 'partyIndex' with the specified move.
	@ If a value greater than PARTY_SIZE is given for partyIndex it will use the last Pokémon in the party instead.
	@ Note that this means in vanilla a value equal to PARTY_SIZE for partyIndex will go out of bounds.
	.macro setmonmove partyIndex:req, slot:req, move:req
	.byte SCR_OP_SETMONMOVE
	.byte \partyIndex
	.byte \slot
	.2byte \move
	.endm

	@ Checks if at least one Pokemon in the player's party knows the specified move. If so, VAR_RESULT is set to the
	@ (zero-indexed) slot number of the first Pokemon that knows the move. If not, VAR_RESULT is set to PARTY_SIZE.
	@ VAR_0x8004 is also set to this Pokemon's species.
	.macro checkpartymove move:req
	.byte SCR_OP_CHECKPARTYMOVE
	.2byte \move
	.endm

	@ Converts STR_VAR_1, STR_VAR_2, or STR_VAR_3 to its corresponding index into sScriptStringVars (0, 1, or 2).
	@ If given anything else it will output it directly.
	@ Note: Because the STR_VAR_# arguments given to this macro are not part of a processed string they are not
	@       replaced with their charmap values, they are just passed as the literal characters "STR_VAR_#".
	.macro stringvar id:req
	.if \id == STR_VAR_1
		.byte 0
	.elseif \id == STR_VAR_2
		.byte 1
	.elseif \id == STR_VAR_3
		.byte 2
	.else
		.byte \id
	.endif
	.endm

	@ Writes the name of the given Pokemon species to the specified buffer.
	.macro bufferspeciesname stringVarId:req, species:req
	.byte SCR_OP_BUFFERSPECIESNAME
	stringvar \stringVarId
	.2byte \species
	.endm

	@ Writes the name of the species of the first Pokemon in the player's party to the specified buffer.
	.macro bufferleadmonspeciesname stringVarId:req
	.byte SCR_OP_BUFFERLEADMONSPECIESNAME
	stringvar \stringVarId
	.endm

	@ Writes the nickname of the Pokemon in 'slot' (zero-indexed) of the player's party to the specified buffer.
	@ If an empty or invalid slot is specified, ten spaces ("") are written to the buffer.
	.macro bufferpartymonnick stringVarId:req, slot:req
	.byte SCR_OP_BUFFERPARTYMONNICK
	stringvar \stringVarId
	.2byte \slot
	.endm

	@ Writes the name of the specified item to the specified buffer. If itemId is >= ITEMS_COUNT,
	@ then the name of ITEM_NONE ("????????") is buffered instead.
	.macro bufferitemname stringVarId:req, item:req
	.byte SCR_OP_BUFFERITEMNAME
	stringvar \stringVarId
	.2byte \item
	.endm

	@ Writes the name of the specified decoration to the specified buffer.
	.macro bufferdecorationname stringVarId:req, decoration:req
	.byte SCR_OP_BUFFERDECORATIONNAME
	stringvar \stringVarId
	.2byte \decoration
	.endm

	@ Writes the name of the specified move to the specified buffer.
	.macro buffermovename stringVarId:req, move:req
	.byte SCR_OP_BUFFERMOVENAME
	stringvar \stringVarId
	.2byte \move
	.endm

	@ Converts the value of input to a decimal string, and writes that string to the specified buffer.
	.macro buffernumberstring stringVarId:req, input:req
	.byte SCR_OP_BUFFERNUMBERSTRING
	stringvar \stringVarId
	.2byte \input
	.endm

	@ Writes the given standard string (STDSTRING_*) to the specified buffer. Invalid std string ids are not handled.
	.macro bufferstdstring stringVarId:req, index:req
	.byte SCR_OP_BUFFERSTDSTRING
	stringvar \stringVarId
	.2byte \index
	.endm

	@ Copies the string at the given pointer to the specified buffer.
	.macro bufferstring stringVarId:req, text:req
	.byte SCR_OP_BUFFERSTRING
	stringvar \stringVarId
	.4byte \text
	.endm

	@ Opens the Pokemart system, offering the specified products for sale.
	@ Products should be a list of .2byte item values preceded by an .align 2
	.macro pokemart products:req
	.byte SCR_OP_POKEMART
	.4byte \products
	.endm

	@ Used as the endpoint for a Pokemart item list
	.macro pokemartlistend
	.2byte ITEM_NONE
	release
	end
	.endm

	@ Opens the Pokemart system and treats the list of items as decorations.
	@ Products should be a list of .2byte decoration values preceded by an .align 2
	.macro pokemartdecoration products:req
	.byte SCR_OP_POKEMARTDECORATION
	.4byte \products
	.endm

	@ Identical to pokemartdecoration, but with slight changes to the clerk dialogue. See uses of MART_TYPE_DECOR2.
	.macro pokemartdecoration2 products:req
	.byte SCR_OP_POKEMARTDECORATION2
	.4byte \products
	.endm

	@ Starts up the slot machine minigame. id is a SLOT_MACHINE_* value that influences probabilities of certain reel outcomes.
	.macro playslotmachine id:req
	.byte SCR_OP_PLAYSLOTMACHINE
	.2byte \id
	.endm

	@ Sets a berry tree's berry and growth stage. treeId is any BERRY_TREE_* constant (an index into berryTrees in SaveBlock1),
	@ berry is any ITEM_TO_BERRY(ITEM_BERRY_NAME) value, and growthStage is any BERRY_STAGE_* constant.
	.macro setberrytree treeId:req, berry:req, growthStage:req
	.byte SCR_OP_SETBERRYTREE
	.byte \treeId
	.byte \berry
	.byte \growthStage
	.endm

	@ Opens the party menu to select a Pokemon for a contest.
	.macro choosecontestmon
	.byte SCR_OP_CHOOSECONTESTMON
	.endm

	@ Starts the appeals round of a contest.
	.macro startcontest
	.byte SCR_OP_STARTCONTEST
	.endm

	@ Shows the results screen of a contest.
	.macro showcontestresults
	.byte SCR_OP_SHOWCONTESTRESULTS
	.endm

	@ Starts communication to initialize a link contest.
	.macro contestlinktransfer
	.byte SCR_OP_CONTESTLINKTRANSFER
	.endm

	@ Stores a random integer between 0 and limit (exclusive of limit) in VAR_RESULT.
	.macro random limit:req
	.byte SCR_OP_RANDOM
	.2byte \limit
	.endm

	@ Adds value to the player's money. If adding 'value' money would exceed MAX_MONEY, the player's money is set to MAX_MONEY.
	@ If 'disable' is set to anything but 0 then this command does nothing.
	.macro addmoney value:req, disable=0
	.byte SCR_OP_ADDMONEY
	.4byte \value
	.byte \disable
	.endm

	@ Subtracts value from the player's money. If the player has less than 'value' money, their money is set to 0.
	@ If 'disable' is set to anything but 0 then this command does nothing.
	.macro removemoney value:req, disable=0
	.byte SCR_OP_REMOVEMONEY
	.4byte \value
	.byte \disable
	.endm

	@ Checks if the player has money >= value. VAR_RESULT is set to TRUE if the player has enough money, or FALSE if they do not.
	@ If 'disable' is set to anything but 0 then this command does nothing.
	.macro checkmoney value:req, disable=0
	.byte SCR_OP_CHECKMONEY
	.4byte \value
	.byte \disable
	.endm

	@ Creates a window showing how much money the player has.
	@ If 'disable' is set to anything but 0 then this command does nothing.
	.macro showmoneybox x:req, y:req, disable=0
	.byte SCR_OP_SHOWMONEYBOX
	.byte \x
	.byte \y
	.byte \disable
	.endm

	@ Destroys the window created by showmoneybox. Consumption of the x and y arguments was dummied out.
	.macro hidemoneybox
	.byte SCR_OP_HIDEMONEYBOX
	.byte 0  @ \x
	.byte 0  @ \y
	.endm

	@ Updates the window created by showmoneybox. Consumption of the x and y arguments was dummied out.
	@ If 'disable' is set to anything but 0 then this command does nothing.
	.macro updatemoneybox disable=0
	.byte SCR_OP_UPDATEMONEYBOX
	.byte 0  @ \x
	.byte 0  @ \y
	.byte \disable
	.endm

	@ Gets whether the effects of the specified PokeNews program are active. newsKind is a POKENEWS_* constant.
	.macro getpokenewsactive newsKind:req
	.byte SCR_OP_GETPOKENEWSACTIVE
	.2byte \newsKind
	.endm

	@ Fades the screen to and from black and white. Modes are FADE_(TO/FROM)_(WHITE/BLACK)
	.macro fadescreen mode:req
	.byte SCR_OP_FADESCREEN
	.byte \mode
	.endm

	@ Fades the screen to and from black and white. Modes are FADE_(TO/FROM)_(WHITE/BLACK)
	.macro fadescreenspeed mode:req, speed:req
	.byte SCR_OP_FADESCREENSPEED
	.byte \mode
	.byte \speed
	.endm

	@ Sets the flash level. A level of 0 is fully bright, a level of 1 is the largest flash radius, a level
	@ of 7 is the smallest flash radius, a level of 8 is fully black.
	.macro setflashlevel level:req
	.byte SCR_OP_SETFLASHLEVEL
	.2byte \level
	.endm

	@ Animates the flash radius from its current size to the size it would be at the specified level.
	@ Note that this does not actually change the current flash level. It's typically used just before a setflashlevel.
	.macro animateflash level:req
	.byte SCR_OP_ANIMATEFLASH
	.byte \level
	.endm

	@ Automatically scrolls through the message without player input and at a fixed speed.
	.macro messageautoscroll text:req
	.byte SCR_OP_MESSAGEAUTOSCROLL
	.4byte \text
	.endm

	@ Executes the specified field effect animation (FLDEFF_*).
	.macro dofieldeffect animation:req
	.byte SCR_OP_DOFIELDEFFECT
	.2byte \animation
	.endm

	@ Sets the field effect argument at index 'argNum' to 'value.'
	.macro setfieldeffectargument argNum:req, value:req
	.byte SCR_OP_SETFIELDEFFECTARGUMENT
	.byte \argNum
	.2byte \value
	.endm

	@ Blocks script execution until all playing field effect animations complete.
	.macro waitfieldeffect animation:req
	.byte SCR_OP_WAITFIELDEFFECT
	.2byte \animation
	.endm

	@ Sets which healing location (HEAL_LOCATION_*) the player will return to if all of the Pokemon in their party faint.
	.macro setrespawn heallocation:req
	.byte SCR_OP_SETRESPAWN
	.2byte \heallocation
	.endm

	@ Checks the player's gender. Stores the result (MALE (0) or FEMALE (1)) in VAR_RESULT.
	.macro checkplayergender
	.byte SCR_OP_CHECKPLAYERGENDER
	.endm

	@ Plays the cry of the given species. Mode is any CRY_MODE_* constant.
	@ You can use waitmoncry to block script execution until the cry finishes.
	.macro playmoncry species:req, mode:req
	.byte SCR_OP_PLAYMONCRY
	.2byte \species
	.2byte \mode
	.endm

	@ Set the metatile at (x, y) on the current map to the given metatile and impassability.
	.macro setmetatile x:req, y:req, metatileId:req, impassable:req
	.byte SCR_OP_SETMETATILE
	.2byte \x
	.2byte \y
	.2byte \metatileId
	.2byte \impassable
	.endm

	@ Queues a weather change to the default weather for the map.
	.macro resetweather
	.byte SCR_OP_RESETWEATHER
	.endm

	@ Queues a weather change to type weather.
	.macro setweather type:req
	.byte SCR_OP_SETWEATHER
	.2byte \type
	.endm

	@ Executes the weather change queued with resetweather or setweather. The current weather will smoothly fade into the queued weather.
	.macro doweather
	.byte SCR_OP_DOWEATHER
	.endm

	@ Enables the overworld task specified by stepCbId (STEP_CB_*). Only 1 can be active at a time. See src/field_tasks.c for more.
	.macro setstepcallback stepCbId:req
	.byte SCR_OP_SETSTEPCALLBACK
	.byte \stepCbId
	.endm

	@ Sets the current map layout to the one specified by index (LAYOUT_*).
	@ This should be done before the layout is loaded, typically in the ON_TRANSITION map script.
	.macro setmaplayoutindex index:req
	.byte SCR_OP_SETMAPLAYOUTINDEX
	.2byte \index
	.endm

	@ Sets the specified object's sprite's subpriority, and sets fixedPriority to TRUE.
	@ Only used to hide the player and Briney behind the boat.
	.macro setobjectsubpriority localId:req, map:req, subpriority:req
	.byte SCR_OP_SETOBJECTSUBPRIORITY
	.2byte \localId
	map \map
	.byte \subpriority
	.endm

	@ Sets the specified object's fixedPriority to FALSE. Does not change the subpriority field.
	.macro resetobjectsubpriority localId:req, map:req
	.byte SCR_OP_RESETOBJECTSUBPRIORITY
	.2byte \localId
	map \map
	.endm

	@ Creates a sprite with object graphics. Used when creating large groups of static NPCs that exceed
	@ the object event limit (e.g. Contest / Battle Dome audiences and Union Room group members).
	@ The specified id can be used to refer to the sprite again later with turnvobject.
	.macro createvobject graphicsId:req, id:req, x:req, y:req, elevation=3, direction=DIR_SOUTH
	.byte SCR_OP_CREATEVOBJECT
	.2byte \graphicsId
	.byte \id
	.2byte \x
	.2byte \y
	.byte \elevation
	.byte \direction
	.endm

	@ Turns a sprite created with createvobject.
	.macro turnvobject id:req, direction:req
	.byte SCR_OP_TURNVOBJECT
	.byte \id
	.byte \direction
	.endm

	@ Opens the door metatile at (x, y) with an animation.
	.macro opendoor x:req, y:req
	.byte SCR_OP_OPENDOOR
	.2byte \x
	.2byte \y
	.endm

	@ Closes the door metatile at (x, y) with an animation.
	.macro closedoor x:req, y:req
	.byte SCR_OP_CLOSEDOOR
	.2byte \x
	.2byte \y
	.endm

	@ Waits for the door animation started with opendoor or closedoor to finish.
	.macro waitdooranim
	.byte SCR_OP_WAITDOORANIM
	.endm

	@ Sets the door metatile at (x, y) to be open without an animation.
	.macro setdooropen x:req, y:req
	.byte SCR_OP_SETDOOROPEN
	.2byte \x
	.2byte \y
	.endm

	@ Sets the door metatile at (x, y) to be closed without an animation.
	.macro setdoorclosed x:req, y:req
	.byte SCR_OP_SETDOORCLOSED
	.2byte \x
	.2byte \y
	.endm

	@ Consumes its parameters and does nothing. It is implemented but unused in Ruby/Sapphire.
	.macro addelevmenuitem a:req, b:req, c:req, d:req
	.byte SCR_OP_ADDELEVMENUITEM
	.byte \a
	.2byte \b
	.2byte \c
	.2byte \d
	.endm

	@ Does nothing. It is implemented but unused in Ruby/Sapphire.
	.macro showelevmenu
	.byte SCR_OP_SHOWELEVMENU
	.endm

	@ Gets the number of coins the player has and stores it in the variable 'out'.
	.macro checkcoins out:req
	.byte SCR_OP_CHECKCOINS
	.2byte \out
	.endm

	@ Gives 'count' coins to the player, up to a total of MAX_COINS.
	@ If the player already has MAX_COINS then VAR_RESULT is set to TRUE, otherwise it is set to FALSE.
	.macro addcoins count:req
	.byte SCR_OP_ADDCOINS
	.2byte \count
	.endm

	@ Takes 'count' coins from the player.
	@ If the player has fewer than 'count' coins then no coins are taken and VAR_RESULT is set to TRUE.
	@ Otherwise VAR_RESULT is set to FALSE.
	.macro removecoins count:req
	.byte SCR_OP_REMOVECOINS
	.2byte \count
	.endm

	@ Prepares to start a wild battle against a 'species' at 'level' holding 'item'.
	@ If 'species2' is something other than SPECIES_NONE, then the battle is a double battle
	@ that is also against 'species2' at 'level2' holding 'item2'.
	@ Running this command will not affect normal wild battles. You start the prepared battle with dowildbattle.
	@ If the player only has one Pokemon, a scripted double battle will be buggy.
	.macro setwildbattle species:req, level:req, item=ITEM_NONE, species2=SPECIES_NONE, level2=0, item2=ITEM_NONE
	.byte SCR_OP_SETWILDBATTLE
	.2byte \species
	.byte \level
	.2byte \item
	.2byte \species2
	.byte \level2
	.2byte \item2
	.endm

	@ Starts a wild battle against the Pokemon generated by setwildbattle. Blocks script execution until the battle finishes.
	.macro dowildbattle
	.byte SCR_OP_DOWILDBATTLE
	.endm

	@ Sets a relative address to be used by the other vcommands as part of a Mystery Gift script.
	.macro setvaddress pointer:req
	.byte SCR_OP_SETVADDRESS
	.4byte \pointer
	.endm

	@ Equivalent to goto using the relative address set by setvaddress.
	.macro vgoto destination:req
	.byte SCR_OP_VGOTO
	.4byte \destination
	.endm

	@ Equivalent to call using the relative address set by setvaddress.
	.macro vcall destination:req
	.byte SCR_OP_VCALL
	.4byte \destination
	.endm

	@ Equivalent to goto_if using the relative address set by setvaddress.
	.macro vgoto_if condition:req, destination:req
	.byte SCR_OP_VGOTO_IF
	.byte \condition
	.4byte \destination
	.endm

	@ Equivalent to call_if using the relative address set by setvaddress.
	.macro vcall_if condition:req, destination:req
	.byte SCR_OP_VCALL_IF
	.byte \condition
	.4byte \destination
	.endm

	@ Equivalent to message using the relative address set by setvaddress.
	.macro vmessage text:req
	.byte SCR_OP_VMESSAGE
	.4byte \text
	.endm

	@ Expands the given text at the pointer (- the relative address set by setvaddress) into gStringVar4
	.macro vbuffermessage text:req
	.byte SCR_OP_VBUFFERMESSAGE
	.4byte \text
	.endm

	@ Equivalent to bufferstring using the relative address set by setvaddress.
	.macro vbufferstring stringVarIndex:req, text:req
	.byte SCR_OP_VBUFFERSTRING
	stringvar \stringVarIndex
	.4byte \text
	.endm

	@ Create a window showing how many Coins the player has.
	.macro showcoinsbox x:req, y:req
	.byte SCR_OP_SHOWCOINSBOX
	.byte \x
	.byte \y
	.endm

	@ Destroys the window created by showcoins. It consumes its arguments but doesn't use them.
	.macro hidecoinsbox x:req, y:req
	.byte SCR_OP_HIDECOINSBOX
	.byte \x
	.byte \y
	.endm

	@ Updates the window created by showcoins. It consumes its arguments but doesn't use them.
	.macro updatecoinsbox x:req, y:req
	.byte SCR_OP_UPDATECOINSBOX
	.byte \x
	.byte \y
	.endm

	@ Increases the value of the specified game stat by 1. The maximum value of a stat is 0xFFFFFF. See include/constants/game_stat.h
	.macro incrementgamestat stat:req
	.byte SCR_OP_INCREMENTGAMESTAT
	.byte \stat
	.endm

	@ Sets the destination that using an Escape Rope or Dig will take the player to.
	@ Warp commands can be given either the id of which warp location to go to on the destination map
	@ or a pair of x/y coordinates to go to directly on the destination map.
	.macro setescapewarp map:req, a, b, c
	.byte SCR_OP_SETESCAPEWARP
	formatwarp \map, \a, \b, \c
	.endm

	@ Blocks script execution until cry finishes.
	.macro waitmoncry
	.byte SCR_OP_WAITMONCRY
	.endm

	@ Writes the name of the specified PC box to the specified buffer.
	.macro bufferboxname stringVarId:req, box:req
	.byte SCR_OP_BUFFERBOXNAME
	stringvar \stringVarId
	.2byte \box
	.endm

	@ Used only in FireRed/LeafGreen, does nothing in Emerald.
	.macro textcolor color:req
	.byte SCR_OP_TEXTCOLOR
	.byte \color
	.endm

	@ Used only in FireRed/LeafGreen, does nothing in Emerald.
	.macro loadhelp text:req
	.byte SCR_OP_LOADHELP
	.4byte \text
	.endm

	@ Used only in FireRed/LeafGreen, does nothing in Emerald.
	.macro unloadhelp
	.byte SCR_OP_UNLOADHELP
	.endm

	@ Used only in FireRed/LeafGreen, does nothing in Emerald.
	.macro signmsg
	.byte SCR_OP_SIGNMSG
	.endm

	@ Used only in FireRed/LeafGreen, does nothing in Emerald.
	.macro normalmsg
	.byte SCR_OP_NORMALMSG
	.endm

	@ Used only in FireRed/LeafGreen, does nothing in Emerald.
	.macro comparehiddenvar a:req, value:req
	.byte SCR_OP_COMPAREHIDDENVAR
	.byte \a
	.4byte \value
	.endm

	@ Sets the modernFatefulEncounter bit for the Pokemon in the specified slot of the player's party.
	.macro setmodernfatefulencounter slot:req
	.byte SCR_OP_SETMODERNFATEFULENCOUNTER
	.2byte \slot
	.endm

	@ Checks if the modernFatefulEncounter bit is set for the Pokemon in the specified slot of the player's party. If it isn't set,
	@ VAR_RESULT is TRUE. If the bit is set (or if the specified slot is empty or invalid), VAR_RESULT is FALSE.
	.macro checkmodernfatefulencounter slot:req
	.byte SCR_OP_CHECKMODERNFATEFULENCOUNTER
	.2byte \slot
	.endm

	@ Jumps to the ram script saved from a Wonder Card. If there is no valid saved Wonder Card or if the
	@ ram script is invalid then this does nothing.
	.macro trywondercardscript
	.byte SCR_OP_TRYWONDERCARDSCRIPT
	.endm

	@ Used only in FireRed/LeafGreen, does nothing in Emerald.
	.macro setworldmapflag worldmapflag:req
	.byte SCR_OP_SETWORLDMAPFLAG
	.2byte \worldmapflag
	.endm

	@ Warps the player to the specified map using a teleport effect. Effect is similar to warpteleport, but
	@ this warp has no fade out and maintains the original facing direction.
	@ Warp commands can be given either the id of which warp location to go to on the destination map
	@ or a pair of x/y coordinates to go to directly on the destination map.
	.macro warpspinenter map:req, a, b, c
	.byte SCR_OP_WARPSPINENTER
	formatwarp \map, \a, \b, \c
	.endm

	@ Changes the location where the player caught the Pokemon in the specified slot of their party.
	.macro setmonmetlocation slot:req, location:req
	.byte SCR_OP_SETMONMETLOCATION
	.2byte \slot
	.byte \location
	.endm

	@ For the rotating tile puzzles in Mossdeep Gym / Trick House Room 7. Moves the objects one rotation
	@ on the colored puzzle specified by puzzleNumber.
	.macro moverotatingtileobjects puzzleNumber:req
	.byte SCR_OP_MOVEROTATINGTILEOBJECTS
	.2byte \puzzleNumber
	.endm

	@ For the rotating tile puzzles in Mossdeep Gym / Trick House Room 7. Updates the facing direction of all objects on the puzzle tiles
	.macro turnrotatingtileobjects
	.byte SCR_OP_TURNROTATINGTILEOBJECTS
	.endm

	@ For the rotating tile puzzles in Mossdeep Gym / Trick House Room 7. Allocates memory for the puzzle objects.
	@ isTrickHouse is needed to determine which of the two maps the puzzle is on, in order to know where in the tileset
	@ the puzzle tiles start (TRUE for Trick House Room, FALSE for Mossdeep Gym).
	.macro initrotatingtilepuzzle isTrickHouse:req
	.byte SCR_OP_INITROTATINGTILEPUZZLE
	.2byte \isTrickHouse
	.endm

	@ For the rotating tile puzzles in Mossdeep Gym / Trick House Room 7. Frees the memory allocated for the puzzle objects.
	.macro freerotatingtilepuzzle
	.byte SCR_OP_FREEROTATINGTILEPUZZLE
	.endm

	@ Warp used by the teleport tiles in the Mossdeep Gym. Plays SE_WARP_IN and does a simple fade transition.
	@ Also skips reloading object events by setting SKIP_OBJECT_EVENT_LOAD.
	@ Warp commands can be given either the id of which warp location to go to on the destination map
	@ or a pair of x/y coordinates to go to directly on the destination map.
	.macro warpmossdeepgym map:req, a, b, c
	.byte SCR_OP_WARPMOSSDEEPGYM
	formatwarp \map, \a, \b, \c
	.endm

	@ Sets the selected object to the id of the currently approaching trainer.
	.macro selectapproachingtrainer
	.byte SCR_OP_SELECTAPPROACHINGTRAINER
	.endm

	@ Freezes all objects immediately except the player and the approaching trainers.
	@ The player and trainers are frozen once their movement is finished.
	.macro lockfortrainer
	.byte SCR_OP_LOCKFORTRAINER
	.endm

	@ Destroys the window created by braillemessage.
	.macro closebraillemessage
	.byte SCR_OP_CLOSEBRAILLEMESSAGE
	.endm

	@ Prints and draws the message all at once rather than character by character.
	@ Does not wait for player input to continue.
	.macro messageinstant text:req
	.byte SCR_OP_MESSAGEINSTANT
	.4byte \text
	.endm

<<<<<<< HEAD
	@ Equivalent to fadescreen but copies gPlttBufferUnfaded to an allocated buffer on the fade out
	@ and the reverse on the fade in, in effect saving gPlttBufferUnfaded to restore it.
	@ If nowait set, does not wait for the fade to complete
	.macro fadescreenswapbuffers mode:req, nowait=0
	.byte SCR_OP_FADESCREENSWAPBUFFERS
=======
	@ Equivalent to fadescreen but uses a hardware fade and darken/lighten blend modes,
	@ to avoid modifying palettes at all.
	@ Useful for fade-out/fade-in without leaving the overworld or entering a new scene.
	@ If nowait set, doesn't wait for the fade to complete
	.macro fadescreenswapbuffers mode:req, nowait=0
	.byte 0xdc
>>>>>>> b22724e0
	.byte \mode
	.byte \nowait
	.endm

	@ Buffers the specified trainer's class name to the given string var.
	@ If the trainer id is >= TRAINERS_COUNT it will be treated as TRAINER_NONE.
	.macro buffertrainerclassname stringVarId:req, trainerId:req
	.byte SCR_OP_BUFFERTRAINERCLASSNAME
	stringvar \stringVarId
	.2byte \trainerId
	.endm

	@ Buffers the specified trainer's name to the given string var.
	@ If the trainer id is >= TRAINERS_COUNT it will be treated as TRAINER_NONE.
	.macro buffertrainername stringVarId:req, trainerId:req
	.byte SCR_OP_BUFFERTRAINERNAME
	stringvar \stringVarId
	.2byte \trainerId
	.endm

	@ Starts a Pokenav call with the given text.
	.macro pokenavcall text:req
	.byte SCR_OP_POKENAVCALL
	.4byte \text
	.endm

	@ Warp with a fade to white. Used during the Sootopolis legendary fight.
	@ Warp commands can be given either the id of which warp location to go to on the destination map
	@ or a pair of x/y coordinates to go to directly on the destination map.
	.macro warpwhitefade map:req, a, b, c
	.byte SCR_OP_WARPWHITEFADE
	formatwarp \map, \a, \b, \c
	.endm

	@ Buffers the name of the contest category to the buffer.
	@ For example a category of CONTEST_CATEGORY_COOL will buffer the string "COOLNESS CONTEST".
	.macro buffercontestname stringVarId:req, category:req
	.byte SCR_OP_BUFFERCONTESTNAME
	stringvar \stringVarId
	.2byte \category
	.endm

	@ Writes the name of the specified item to the specified buffer. If 'item' is a Berry or ITEM_POKE_BALL
	@ and if the quantity is 2 or more, the buffered string will be pluralized ("IES" or "S" appended).
	@ If the specified item is >= ITEMS_COUNT then the name of ITEM_NONE ("????????") is buffered instead.
	.macro bufferitemnameplural stringVarId:req, item:req, quantity:req
	.byte SCR_OP_BUFFERITEMNAMEPLURAL
	stringvar \stringVarId
	.2byte \item
	.2byte \quantity
	.endm

	.macro _dynmultichoice left:req, top:req, ignoreBPress:req, maxBeforeScroll:req, shouldSort:req, initialSelected:req, callbacks:req argv:vararg
	.byte SCR_OP_DYNMULTICHOICE
	.2byte \left
	.2byte \top
	.byte \ignoreBPress
	.byte \maxBeforeScroll
	.byte \shouldSort
	.2byte \initialSelected
	.byte \callbacks
	.byte (.Ldynmultichoice_\@_2 - .Ldynmultichoice_\@_1) / 4
.Ldynmultichoice_\@_1:
	.4byte \argv
.Ldynmultichoice_\@_2:
	.endm

	@ Displays a multichoice box from which the user can choose a selection, and blocks script execution until a selection is made.
	@ Lists of options are provided in argv.
	@ If ignoreBPress is set to a non-zero value, then the user will not be allowed to back out of the multichoice with the B button.
	.macro dynmultichoice left:req, top:req, ignoreBPress:req, maxBeforeScroll:req, initialSelected:req, callbacks:req argv:vararg
	_dynmultichoice \left, \top, \ignoreBPress, \maxBeforeScroll, FALSE, \initialSelected, \callbacks, \argv
	.endm

	.macro dynmultipush name:req, id:req
	.byte SCR_OP_DYNMULTIPUSH
	.4byte \name
	.2byte \id
	.endm

	.macro dynmultistack left:req, top:req, ignoreBPress:req, maxBeforeScroll:req, shouldSort:req, initialSelected:req, callbacks:req
	_dynmultichoice \left, \top, \ignoreBPress, \maxBeforeScroll, \shouldSort, \initialSelected, \callbacks, NULL
	.endm

@ Supplementary

	.macro goto_if_unset flag:req, dest:req
	checkflag \flag
	goto_if FALSE, \dest
	.endm

	.macro goto_if_set flag:req, dest:req
	checkflag \flag
	goto_if TRUE, \dest
	.endm

	@ Allows 'compare' followed by a conditional goto/call to be combined into a single statement.
	@ The following are examples of the two acceptable formats this facilitates:
	@ compare VAR_RESULT, TRUE
	@ goto_if_eq MyScript
	@ - or -
	@ goto_if_eq VAR_RESULT, TRUE, MyScript
	@
	@ The first two arguments to this macro are the base command, e.g. 'goto_if 1' for goto_if_eq.
	@ The remaining arguments 'a, b, c' depend on the format:
	@ For a single statement, 'a' and 'b' are the values to compare and 'c' is the destination pointer.
	@ For a statement preceded by a compare, 'a' is the destination pointer and 'b/c' are not provided.
	.macro trycompare jump:req, condition:req, a:req, b, c
	.ifnb \c
		compare \a, \b
		\jump \condition, \c
	.else
		\jump \condition, \a
	.endif
	.endm

	.macro goto_if_lt a:req, b, c @ LESS THAN
	trycompare goto_if, 0, \a, \b, \c
	.endm

	.macro goto_if_eq a:req, b, c @ EQUAL
	trycompare goto_if, 1, \a, \b, \c
	.endm

	.macro goto_if_gt a:req, b, c @ GREATER THAN
	trycompare goto_if, 2, \a, \b, \c
	.endm

	.macro goto_if_le a:req, b, c @ LESS THAN OR EQUAL
	trycompare goto_if, 3, \a, \b, \c
	.endm

	.macro goto_if_ge a:req, b, c @ GREATER THAN OR EQUAL
	trycompare goto_if, 4, \a, \b, \c
	.endm

	.macro goto_if_ne a:req, b, c @ NOT EQUAL
	trycompare goto_if, 5, \a, \b, \c
	.endm

	.macro call_if_unset flag:req, dest:req
	checkflag \flag
	call_if FALSE, \dest
	.endm

	.macro call_if_set flag:req, dest:req
	checkflag \flag
	call_if TRUE, \dest
	.endm

	.macro call_if_lt a:req, b, c @ LESS THAN
	trycompare call_if, 0, \a, \b, \c
	.endm

	.macro call_if_eq a:req, b, c @ EQUAL
	trycompare call_if, 1, \a, \b, \c
	.endm

	.macro call_if_gt a:req, b, c @ GREATER THAN
	trycompare call_if, 2, \a, \b, \c
	.endm

	.macro call_if_le a:req, b, c @ LESS THAN OR EQUAL
	trycompare call_if, 3, \a, \b, \c
	.endm

	.macro call_if_ge a:req, b, c @ GREATER THAN OR EQUAL
	trycompare call_if, 4, \a, \b, \c
	.endm

	.macro call_if_ne a:req, b, c @ NOT EQUAL
	trycompare call_if, 5, \a, \b, \c
	.endm

	.macro vgoto_if_eq a:req, b, c
	trycompare vgoto_if, TRUE, \a, \b, \c
	.endm

	.macro vgoto_if_ne a:req, b, c
	trycompare vgoto_if, FALSE, \a, \b, \c
	.endm

	.macro vgoto_if_unset flag:req, dest:req
	checkflag \flag
	vgoto_if FALSE, \dest
	.endm

	.macro vgoto_if_set flag:req, dest:req
	checkflag \flag
	vgoto_if TRUE, \dest
	.endm

	.macro goto_if_defeated trainer:req, dest:req
	checktrainerflag \trainer
	goto_if TRUE, \dest
	.endm

	.macro goto_if_not_defeated trainer:req, dest:req
	checktrainerflag \trainer
	goto_if FALSE, \dest
	.endm

	.macro call_if_defeated trainer:req, dest:req
	checktrainerflag \trainer
	call_if TRUE, \dest
	.endm

	.macro call_if_not_defeated trainer:req, dest:req
	checktrainerflag \trainer
	call_if FALSE, \dest
	.endm

	.macro switch var:req
	copyvar VAR_0x8000, \var
	.endm

	.macro case condition:req, dest:req
	compare VAR_0x8000, \condition
	goto_if_eq \dest
	.endm

	@ Message box types
	MSGBOX_NPC = 2
	MSGBOX_SIGN = 3
	MSGBOX_DEFAULT = 4
	MSGBOX_YESNO = 5
	MSGBOX_AUTOCLOSE = 6
	MSGBOX_GETPOINTS = 9
	MSGBOX_POKENAV = 10

	YES = 1
	NO  = 0

	@ Buffers the given text and calls the relevant standard message script (see gStdScripts).
	.macro msgbox text:req, type=MSGBOX_DEFAULT
	loadword 0, \text
	callstd \type
	.endm

	@ Gives 'amount' of the specified 'item' to the player and prints a message with fanfare.
	@ If the player doesn't have space for all the items then as many are added as possible, the
	@ message indicates there is no room, and VAR_RESULT is set to FALSE.
	@ Otherwise VAR_RESULT is set to TRUE, and the message indicates they have received the item(s).
	.macro giveitem item:req, amount=1
	setorcopyvar VAR_0x8000, \item
	setorcopyvar VAR_0x8001, \amount
	callstd STD_OBTAIN_ITEM
	.endm

	@ For picking up items in the overworld. Similar to giveitem, but with different language and
	@ sets the flag of the last-talked to object (the item the player picked up).
	.macro finditem item:req, amount=1
	setorcopyvar VAR_0x8000, \item
	setorcopyvar VAR_0x8001, \amount
	callstd STD_FIND_ITEM
	.endm

	@ Equivalent to giveitem but for a single decoration.
	.macro givedecoration decoration:req
	setorcopyvar VAR_0x8000, \decoration
	callstd STD_OBTAIN_DECORATION
	.endm

	@ Registers the specified trainer in Match Call and plays a fanfare with a notification message.
	.macro register_matchcall trainer:req
	setvar VAR_0x8004, \trainer
	special SetMatchCallRegisteredFlag
	setorcopyvar VAR_0x8000, \trainer
	callstd STD_REGISTER_MATCH_CALL
	.endm

	@ Does a sparkle field effect (e.g. when the Trick Master is hiding) at the given coordinates.
	.macro dofieldeffectsparkle x:req, y:req, priority:req
	setfieldeffectargument 0, \x
	setfieldeffectargument 1, \y
	setfieldeffectargument 2, \priority
	dofieldeffect FLDEFF_SPARKLE
	.endm

	@ Prints a braille message, waits for an A or B press, then closes the message.
	.macro braillemsgbox text:req
	braillemessage \text
	waitbuttonpress
	closebraillemessage
	.endm

	@ Creates a Pokémon with the modernFatefulEncounter bit set for an encounter
	.macro seteventmon species:req, level:req, item=ITEM_NONE
	setvar VAR_0x8004, \species
	setvar VAR_0x8005, \level
	setvar VAR_0x8006, \item
	special CreateEnemyEventMon
	.endm

<<<<<<< HEAD
	.macro setdynamicaifunc func:req
	callnative ScriptSetDynamicAiFunc, requests_effects=1
	.4byte \func
	.endm

	@ Set up a totem boost for the next battle.
	@ 'battler' is the position of the mon you want to gain a boost. see B_POSITION_xx in include/constants/battle.h.
	@ The rest of the arguments are the stat change values to each stat.
	@ For example, giving the first opponent +1 to atk and -2 to speed would be: settotemboost B_POSITION_OPPONENT_LEFT, 1, 0, -2
	.macro settotemboost battler:req, atk=0,def=0,speed=0,spatk=0,spdef=0,acc=0,evas=0
	callnative ScriptSetTotemBoost, requests_effects=1
	.2byte \battler
	.2byte \atk
	.2byte \def
	.2byte \speed
	.2byte \spatk
	.2byte \spdef
	.2byte \acc
	.2byte \evas
	.endm

	@ useful totem boost macros
	.macro totemboost_atk1 battler:req
	settotemboost \battler, 1
	.endm
	.macro totemboost_def1 battler:req
	settotemboost \battler, 0, 1
	.endm
	.macro totemboost_speed1 battler:req
	settotemboost \battler, 0, 0, 1
	.endm
	.macro totemboost_spatk1 battler:req
	settotemboost \battler, 0, 0, 0, 1
	.endm
	.macro totemboost_spdef1 battler:req
	settotemboost \battler, 0, 0, 0, 0, 1
	.endm
	.macro totemboost_acc1 battler:req
	settotemboost \battler, 0, 0, 0, 0, 0, 1
	.endm
	.macro totemboost_evas1 battler:req
	settotemboost \battler, 0, 0, 0, 0, 0, 0, 1
	.endm

	.macro totemboost_atk2 battler:req
	settotemboost \battler, 2
	.endm
	.macro totemboost_def2 battler:req
	settotemboost \battler, 0, 2
	.endm
	.macro totemboost_speed2 battler:req
	settotemboost \battler, 0, 0, 2
	.endm
	.macro totemboost_spatk2 battler:req
	settotemboost \battler, 0, 0, 0, 2
	.endm
	.macro totemboost_spdef2 battler:req
	settotemboost \battler, 0, 0, 0, 0, 2
	.endm
	.macro totemboost_acc2 battler:req
	settotemboost \battler, 0, 0, 0, 0, 0, 2
	.endm
	.macro totemboost_evas2 battler:req
	settotemboost \battler, 0, 0, 0, 0, 0, 0, 2
	.endm

	@ Attempts to trigger a special evolution method in the overworld.
	@ There may be other conditions required which are coded for in GetEvolutionTargetSpecies.
	@ EX: tryspecialevo EVO_WATER_SCROLL, FALSE, FALSE triggers Kubfu's EVO_WATER_SCROLL evolution
	@ 	  method, cannot be cancelled in the evolution scene, and will only evolve one Kubfu if there
	@	  are multiple in the player's party.
	.macro tryspecialevo evoMethod:req, canStopEvo=TRUE, tryMultiple=TRUE
	setvar VAR_0x8000, \evoMethod
	setvar VAR_0x8001, \canStopEvo
	setvar VAR_0x8002, \tryMultiple
	special TrySpecialOverworldEvo
	.endm

	.macro ai_vs_ai_battle trainer1:req, trainer2:req
	setflag B_FLAG_AI_VS_AI_BATTLE
	setvar VAR_0x8004, \trainer1
	callnative CreateTrainerPartyForPlayer, requests_effects=1
	trainerbattle_no_intro \trainer2, NULL
	.endm

	@ Sets VAR_RESULT to TRUE if stat can be hyper trained, or to
	@ FALSE otherwise.
	.macro canhypertrain stat:req, slot:req
	callnative CanHyperTrain, requests_effects=1
	.byte \stat
	.2byte \slot
	.endm

	@ Hyper Trains a stat.
	.macro hypertrain stat:req, slot:req
	callnative HyperTrain, requests_effects=1
	.byte \stat
	.2byte \slot
	.endm

	@ Sets VAR_RESULT to TRUE if the Pokemon has the Gigantamax Factor,
	@ or to FALSE otherwise.
	.macro hasgigantamaxfactor slot:req
	callnative HasGigantamaxFactor, requests_effects=1
	.2byte \slot
	.endm

	@ Toggles the Gigantamax Factor for a Pokemon.
	@ Fails for Melmetal (vanilla behavior).
	@ Sets VAR_RESULT to TRUE if it succeeds, and FALSE otherwise.
	.macro togglegigantamaxfactor slot:req
	callnative ToggleGigantamaxFactor, requests_effects=1
	.2byte \slot
	.endm

	@ Sets VAR_RESULT to one of the arguments (via setorcopyvar).
	.macro randomelement element:req, elements:vararg
	.set _randomelement_n, 0
	.irp el, \element, \elements
	.set _randomelement_n, _randomelement_n + 1
	.endr
		random _randomelement_n

	.set _randomelement_n, 0
	.irp el, \element, \elements
		goto_if_ne VAR_RESULT, _randomelement_n, 1f
		setorcopyvar VAR_RESULT, \el
		goto 2f
	1:
	.set _randomelement_n, _randomelement_n + 1
	.endr
	2:
	.endm

	@ Sets VAR_RESULT to TRUE with probability 'percent', and FALSE
	@ with probability '100% - percent'.
	.macro randompercentage percent:req
		random 100
		goto_if_lt VAR_RESULT, \percent, 1f
		setvar VAR_RESULT, FALSE
		goto 2f
	1:
		setvar VAR_RESULT, TRUE
	2:
	.endm

	@ Inflicts \status1 to the Pokémon in \slot.
	@ If \slot is greater or equal than PARTY_SIZE, the status is inflicted on each of the Player's Pokémon.
	.macro setstatus1 status1:req, slot:req
	callnative Script_SetStatus1, requests_effects=1
	.2byte \status1
	.2byte \slot
	.endm

	@ Sets VAR_RESULT to the Pokémon in \slot's Tera Type
	.macro checkteratype slot:req
	callnative CheckTeraType, requests_effects=1
	.2byte \slot
	.endm

	@ Sets the Pokémon in \slot's Tera Type
	.macro setteratype type:req, slot:req
	callnative SetTeraType, requests_effects=1
	.byte \type
	.2byte \slot
	.endm

	@ Saves species and forms of Daycare Pokémon to specific vars. Saves the amount of Daycare mon to VAR_RESULT.
	.macro getdaycaregfx varSpecies1:req varSpecies2:req varForm1:req varForm2:req
	callnative GetDaycareGraphics, requests_effects=1
	.2byte \varSpecies1
	.2byte \varSpecies2
	.2byte \varForm1
	.2byte \varForm2
	.endm

	@ Plays the cry of the first alive party member.
	.macro playfirstmoncry
	callnative PlayFirstMonCry, requests_effects=1
	.endm

	@ Buffers the nickname of the first alive party member.
	.macro bufferlivemonnickname out:req
	callnative BufferFirstLiveMonNickname, requests_effects=1
	.byte \out
	.endm

	@ Executes Follower actions
	.macro getfolloweraction
	callnative GetFollowerAction
	.endm

	@ Checks if Field move is being used by the current follower.
	.macro isfollowerfieldmoveuser var:req
	callnative IsFollowerFieldMoveUser, requests_effects=1
	.2byte \var
	.endm

	@ Saves the direction from where source object event would need to turn to to face the target into the specified var.
	.macro getdirectiontoface var:req, sourceId:req, targetId:req
	callnative GetDirectionToFaceScript, requests_effects=1
	.2byte \var
	.byte \sourceId
	.byte \targetId
	.endm

	@ set the wild double battle flag
	@ can be used in conjunection with createmon to set up a wild battle with 2 player mons vs. 1 enemy mon
	.macro setwilddoubleflag
	callnative ScriptSetDoubleBattleFlag, requests_effects=1
	.endm

	@ When OW_USE_FAKE_RTC and OW_FLAG_PAUSE_TIME is assigned, this macro will stop the flow of time.
	.macro pausefakertc
	callnative Script_PauseFakeRtc, requests_effects=1
	.endm

	@ When OW_USE_FAKE_RTC and OW_FLAG_PAUSE_TIME is assigned, this macro will resume the flow of time.
	.macro resumefakertc
	callnative Script_ResumeFakeRtc, requests_effects=1
	.endm

	@ When OW_USE_FAKE_RTC and OW_FLAG_PAUSE_TIME is assigned, this macro will resume the flow of time if paused, and stop the flow of time otherwise.
	.macro togglefakertc
	callnative Script_ToggleFakeRtc, requests_effects=1
	.endm

	@ ============================ @
	@ ITEM DESCRIPTION HEADER MACROS
	@ Used with OW_SHOW_ITEM_DESCRIPTIONS config
	.macro showitemdescription
	callnative ScriptShowItemDescription, requests_effects=1
	.byte 0
	.endm

	.macro showberrydescription
	callnative ScriptShowItemDescription, requests_effects=1
	.byte 1
	.endm

	.macro hideitemdescription
	callnative ScriptHideItemDescription, requests_effects=1
	.endm

	@ Remove all of specified item from the player's bag and return the number of removed items to VAR_RESULT
	.macro removeallitem itemId:req
	callnative ScrCmd_removeallitem, requests_effects=1
	.2byte \itemId
	.endm

	@ Stores the position of the given object in destX and destY. Mode CURRENT_POSITION will take the object's current position. Mode TEMPLATE_POSITION will take the object's template position.
	.macro getobjectxy localId:req, posType:req, destX:req, destY:req
	callnative ScrCmd_getobjectxy, request_effects=1
	.2byte \localId
	.2byte \posType
	.2byte \destX
	.2byte \destY
	.endm

	.macro getobjecttemplatexy localId:req, posType = TEMPLATE_POSITION, destX:req, destY:req
	callnative ScrCmd_getobjectxy, request_effects=1
	.2byte \localId
	.2byte \posType
	.2byte \destX
	.2byte \destY
	.endm

	.macro getobjectcurrentxy localId:req, posType = CURRENT_POSITION, destX:req, destY:req
	callnative ScrCmd_getobjectxy, request_effects=1
	.2byte \localId
	.2byte \posType
	.2byte \destX
	.2byte \destY
	.endm

	@ Return TRUE to dest if there is an object at the position x and y.
	.macro checkobjectat x:req, y:req, dest = VAR_RESULT
	callnative ScrCmd_checkobjectat, request_effects=1
	.2byte \x
	.2byte \y
	.2byte \dest
	.endm

	@ Returns the state of the Pokedex Seen Flag to VAR_RESULT for the Pokemon with speciesId
	.macro getseenmon species:req
	callnative Scrcmd_getsetpokedexflag, request_effects=1
	.2byte \species
	.2byte FLAG_GET_SEEN
	.endm

	@ Returns the state of the Pokedex Caught Flag to VAR_RESULT for the Pokemon with speciesId
	.macro getcaughtmon species:req
	callnative Scrcmd_getsetpokedexflag, request_effects=1
	.2byte \species
	.2byte FLAG_GET_CAUGHT
	.endm

	@ Sets the Pokedex Seen Flag for the Pokemon with speciesId
	.macro setseenmon species:req
	callnative Scrcmd_getsetpokedexflag, request_effects=1
	.2byte \species
	.2byte FLAG_SET_SEEN
	.endm

	@ Sets the Pokedex Caught Flag for the Pokemon with speciesId
	.macro setcaughtmon species:req
	callnative Scrcmd_getsetpokedexflag, request_effects=1
	.2byte \species
	.2byte FLAG_SET_CAUGHT
	.endm

	@ Check if the Player has speciesId in their party. OPEN_PARTY_SCREEN will have the player select a mon from their party. NO_PARTY_SCREEN will automatically check every mon in the player's party.
	.macro checkspecies speciesId:req, mode=NO_PARTY_SCREEN
	.if \mode == OPEN_PARTY_SCREEN
		special ChoosePartyMon
		waitstate
		callnative Scrcmd_checkspecies_choose, request_effects=1
		.2byte \speciesId
	.else
		callnative Scrcmd_checkspecies, request_effects=1
		.2byte \speciesId
	.endif
	.endm

	.macro checkspecies_choose speciesId:req
	checkspecies \speciesId, OPEN_PARTY_SCREEN
	.endm

	@ Gets the facing direction of a given event object and stores it in the variable dest.
	.macro getobjectfacingdirection localId:req, dest:req
	callnative Scrcmd_getobjectfacingdirection, request_effects=1
	.2byte \localId
	.2byte \dest
	.endm

	.macro increasedifficulty
	callnative Script_IncreaseDifficulty, requests_effects=1
	.endm

	.macro decreasedifficulty
	callnative Script_DecreaseDifficulty, requests_effects=1
	.endm

	.macro getdifficulty var:req
	callnative Script_GetDifficulty, requests_effects=1
	.endm

	.macro setdifficulty difficulty:req
	callnative Script_SetDifficulty, requests_effects=1
	.byte \difficulty
	.endm
    
	.macro forcesave
	callnative Script_ForceSaveGame
	waitstate
	.endm

	@ Makes the trainer unable to see the player if executed.
	@ This is a no-op if the player interacts with the trainer.
	.macro cant_see_if, condition:req
	callnative Script_EndTrainerCanSeeIf, requests_effects=1
	.byte \condition
	.endm

	.macro cant_see
	cant_see_if_unset 0 @ flag 0 is always FALSE.
	.endm

	.macro cant_see_if_unset, flag:req
	checkflag \flag
	cant_see_if FALSE
	.endm

	.macro cant_see_if_set, flag:req
	checkflag \flag
	cant_see_if TRUE
	.endm

	.macro cant_see_if_trainerflag_unset, trainer:req
	checktrainerflag \trainer
	cant_see_if FALSE
	.endm

	.macro cant_see_if_trainerflag_set, trainer:req
	checktrainerflag \trainer
	cant_see_if TRUE
	.endm

	.macro cant_see_if_lt, a:req, b:req
	compare \a, \b
	cant_see_if 0
	.endm

	.macro cant_see_if_eq, a:req, b:req
	compare \a, \b
	cant_see_if 1
	.endm

	.macro cant_see_if_gt, a:req, b:req
	compare \a, \b
	cant_see_if 2
	.endm

	.macro cant_see_if_le, a:req, b:req
	compare \a, \b
	cant_see_if 3
	.endm

	.macro cant_see_if_ge, a:req, b:req
	compare \a, \b
	cant_see_if 4
	.endm

	.macro cant_see_if_ne, a:req, b:req
	compare \a, \b
	cant_see_if 5
=======
		@ hide any follower pokemon if present,
	@ putting them into their pokeball;
	@ by default waits for their movement to finish
	.macro hidefollower wait=1
	callfunc ScrFunc_hidefollower
	.2byte \wait
>>>>>>> b22724e0
	.endm<|MERGE_RESOLUTION|>--- conflicted
+++ resolved
@@ -1823,20 +1823,12 @@
 	.4byte \text
 	.endm
 
-<<<<<<< HEAD
-	@ Equivalent to fadescreen but copies gPlttBufferUnfaded to an allocated buffer on the fade out
-	@ and the reverse on the fade in, in effect saving gPlttBufferUnfaded to restore it.
-	@ If nowait set, does not wait for the fade to complete
-	.macro fadescreenswapbuffers mode:req, nowait=0
-	.byte SCR_OP_FADESCREENSWAPBUFFERS
-=======
 	@ Equivalent to fadescreen but uses a hardware fade and darken/lighten blend modes,
 	@ to avoid modifying palettes at all.
 	@ Useful for fade-out/fade-in without leaving the overworld or entering a new scene.
 	@ If nowait set, doesn't wait for the fade to complete
 	.macro fadescreenswapbuffers mode:req, nowait=0
-	.byte 0xdc
->>>>>>> b22724e0
+	.byte SCR_OP_FADESCREENSWAPBUFFERS
 	.byte \mode
 	.byte \nowait
 	.endm
@@ -2131,7 +2123,6 @@
 	special CreateEnemyEventMon
 	.endm
 
-<<<<<<< HEAD
 	.macro setdynamicaifunc func:req
 	callnative ScriptSetDynamicAiFunc, requests_effects=1
 	.4byte \func
@@ -2548,12 +2539,12 @@
 	.macro cant_see_if_ne, a:req, b:req
 	compare \a, \b
 	cant_see_if 5
-=======
+	.endm
+
 		@ hide any follower pokemon if present,
 	@ putting them into their pokeball;
 	@ by default waits for their movement to finish
 	.macro hidefollower wait=1
 	callfunc ScrFunc_hidefollower
 	.2byte \wait
->>>>>>> b22724e0
 	.endm