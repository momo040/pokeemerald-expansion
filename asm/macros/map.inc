--- conflicted
+++ resolved
@@ -19,20 +19,11 @@
 	.4byte \script
 	.endm
 
-<<<<<<< HEAD
-	@ Defines an object event template for map data. Mirrors the struct layout of ObjectEventTemplate in include/global.fieldmap.h
-	.macro object_event index:req, gfx:req, inConnection:req, x:req, y:req, elevation:req, movement_type:req, x_radius:req, y_radius:req, trainer_type:req, sight_radius_tree_etc:req, script:req, event_flag:req
-	.byte \index 
-	.2byte \gfx
-	.byte \inConnection
-=======
 	@ Defines an object event template for map data, to be used by a normal object. Mirrors the struct layout of ObjectEventTemplate in include/global.fieldmap.h
 	.macro object_event index:req, gfx:req, x:req, y:req, elevation:req, movement_type:req, x_radius:req, y_radius:req, trainer_type:req, sight_radius_tree_etc:req, script:req, event_flag:req
 	.byte \index
-	.byte \gfx
+	.2byte \gfx
 	.byte OBJ_KIND_NORMAL
-	.space 1  @ Padding
->>>>>>> d12efe8c
 	.2byte \x, \y
 	.byte \elevation
 	.byte \movement_type
