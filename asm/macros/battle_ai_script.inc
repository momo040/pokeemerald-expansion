	.macro if_random_less_than param0, param1
	.byte 0x0
	.byte \param0
	.4byte \param1
	.endm

	.macro if_random_greater_than param0, param1
	.byte 0x1
	.byte \param0
	.4byte \param1
	.endm

	.macro if_random_equal param0, param1
	.byte 0x2
	.byte \param0
	.4byte \param1
	.endm

	.macro if_random_not_equal param0, param1
	.byte 0x3
	.byte \param0
	.4byte \param1
	.endm

	.macro score param0
	.byte 0x4
	.byte \param0
	.endm

	.macro if_hp_less_than battler, param1, param2
	.byte 0x5
	.byte \battler
	.byte \param1
	.4byte \param2
	.endm

	.macro if_hp_more_than battler, param1, param2
	.byte 0x6
	.byte \battler
	.byte \param1
	.4byte \param2
	.endm

	.macro if_hp_equal battler, param1, param2
	.byte 0x7
	.byte \battler
	.byte \param1
	.4byte \param2
	.endm

	.macro if_hp_not_equal battler, param1, param2
	.byte 0x8
	.byte \battler
	.byte \param1
	.4byte \param2
	.endm

	.macro if_status battler, status1, param2
	.byte 0x9
	.byte \battler
	.4byte \status1
	.4byte \param2
	.endm

	.macro if_not_status battler, status1, param2
	.byte 0xa
	.byte \battler
	.4byte \status1
	.4byte \param2
	.endm

	.macro if_status2 battler, status2, param2
	.byte 0xb
	.byte \battler
	.4byte \status2
	.4byte \param2
	.endm

	.macro if_not_status2 battler, status2, param2
	.byte 0xc
	.byte \battler
	.4byte \status2
	.4byte \param2
	.endm

	.macro if_status3 battler, status3, param2
	.byte 0xd
	.byte \battler
	.4byte \status3
	.4byte \param2
	.endm

	.macro if_not_status3 battler, status3, param2
	.byte 0xe
	.byte \battler
	.4byte \status3
	.4byte \param2
	.endm

	.macro if_side_affecting battler, sidestatus, param2
	.byte 0xf
	.byte \battler
	.4byte \sidestatus
	.4byte \param2
	.endm

	.macro if_not_side_affecting battler, sidestatus, param2
	.byte 0x10
	.byte \battler
	.4byte \sidestatus
	.4byte \param2
	.endm

	.macro if_less_than param0, param1
	.byte 0x11
	.byte \param0
	.4byte \param1
	.endm

	.macro if_more_than param0, param1
	.byte 0x12
	.byte \param0
	.4byte \param1
	.endm

	.macro if_equal param0, param1
	.byte 0x13
	.byte \param0
	.4byte \param1
	.endm

	.macro if_not_equal param0, param1
	.byte 0x14
	.byte \param0
	.4byte \param1
	.endm

	.macro if_less_than_ptr param0, param1
	.byte 0x15
	.4byte \param0
	.4byte \param1
	.endm

	.macro if_more_than_ptr param0, param1
	.byte 0x16
	.4byte \param0
	.4byte \param1
	.endm

	.macro if_equal_ptr param0, param1
	.byte 0x17
	.4byte \param0
	.4byte \param1
	.endm

	.macro if_not_equal_ptr param0, param1
	.byte 0x18
	.4byte \param0
	.4byte \param1
	.endm

	.macro if_move param0, param1
	.byte 0x19
	.2byte \param0
	.4byte \param1
	.endm

	.macro if_not_move param0, param1
	.byte 0x1a
	.2byte \param0
	.4byte \param1
	.endm

	.macro if_in_bytes param0, param1
	.byte 0x1b
	.4byte \param0
	.4byte \param1
	.endm

	.macro if_not_in_bytes param0, param1
	.byte 0x1c
	.4byte \param0
	.4byte \param1
	.endm

	.macro if_in_hwords param0, param1
	.byte 0x1d
	.4byte \param0
	.4byte \param1
	.endm

	.macro if_not_in_hwords param0, param1
	.byte 0x1e
	.4byte \param0
	.4byte \param1
	.endm

	.macro if_user_has_attacking_move param0
	.byte 0x1f
	.4byte \param0
	.endm

	.macro if_user_has_no_attacking_moves param0
	.byte 0x20
	.4byte \param0
	.endm

	.macro get_turn_count
	.byte 0x21
	.endm

	.macro get_type param0
	.byte 0x22
	.byte \param0
	.endm

	.macro get_considered_move_power
	.byte 0x23
	.endm

	.macro get_how_powerful_move_is
	.byte 0x24
	.endm

	.macro get_last_used_bank_move battler
	.byte 0x25
	.byte \battler
	.endm

	.macro if_equal_ param0, param1
	.byte 0x26
	.byte \param0
	.4byte \param1
	.endm

	.macro if_not_equal_ param0, param1
	.byte 0x27
	.byte \param0
	.4byte \param1
	.endm

	.macro if_user_goes param0, param1
	.byte 0x28
	.byte \param0
	.4byte \param1
	.endm

	.macro if_user_doesnt_go param0, param1
	.byte 0x29
	.byte \param0
	.4byte \param1
	.endm

	.macro nullsub_2A
	.byte 0x2a
	.endm

	.macro nullsub_2B
	.byte 0x2b
	.endm

	.macro count_usable_party_mons battler
	.byte 0x2c
	.byte \battler
	.endm

	.macro get_considered_move
	.byte 0x2d
	.endm

	.macro get_considered_move_effect
	.byte 0x2e
	.endm

	.macro get_ability battler
	.byte 0x2f
	.byte \battler
	.endm

	.macro get_highest_type_effectiveness
	.byte 0x30
	.endm

	.macro if_type_effectiveness param0, param1
	.byte 0x31
	.byte \param0
	.4byte \param1
	.endm

	.macro nullsub_32
	.byte 0x32
	.endm

	.macro nullsub_33
	.byte 0x33
	.endm

	.macro if_status_in_party battler, status1, param2
	.byte 0x34
	.byte \battler
	.4byte \status1
	.4byte \param2
	.endm

	.macro if_status_not_in_party battler, status1, param2
	.byte 0x35
	.byte \battler
	.4byte \status1
	.4byte \param2
	.endm

	.macro get_weather
	.byte 0x36
	.endm

	.macro if_effect param0, param1
	.byte 0x37
	.byte \param0
	.4byte \param1
	.endm

	.macro if_not_effect param0, param1
	.byte 0x38
	.byte \param0
	.4byte \param1
	.endm

	.macro if_stat_level_less_than battler, stat, param2, param3
	.byte 0x39
	.byte \battler
	.byte \stat
	.byte \param2
	.4byte \param3
	.endm

	.macro if_stat_level_more_than battler, stat, param2, param3
	.byte 0x3a
	.byte \battler
	.byte \stat
	.byte \param2
	.4byte \param3
	.endm

	.macro if_stat_level_equal battler, stat, param2, param3
	.byte 0x3b
	.byte \battler
	.byte \stat
	.byte \param2
	.4byte \param3
	.endm

	.macro if_stat_level_not_equal battler, stat, param2, param3
	.byte 0x3c
	.byte \battler
	.byte \stat
	.byte \param2
	.4byte \param3
	.endm

	.macro if_can_faint param0
	.byte 0x3d
	.4byte \param0
	.endm

	.macro if_cant_faint param0
	.byte 0x3e
	.4byte \param0
	.endm

	.macro if_has_move battler, param1, param2
	.byte 0x3f
	.byte \battler
	.2byte \param1
	.4byte \param2
	.endm

	.macro if_doesnt_have_move battler, param1, param2
	.byte 0x40
	.byte \battler
	.2byte \param1
	.4byte \param2
	.endm

	.macro if_has_move_with_effect battler, param1, param2
	.byte 0x41
	.byte \battler
	.byte \param1
	.4byte \param2
	.endm

	.macro if_doesnt_have_move_with_effect battler, param1, param2
	.byte 0x42
	.byte \battler
	.byte \param1
	.4byte \param2
	.endm

	.macro if_any_move_disabled_or_encored battler, param1, param2
	.byte 0x43
	.byte \battler
	.byte \param1
	.4byte \param2
	.endm

	.macro if_curr_move_disabled_or_encored param0, param1
	.byte 0x44
	.byte \param0
	.4byte \param1
	.endm

	.macro flee
	.byte 0x45
	.endm

	.macro if_random_safari_flee param0
	.byte 0x46
	.4byte \param0
	.endm

	.macro watch
	.byte 0x47
	.endm

	.macro get_hold_effect battler
	.byte 0x48
	.byte \battler
	.endm

	.macro get_gender battler
	.byte 0x49
	.byte \battler
	.endm

	.macro is_first_turn_for battler
	.byte 0x4a
	.byte \battler
	.endm

	.macro get_stockpile_count battler
	.byte 0x4b
	.byte \battler
	.endm

	.macro is_double_battle
	.byte 0x4c
	.endm

	.macro get_used_held_item battler
	.byte 0x4d
	.byte \battler
	.endm

	.macro get_move_type_from_result
	.byte 0x4e
	.endm

	.macro get_move_power_from_result
	.byte 0x4f
	.endm

	.macro get_move_effect_from_result
	.byte 0x50
	.endm

	.macro get_protect_count battler
	.byte 0x51
	.byte \battler
	.endm

	.macro if_move_flag flag jumpptr
	.byte 0x52
	.2byte \flag
	.4byte \jumpptr
	.endm

	.macro if_field_status flag jumpptr
	.byte 0x53
	.word \flag
	.word \jumpptr
	.endm

	.macro get_move_accuracy
	.byte 0x54
	.endm

	.macro call_if_eq value, ptr
	.byte 0x55
	.2byte \value
	.4byte \ptr
	.endm

	.macro call_if_move_flag flag ptr
	.byte 0x52
	.2byte \flag
	.4byte \ptr
	.endm

	.macro nullsub_57
	.byte 0x57
	.endm

	.macro call param0
	.byte 0x58
	.4byte \param0
	.endm

	.macro goto param0
	.byte 0x59
	.4byte \param0
	.endm

	.macro end
	.byte 0x5a
	.endm

	.macro if_level_cond param0, param1
	.byte 0x5b
	.byte \param0
	.4byte \param1
	.endm

	.macro if_target_taunted param0
	.byte 0x5c
	.4byte \param0
	.endm

	.macro if_target_not_taunted param0
	.byte 0x5d
	.4byte \param0
	.endm

	.macro if_target_is_ally param0
	.byte 0x5e
	.4byte \param0
	.endm

	.macro is_of_type battler, type
	.byte 0x5f
	.byte \battler
	.byte \type
	.endm

	.macro check_ability battler, ability
	.byte 0x60
	.byte \battler
	.byte \ability
	.endm

	.macro if_flash_fired battler, param1
	.byte 0x61
	.byte \battler
	.4byte \param1
	.endm

	.macro if_holds_item battler, param1, param2
	.byte 0x62
	.byte \battler
	.2byte \param1
	.4byte \param2
	.endm
	
	.macro get_ally_chosen_move bank
	.byte 0x63
	.endm
	
	.macro if_has_no_attacking_moves bank, param1
	.byte 0x64
	.byte \bank
	.4byte \param1
	.endm
	
@ useful script macros
	.macro get_curr_move_type
	get_type AI_TYPE_MOVE
	.endm
	
	.macro get_user_type1
	get_type AI_TYPE1_USER
	.endm
	
	.macro get_user_type2
	get_type AI_TYPE2_USER
	.endm
	
	.macro get_target_type1
	get_type AI_TYPE1_TARGET
	.endm
	
	.macro get_target_type2
	get_type AI_TYPE2_TARGET
	.endm
	
	.macro if_ability battler, ability, ptr
	check_ability \battler, \ability
	if_equal 1, \ptr
	.endm
	
	.macro if_no_ability battler, ability, ptr
	check_ability \battler, \ability
	if_equal 0, \ptr
	.endm
	
	.macro if_type battler, type, ptr
	is_of_type \battler, \type
	if_equal 1, \ptr
	.endm

	.macro if_no_type battler, type, ptr
	is_of_type \battler, \type
	if_equal 0, \ptr
	.endm
	
	.macro if_target_faster ptr
	if_user_goes 1, \ptr
	.endm
	
	.macro if_user_faster ptr
	if_user_goes 0, \ptr
	.endm
	
	.macro if_double_battle ptr
	is_double_battle
	if_equal 1, \ptr
	.endm
	
	.macro if_not_double_battle ptr
	is_double_battle
	if_equal 0, \ptr
	.endm

	.macro if_any_move_disabled battler, ptr
	if_any_move_disabled_or_encored \battler, 0, \ptr
	.endm
	
<<<<<<< HEAD
	.macro if_any_move_encored bank, ptr
	if_any_move_disabled_or_encored \bank, 1, \ptr
	.endm
	
	.macro call_if_always_hit ptr
	get_move_accuracy
	call_if_eq 0, \ptr
=======
	.macro if_any_move_encored battler, ptr
	if_any_move_disabled_or_encored \battler, 1, \ptr
>>>>>>> 4418189d
	.endm<|MERGE_RESOLUTION|>--- conflicted
+++ resolved
@@ -632,16 +632,11 @@
 	if_any_move_disabled_or_encored \battler, 0, \ptr
 	.endm
 	
-<<<<<<< HEAD
-	.macro if_any_move_encored bank, ptr
-	if_any_move_disabled_or_encored \bank, 1, \ptr
+	.macro if_any_move_encored battler, ptr
+	if_any_move_disabled_or_encored \battler, 1, \ptr
 	.endm
 	
 	.macro call_if_always_hit ptr
 	get_move_accuracy
 	call_if_eq 0, \ptr
-=======
-	.macro if_any_move_encored battler, ptr
-	if_any_move_disabled_or_encored \battler, 1, \ptr
->>>>>>> 4418189d
 	.endm