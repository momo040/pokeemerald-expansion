--- conflicted
+++ resolved
@@ -1270,7 +1270,6 @@
 	.byte \position
 	.endm
 
-<<<<<<< HEAD
 	.macro settelekinesis ptr:req
 	.byte 0xf9
 	.4byte \ptr
@@ -1306,8 +1305,6 @@
 	.4byte \ptr
 	.endm
 
-=======
->>>>>>> 91c040b0
 @ various command changed to more readable macros
 	.macro cancelmultiturnmoves battler:req
 	various \battler, VARIOUS_CANCEL_MULTI_TURN_MOVES
@@ -1417,7 +1414,6 @@
 	various \battler, VARIOUS_PLAY_TRAINER_DEFEATED_MUSIC
 	.endm
 
-<<<<<<< HEAD
 	.macro stattextbuffer battler:req
 	various \battler, VARIOUS_STAT_TEXT_BUFFER
 	.endm
@@ -1792,7 +1788,7 @@
 	.macro setzeffect
 	various BS_ATTACKER, VARIOUS_SET_Z_EFFECT
 	.endm
-	
+
 	.macro consumeberry battler:req, restoreItem=FALSE
 	various \battler, VARIOUS_CONSUME_BERRY
 	.byte \restoreItem
@@ -1984,8 +1980,6 @@
 	various BS_ATTACKER, VARIOUS_SWAP_SIDE_STATUSES
 	.endm
 
-=======
->>>>>>> 91c040b0
 @ helpful macros
 	.macro setstatchanger stat:req, stages:req, down:req
 	setbyte sSTATCHANGER, \stat | \stages << 3 | \down << 7
@@ -2044,13 +2038,10 @@
 	jumpifhalfword CMP_NOT_EQUAL, gCurrentMove, \move, \jumpptr
 	.endm
 
-<<<<<<< HEAD
 	.macro jumpifnotchosenmove move:req, jumpptr:req
 	jumpifhalfword CMP_NOT_EQUAL, gChosenMove, \move, \jumpptr
 	.endm
 
-=======
->>>>>>> 91c040b0
 	.macro jumpifstatus3 battler:req, status:req, jumpptr:req
 	jumpifstatus3condition \battler, \status, FALSE, \jumpptr
 	.endm
