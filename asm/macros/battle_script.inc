@ commands
	.macro attackcanceler
	.byte 0x0
	.endm

	.macro accuracycheck failInstr:req, move:req
	.byte 0x1
	.4byte \failInstr
	.2byte \move
	.endm

	.macro attackstring
	.byte 0x2
	.endm

	.macro ppreduce
	.byte 0x3
	.endm

	.macro critcalc
	.byte 0x4
	.endm

	.macro damagecalc
	.byte 0x5
	.endm

	.macro typecalc
	.byte 0x6
	.endm

	.macro adjustdamage
	.byte 0x7
	.endm

	.macro multihitresultmessage
	.byte 0x8
	.endm

	.macro attackanimation
	.byte 0x9
	.endm

	.macro waitanimation
	.byte 0xa
	.endm

	.macro healthbarupdate battler:req
	.byte 0xb
	.byte \battler
	.endm

	.macro datahpupdate battler:req
	.byte 0xc
	.byte \battler
	.endm

	.macro critmessage
	.byte 0xd
	.endm

	.macro effectivenesssound
	.byte 0xe
	.endm

	.macro resultmessage
	.byte 0xf
	.endm

	.macro printstring id:req
	.byte 0x10
	.2byte \id
	.endm

	.macro printsavedstring
	printstring 0
	.endm

	.macro printselectionstring id:req
	.byte 0x11
	.2byte \id
	.endm

	.macro waitmessage time:req
	.byte 0x12
	.2byte \time
	.endm

	.macro printfromtable ptr:req
	.byte 0x13
	.4byte \ptr
	.endm

	.macro printselectionstringfromtable ptr:req
	.byte 0x14
	.4byte \ptr
	.endm

	.macro setadditionaleffects
	1:
	.byte 0x15
	jumpifhalfword CMP_EQUAL, sMOVE_EFFECT, MOVE_EFFECT_CONTINUE, 1b
	.endm

	.macro seteffectprimary battler:req, effectBattler:req, moveEffect=0
	.if \moveEffect != 0
		setmoveeffect \moveEffect
	.endif
	.byte 0x16
	.byte \battler
	.byte \effectBattler
	.endm

	.macro seteffectsecondary battler:req, effectBattler:req, moveEffect=0
	.if \moveEffect != 0
		setmoveeffect \moveEffect
	.endif
	.byte 0x17
	.byte \battler
	.byte \effectBattler
	.endm

	.macro clearvolatile battler:req, volatile:req
	.byte 0x18
	.byte \battler
	.byte \volatile
	.endm

	.macro tryfaintmon battler:req
	.byte 0x19
	.byte \battler
	.byte FALSE
	.4byte NULL
	.endm

	.macro tryfaintmon_spikes battler:req, instr:req
	.byte 0x19
	.byte \battler
	.byte TRUE
	.4byte \instr
	.endm

	.macro dofaintanimation battler:req
	.byte 0x1a
	.byte \battler
	.endm

	.macro cleareffectsonfaint battler:req
	.byte 0x1b
	.byte \battler
	.endm

	.macro jumpifstatus battler:req, flags:req, jumpInstr:req
	.byte 0x1c
	.byte \battler
	.4byte \flags
	.4byte \jumpInstr
	.endm

	.macro jumpifvolatile battler:req, volatile:req, jumpInstr:req
	.byte 0x1d
	.byte \battler
	.byte \volatile
	.4byte \jumpInstr
	.endm

	.macro jumpifability battler:req, ability:req, jumpInstr:req
	.byte 0x1e
	.byte \battler
	.2byte \ability
	.4byte \jumpInstr
	.endm

	.macro jumpifsideaffecting battler:req, flags:req, jumpInstr:req
	.byte 0x1f
	.byte \battler
	.4byte \flags
	.4byte \jumpInstr
	.endm

	.macro jumpifstat battler:req, comparison:req, stat:req, value:req, jumpInstr:req
	.byte 0x20
	.byte \battler
	.byte \comparison
	.byte \stat
	.byte \value
	.4byte \jumpInstr
	.endm

	.macro jumpifstatus3condition battler:req, flags:req, jumpIfTrue:req, jumpInstr:req
	.byte 0x21
	.byte \battler
	.4byte \flags
	.byte \jumpIfTrue
	.4byte \jumpInstr
	.endm

	.macro jumpbasedontype battler:req, type:req, jumpIfType:req, jumpInstr:req
	.byte 0x22
	.byte \battler
	.byte \type
	.byte \jumpIfType
	.4byte \jumpInstr
	.endm

	.macro jumpiftype battler:req, type:req, jumpInstr:req
	jumpbasedontype \battler, \type, TRUE, \jumpInstr
	.endm

	.macro jumpifnottype battler:req, type:req, jumpInstr:req
	jumpbasedontype \battler, \type, FALSE, \jumpInstr
	.endm

	.macro getexp battler:req
	.byte 0x23
	.byte \battler
	.endm

	.macro checkteamslost jumpInstr:req
	.byte 0x24
	.4byte \jumpInstr
	.endm

	.macro movevaluescleanup
	.byte 0x25
	.endm

	.macro setmultihit value:req
	.byte 0x26
	.byte \value
	.endm

	.macro decrementmultihit loopInstr:req
	.byte 0x27
	.4byte \loopInstr
	.endm

	.macro goto instr:req
	.byte 0x28
	.4byte \instr
	.endm

	.macro jumpifbyte comparison:req, bytePtr:req, value:req, jumpInstr:req
	.byte 0x29
	.byte \comparison
	.4byte \bytePtr
	.byte \value
	.4byte \jumpInstr
	.endm

	.macro jumpifhalfword comparison:req, halfwordPtr:req, value:req, jumpInstr:req
	.byte 0x2a
	.byte \comparison
	.4byte \halfwordPtr
	.2byte \value
	.4byte \jumpInstr
	.endm

	.macro jumpifword comparison:req, wordPtr:req, value:req, jumpInstr:req
	.byte 0x2b
	.byte \comparison
	.4byte \wordPtr
	.4byte \value
	.4byte \jumpInstr
	.endm

	.macro jumpifarrayequal array1:req, array2:req, size:req, jumpInstr:req
	.byte 0x2c
	.4byte \array1
	.4byte \array2
	.byte \size
	.4byte \jumpInstr
	.endm

	.macro jumpifarraynotequal array1:req, array2:req, size:req, jumpInstr:req
	.byte 0x2d
	.4byte \array1
	.4byte \array2
	.byte \size
	.4byte \jumpInstr
	.endm

	.macro setbyte bytePtr:req, value:req
	.byte 0x2e
	.4byte \bytePtr
	.byte \value
	.endm

	.macro addbyte bytePtr:req, value:req
	.byte 0x2f
	.4byte \bytePtr
	.byte \value
	.endm

	.macro subbyte bytePtr:req, value:req
	.byte 0x30
	.4byte \bytePtr
	.byte \value
	.endm

	.macro copyarray dest:req, src:req, size:req
	.byte 0x31
	.4byte \dest
	.4byte \src
	.byte \size
	.endm

	.macro copyarraywithindex dest:req, src:req, indexPtr:req, size:req
	.byte 0x32
	.4byte \dest
	.4byte \src
	.4byte \indexPtr
	.byte \size
	.endm

	.macro orbyte bytePtr:req, value:req
	.byte 0x33
	.4byte \bytePtr
	.byte \value
	.endm

	.macro orhalfword halfwordPtr:req, value:req
	.byte 0x34
	.4byte \halfwordPtr
	.2byte \value
	.endm

	.macro orword wordPtr:req, value:req
	.byte 0x35
	.4byte \wordPtr
	.4byte \value
	.endm

	.macro bicbyte bytePtr:req, value:req
	.byte 0x36
	.4byte \bytePtr
	.byte \value
	.endm

	.macro bichalfword halfwordPtr:req, value:req
	.byte 0x37
	.4byte \halfwordPtr
	.2byte \value
	.endm

	.macro bicword wordPtr:req, value:req
	.byte 0x38
	.4byte \wordPtr
	.4byte \value
	.endm

	.macro pause frames:req
	.byte 0x39
	.2byte \frames
	.endm

	.macro setchargingturn
	.byte 0x40
	.endm

	.macro waitstate
	.byte 0x3a
	.endm

	.macro absorbhealthbarupdate battler:req
	.byte 0x3b
	.byte \battler
	.endm

	.macro return
	.byte 0x3c
	.endm

	.macro end
	.byte 0x3d
	.endm

	.macro end2
	.byte 0x3e
	.endm

	.macro end3
	.byte 0x3f
	.endm

	.macro call instr:req
	.byte 0x41
	.4byte \instr
	.endm

	.macro setroost
	.byte 0x42
	.endm

	.macro jumpifabilitypresent ability:req, jumpInstr:req
	.byte 0x43
	.2byte \ability
	.4byte \jumpInstr
	.endm

	.macro endselectionscript
	.byte 0x44
	.endm

	.macro playanimation battler:req, animId:req, argPtr=NULL
	.byte 0x45
	.byte \battler
	.byte \animId
	.4byte \argPtr
	.endm

	.macro playanimation_var battler:req, animIdPtr:req, argPtr=NULL
	.byte 0x46
	.byte \battler
	.4byte \animIdPtr
	.4byte \argPtr
	.endm

	.macro unused_0x47
	.byte 0x47
	.endm

	.macro unused_0x48
	.byte 0x48
	.endm

	.macro moveend endMode:req, endState:req
	.byte 0x49
	.byte \endMode
	.byte \endState
	.endm

	@ Help macros for 5 uses of moveend command

	@ All cases
	.macro moveendall
	setbyte sMOVEEND_STATE, 0
	moveend 0, 0
	.endm

	@ Chosen case
	.macro moveendcase case:req
	setbyte sMOVEEND_STATE, \case
	moveend 1, 0
	.endm

	@ All cases from (inclusive)
	.macro moveendfrom from:req
	setbyte sMOVEEND_STATE, \from
	moveend 0, 0
	.endm

	@ All cases from 0 to (not inclusive)
	.macro moveendto to:req
	setbyte sMOVEEND_STATE, 0
	moveend 2, \to
	.endm

	@ Cases from (inclusive) to (not inclusive)
	.macro moveendfromto from:req, to:req
	setbyte sMOVEEND_STATE, \from
	moveend 2, \to
	.endm

	.macro sethealblock failInstr:req
	.byte 0x4a
	.4byte \failInstr
	.endm

	.macro returnatktoball
	.byte 0x4b
	.endm

	.macro getswitchedmondata battler:req
	.byte 0x4c
	.byte \battler
	.endm

	.macro switchindataupdate battler:req
	.byte 0x4d
	.byte \battler
	.endm

	.macro switchinanim battler:req, dontClearTransform:req, dontClearSubstitute:req
	.byte 0x4e
	.byte \battler
	.byte \dontClearTransform
	.byte \dontClearSubstitute
	.endm

	.macro jumpifcantswitch battler:req, jumpInstr:req
	.byte 0x4f
	.byte \battler
	.4byte \jumpInstr
	.endm

	.macro openpartyscreen battler:req, failInstr:req
	.byte 0x50
	.byte \battler
	.4byte \failInstr
	.endm

	.macro switchhandleorder battler:req, state:req
	.byte 0x51
	.byte \battler
	.byte \state
	.endm

	.macro switchineffects battler:req
	.byte 0x52
	.byte \battler
	.endm

	.macro trainerslidein position:req
	.byte 0x53
	.byte \position
	.endm

	.macro playse song:req
	.byte 0x54
	.2byte \song
	.endm

	.macro fanfare song:req
	.byte 0x55
	.2byte \song
	.endm

	.macro playfaintcry battler:req
	.byte 0x56
	.byte \battler
	.endm

	.macro endlinkbattle
	.byte 0x57
	.endm

	.macro returntoball battler:req, changingForm:req
	.byte 0x58
	.byte \battler
	.byte \changingForm
	.endm

	.macro handlelearnnewmove learnedMoveInstr:req, nothingToLearnInstr:req, isFirstMove:req
	.byte 0x59
	.4byte \learnedMoveInstr
	.4byte \nothingToLearnInstr
	.byte \isFirstMove
	.endm

	.macro yesnoboxlearnmove forgotMoveInstr:req
	.byte 0x5a
	.4byte \forgotMoveInstr
	.endm

	.macro yesnoboxstoplearningmove noInstr:req
	.byte 0x5b
	.4byte \noInstr
	.endm

	.macro hitanimation battler:req
	.byte 0x5c
	.byte \battler
	.endm

	.macro getmoneyreward
	.byte 0x5d
	.endm

	.macro updatebattlermoves battler:req
	.byte 0x5e
	.byte \battler
	.endm

	.macro swapattackerwithtarget
	.byte 0x5f
	.endm

	.macro incrementgamestat stat:req
	.byte 0x60
	.byte \stat
	.endm

	.macro drawpartystatussummary battler:req
	.byte 0x61
	.byte \battler
	.endm

	.macro hidepartystatussummary battler:req
	.byte 0x62
	.byte \battler
	.endm

	.macro jumptocalledmove notChosenMove:req
	.byte 0x63
	.byte \notChosenMove
	.endm

	.macro statusanimation battler:req
	.byte 0x64
	.byte \battler
	.endm

	.macro status2animation battler:req, status2:req
	.byte 0x65
	.byte \battler
	.4byte \status2
	.endm

	.macro setmoveeffect effect:req
	sethword sMOVE_EFFECT, \effect
	sethword sSAVED_MOVE_EFFECT, \effect
	.endm

	.macro chosenstatusanimation battler:req, isStatus2:req, status:req
	.byte 0x66
	.byte \battler
	.byte \isStatus2
	.4byte \status
	.endm

	.macro yesnobox
	.byte 0x67
	.endm

	.macro cancelallactions
	.byte 0x68
	.endm

	.macro setgravity failInstr:req
	.byte 0x69
	.4byte \failInstr
	.endm

	.macro removeitem battler:req
	.byte 0x6a
	.byte \battler
	.endm

	.macro atknameinbuff1
	.byte 0x6b
	.endm

	.macro drawlvlupbox
	.byte 0x6c
	.endm

	.macro resetsentmonsvalue
	.byte 0x6d
	.endm

	.macro setatktoplayer0
	.byte 0x6e
	.endm

	.macro makevisible battler:req
	.byte 0x6f
	.byte \battler
	.endm

	.macro recordability battler:req
	.byte 0x70
	.byte \battler
	.endm

	.macro buffermovetolearn
	.byte 0x71
	.endm

	.macro jumpifplayerran jumpInstr:req
	.byte 0x72
	.4byte \jumpInstr
	.endm

	.macro hpthresholds battler:req
	.byte 0x73
	.byte \battler
	.endm

	.macro hpthresholds2 battler:req
	.byte 0x74
	.byte \battler
	.endm

	.macro useitemonopponent
	.byte 0x75
	.endm

	.macro various battler:req, id:req
	.byte 0x76
	.byte \battler
	.byte \id
	.endm

	.macro setprotectlike
	.byte 0x77
	.endm

	.macro tryexplosion
	.byte 0x78
	.endm

	.macro setatkhptozero
	.byte 0x79
	.endm

	.macro jumpifnexttargetvalid jumpInstr:req
	.byte 0x7a
	.4byte \jumpInstr
	.endm

	.macro tryhealhalfhealth failInstr:req, battler:req
	.byte 0x7b
	.4byte \failInstr
	.byte \battler
	.endm

	.macro trymirrormove
	.byte 0x7c
	.endm

	.macro setfieldweather weather:req
	.byte 0x7d
	.byte \weather
	.endm

	.macro setreflect
	.byte 0x7e
	.endm

	.macro setseeded
	.byte 0x7f
	.endm

	.macro manipulatedamage mode:req
	.byte 0x80
	.byte \mode
	.endm

	.macro trysetrest failInstr:req
	.byte 0x81
	.4byte \failInstr
	.endm

	.macro jumpifnotfirstturn jumpInstr:req
	.byte 0x82
	.4byte \jumpInstr
	.endm

	.macro setmiracleeye failInstr:req
	.byte 0x83
	.4byte \failInstr
	.endm

	.macro jumpifuproarwakes jumpInstr:req
	.byte 0x84
	.4byte \jumpInstr
	.endm

	.macro stockpile id:req
	.byte 0x85
	.byte \id
	.endm

	.macro stockpiletobasedamage failInstr:req
	.byte 0x86
	.4byte \failInstr
	.endm

	.macro stockpiletohpheal failInstr:req
	.byte 0x87
	.4byte \failInstr
	.endm

	.macro removestockpilecounters
	callnative BS_RemoveStockpileCounters
	.endm

	.macro setdrainedhp
	.byte 0x88
	.endm

	.macro statbuffchange battler:req, flags:req, failInstr:req, stats=0
	.byte 0x89
	.byte \battler
	.2byte \flags
	.4byte \failInstr
	.byte \stats
	.endm

	.macro normalisebuffs
	.byte 0x8a
	.endm

	.macro setbide
	.byte 0x8b
	.endm

	.macro twoturnmoveschargestringandanimation
	.byte 0x8c
	.4byte 1f @animation then attack string
	@default - attack string then animation
	printsavedstring
	waitmessage B_WAIT_TIME_LONG
	attackanimation
	waitanimation
	goto 2f
	1:
	attackanimation
	waitanimation
	printsavedstring
	waitmessage B_WAIT_TIME_LONG
	2:
	.endm

	.macro trynonvolatilestatus
	.byte 0x8d
	.endm

	.macro initmultihitstring
	.byte 0x8e
	.endm

	.macro forcerandomswitch failInstr:req
	.byte 0x8f
	.4byte \failInstr
	.endm

	.macro tryconversiontypechange failInstr:req
	.byte 0x90
	.4byte \failInstr
	.endm

	.macro givepaydaymoney
	.byte 0x91
	.endm

	.macro setlightscreen
	.byte 0x92
	.endm

	.macro tryKO failInstr:req
	.byte 0x93
	.4byte \failInstr
	.endm

<<<<<<< HEAD
	.macro setstatuswithability
=======
	.macro checknonvolatiletrigger nonVolatile:req, failInstr:req
>>>>>>> f8fc8627
	.byte 0x94
	.2byte \nonVolatile
	.4byte \failInstr
	.endm

	.macro copybidedmg
	.byte 0x95
	.endm

	.macro unused_96
	.byte 0x96
	.endm

	.macro tryinfatuating failInstr:req
	.byte 0x97
	.4byte \failInstr
	.endm

	.macro updatestatusicon battler:req
	.byte 0x98
	.byte \battler
	.endm

	.macro setmist
	.byte 0x99
	.endm

	.macro setfocusenergy battler:req
	.byte 0x9a
	.byte \battler
	.endm

	.macro transformdataexecution
	.byte 0x9b
	.endm

	.macro setsubstitute
	.byte 0x9c
	.endm

	.macro mimicattackcopy failInstr:req
	.byte 0x9d
	.4byte \failInstr
	.endm

	.macro metronome
	.byte 0x9e
	.endm

	.macro unused_0x9f
	.byte 0x9f
	.endm

	.macro unused_0xA0
	.byte 0xa0
	.endm

	.macro counterdamagecalculator failInstr:req
	.byte 0xa1
	.4byte \failInstr
	.endm

	.macro mirrorcoatdamagecalculator failInstr:req
	.byte 0xa2
	.4byte \failInstr
	.endm

	.macro disablelastusedattack failInstr:req
	.byte 0xa3
	.4byte \failInstr
	.endm

	.macro trysetencore failInstr:req
	.byte 0xa4
	.4byte \failInstr
	.endm

	.macro painsplitdmgcalc failInstr:req
	.byte 0xa5
	.4byte \failInstr
	.endm

	.macro settypetorandomresistance failInstr:req
	.byte 0xa6
	.4byte \failInstr
	.endm

	.macro setalwayshitflag
	.byte 0xa7
	.endm

	.macro copymovepermanently failInstr:req
	.byte 0xa8
	.4byte \failInstr
	.endm

	.macro trychoosesleeptalkmove failInstr:req
	.byte 0xa9
	.4byte \failInstr
	.endm

	.macro trysetdestinybond failInstr:req
	.byte 0xaa
	.4byte \failInstr
	.endm

	.macro trysetdestinybondtohappen
	.byte 0xab
	.endm

	.macro settailwind failInstr:req
	.byte 0xac
	.4byte \failInstr
	.endm

	.macro tryspiteppreduce failInstr:req
	.byte 0xad
	.4byte \failInstr
	.endm

	.macro healpartystatus
	.byte 0xae
	.endm

	.macro cursetarget failInstr:req
	.byte 0xaf
	.4byte \failInstr
	.endm

	.macro trysetspikes failInstr:req
	.byte 0xb0
	.4byte \failInstr
	.endm

	.macro setforesight
	.byte 0xb1
	.endm

	.macro trysetperishsong failInstr:req
	.byte 0xb2
	.4byte \failInstr
	.endm

	.macro handlerollout
	.byte 0xb3
	.endm

	.macro jumpifconfusedandstatmaxed stat:req, jumpInstr:req
	.byte 0xb4
	.byte \stat
	.4byte \jumpInstr
	.endm

	.macro handlefurycutter
	.byte 0xb5
	.endm

	.macro setembargo failInstr:req
	.byte 0xb6
	.4byte \failInstr
	.endm

	.macro presentdamagecalculation
	.byte 0xb7
	.endm

	.macro setsafeguard
	.byte 0xb8
	.endm

	.macro magnitudedamagecalculation
	.byte 0xb9
	.endm

	.macro jumpifnopursuitswitchdmg jumpInstr:req
	.byte 0xba
	.4byte \jumpInstr
	.endm

	.macro tryrestorehpberry
	.byte 0xbb
	.endm

	.macro halvehp failInstr:req
	.byte 0xbc
	.4byte \failInstr
	.endm

	.macro copyfoestats unused:req
	.byte 0xbd
	.4byte \unused
	.endm

	.macro rapidspinfree
	.byte 0xbe
	.endm

	.macro setdefensecurlbit
	.byte 0xbf
	.endm

	.macro recoverbasedonsunlight failInstr:req
	.byte 0xc0
	.4byte \failInstr
	.endm

	.macro setstickyweb failInstr:req
	.byte 0xc1
	.4byte \failInstr
	.endm

	.macro selectfirstvalidtarget
	.byte 0xc2
	.endm

	.macro trysetfutureattack failInstr:req
	.byte 0xc3
	.4byte \failInstr
	.endm

	.macro trydobeatup endInstr, failInstr
	.byte 0xc4
	.4byte \endInstr
	.4byte \failInstr
	.endm

	.macro setsemiinvulnerablebit clear=FALSE
	.byte 0xc5
	.byte \clear
	.endm

	.macro clearsemiinvulnerablebit
	setsemiinvulnerablebit TRUE
	.endm

	.macro tryfiretwoturnmovenowbyeffect battler:req, checkChargeTurnEffects:req, jumpInstr:req
	.byte 0xc6
	.byte \battler
	.byte \checkChargeTurnEffects
	.4byte \jumpInstr
	.endm

	.macro tryfiretwoturnmovewithoutcharging battler:req, jumpInstr:req
	tryfiretwoturnmovenowbyeffect \battler, TRUE, \jumpInstr
	.endm

	.macro tryfiretwoturnmoveaftercharging battler:req, jumpInstr:req
	tryfiretwoturnmovenowbyeffect \battler, FALSE, \jumpInstr
	.endm

	.macro setminimize
	.byte 0xc7
	.endm

	.macro unused_c8
	.byte 0xc8
	.endm

	.macro trymemento failInstr:req
	.byte 0xc9
	.4byte \failInstr
	.endm

	.macro setforcedtarget
	.byte 0xca
	.endm

	.macro setcharge battler:req
	.byte 0xcb
	.byte \battler
	.endm

	.macro callenvironmentattack
	.byte 0xcc
	.endm

	.macro curestatuswithmove failInstr:req
	.byte 0xcd
	.4byte \failInstr
	.endm

	.macro settorment failInstr:req
	.byte 0xce
	.4byte \failInstr
	.endm

	.macro jumpifnodamage jumpInstr:req
	.byte 0xcf
	.4byte \jumpInstr
	.endm

	.macro settaunt failInstr:req
	.byte 0xd0
	.4byte \failInstr
	.endm

	.macro trysethelpinghand failInstr:req
	.byte 0xd1
	.4byte \failInstr
	.endm

	.macro tryswapitems failInstr:req
	.byte 0xd2
	.4byte \failInstr
	.endm

	.macro trycopyability battler:req, failInstr:req
	.byte 0xd3
	.byte \battler
	.4byte \failInstr
	.endm

	.macro trywish failInstr:req
	.byte 0xd4
	.4byte \failInstr
	.endm

	.macro settoxicspikes failInstr:req
	.byte 0xd5
	.4byte \failInstr
	.endm

	.macro setgastroacid failInstr:req
	.byte 0xd6
	.4byte \failInstr
	.endm

	.macro setyawn failInstr:req
	.byte 0xd7
	.4byte \failInstr
	.endm

	.macro setdamagetohealthdifference failInstr:req
	.byte 0xd8
	.4byte \failInstr
	.endm

	.macro setroom
	.byte 0xd9
	.endm

	.macro tryswapabilities failInstr:req
	.byte 0xda
	.4byte \failInstr
	.endm

	.macro tryimprison failInstr:req
	.byte 0xdb
	.4byte \failInstr
	.endm

	.macro setstealthrock failInstr:req
	.byte 0xdc
	.4byte \failInstr
	.endm

	.macro setuserstatus3 flags:req, failInstr:req
	.byte 0xdd
	.4byte \flags
	.4byte \failInstr
	.endm

	.macro assistattackselect failInstr:req
	.byte 0xde
	.4byte \failInstr
	.endm

	.macro trysetmagiccoat failInstr:req
	.byte 0xdf
	.4byte \failInstr
	.endm

	.macro trysetsnatch failInstr:req
	.byte 0xe0
	.4byte \failInstr
	.endm

	.macro unused2 ptr:req
	.byte 0xe1
	.4byte \ptr
	.endm

	.macro switchoutabilities battler:req
	.byte 0xe2
	.byte \battler
	.endm

	.macro jumpifhasnohp battler:req, jumpInstr:req
	.byte 0xe3
	.byte \battler
	.4byte \jumpInstr
	.endm

	.macro jumpifnotcurrentmoveargtype battler:req, failInstr:req
	.byte 0xe4
	.byte \battler
	.4byte \failInstr
	.endm

	.macro pickup
	.byte 0xe5
	.endm

	.macro unused_0xE6
	.byte 0xe6
	.endm

	.macro unused_0xE7
	.byte 0xe7
	.endm

	.macro settypebasedhalvers failInstr:req
	.byte 0xe8
	.4byte \failInstr
	.endm

	.macro jumpifsubstituteblocks jumpInstr:req
	.byte 0xe9
	.4byte \jumpInstr
	.endm

	.macro tryrecycleitem failInstr:req
	.byte 0xea
	.4byte \failInstr
	.endm

	.macro settypetoenvironment failInstr:req
	.byte 0xeb
	.4byte \failInstr
	.endm

	.macro pursuitdoubles failInstr:req
	.byte 0xec
	.4byte \failInstr
	.endm

	.macro snatchsetbattlers
	.byte 0xed
	.endm

	.macro removescreens
	.byte 0xee
	.endm

	.macro handleballthrow
	.byte 0xef
	.endm

	.macro givecaughtmon passInstr:req
	.byte 0xf0
	.4byte \passInstr
	.endm

	.macro trysetcaughtmondexflags failInstr:req
	.byte 0xf1
	.4byte \failInstr
	.endm

	.macro displaydexinfo
	.byte 0xf2
	.endm

	.macro trygivecaughtmonnick
	.byte 0xf3
	.endm

	.macro subattackerhpbydmg
	.byte 0xf4
	.endm

	.macro removeattackerstatus1
	.byte 0xf5
	.endm

	.macro finishaction
	.byte 0xf6
	.endm

	.macro finishturn
	.byte 0xf7
	.endm

	.macro trainerslideout position:req
	.byte 0xf8
	.byte \position
	.endm

	.macro settelekinesis failInstr:req
	.byte 0xf9
	.4byte \failInstr
	.endm

	.macro swapstatstages stat:req
	.byte 0xfa
	.byte \stat
	.endm

	.macro averagestats stat:req
	.byte 0xfb
	.byte \stat
	.endm

	.macro jumpifcaptivateaffected jumpInstr:req
	.byte 0xfc
	.4byte \jumpInstr
	.endm

	.macro setnonvolatilestatus trigger:req
	.byte 0xfd
	.byte \trigger
	.endm

	.macro tryworryseed failInstr:req
	.byte 0xfe
	.4byte \failInstr
	.endm

	.macro callnative func:req
	.byte 0xff
	.4byte \func
	.endm

	.macro savetarget
	callnative BS_SaveTarget
	.endm

	.macro restoretarget
	callnative BS_RestoreTarget
	.endm

	.macro saveattacker
	callnative BS_SaveAttacker
	.endm

	.macro restoreattacker
	callnative BS_RestoreAttacker
	.endm

	.macro jumpifintimidateabilityprevented
	callnative BS_JumpIfIntimidateAbilityPrevented
	.endm

	.macro metalburstdamagecalculator failInstr:req
	callnative BS_CalcMetalBurstDmg
	.4byte \failInstr
	.endm

	.macro jumpifcantfling battler:req, jumpInstr:req
	callnative BS_JumpIfCantFling
	.byte \battler
	.4byte \jumpInstr
	.endm

	.macro itemstatchangeeffects battler:req
	callnative BS_RunStatChangeItems
	.byte \battler
	.endm

	.macro allyswitchswapbattlers
	callnative BS_AllySwitchSwapBattler
	.endm

	.macro tryallyswitch jumpInstr:req
	callnative BS_TryAllySwitch
	.4byte \jumpInstr
	.endm

	.macro dostockpilestatchangeswearoff, battler:req, statChangeInstr:req
	callnative BS_DoStockpileStatChangesWearOff
	.byte \battler
	.4byte \statChangeInstr
	.endm

	.macro jumpifmorethanhalfHP battler:req, jumpInstr:req
	callnative BS_JumpIfMoreThanHalfHP
	.byte \battler
	.4byte \jumpInstr
	.endm

	.macro itemrestorehp jumpInstr:req, restoreBattlerInstr:req
	callnative BS_ItemRestoreHP
	.4byte \jumpInstr
	.4byte \restoreBattlerInstr
	.endm

	.macro itemcurestatus jumpInstr:req
	callnative BS_ItemCureStatus
	.4byte \jumpInstr
	.endm

	.macro itemincreasestat
	callnative BS_ItemIncreaseStat
	.endm

	.macro itemrestorepp
	callnative BS_ItemRestorePP
	.endm

	.macro tryrevertweatherform
	callnative BS_TryRevertWeatherForm
	.endm

	.macro trysetoctolock battler:req, failInstr:req
	callnative BS_TrySetOctolock
	.byte \battler
	.4byte \failInstr
	.endm

	.macro setglaiverush
	callnative BS_SetGlaiveRush
	.endm

	.macro setpledge jumpInstr:req
	callnative BS_SetPledge
	.4byte \jumpInstr
	.endm

	.macro setpledgestatus battler:req sidestatus:req
	callnative BS_SetPledgeStatus
	.byte \battler
	.4byte \sidestatus
	.endm

	.macro trycopycat failInstr:req
	callnative BS_TryCopycat
	.4byte \failInstr
	.endm

	.macro setzeffect
	callnative BS_SetZEffect
	.endm

	@ Used by effects that may proc Symbiosis but do not call removeitem.
	.macro trysymbiosis battler:req
	callnative BS_TrySymbiosis
    .byte \battler
	.endm

	@ returns B_SIDE_x to gBattleCommunication[0]
	.macro getbattlerside battler:req
	callnative BS_GetBattlerSide
	.byte \battler
	.endm

	.macro checkparentalbondcounter counter:req, ptr:req
	callnative BS_CheckParentalBondCounter
	.byte \counter
	.4byte \ptr
	.endm

	.macro jumpifcantloseitem battler:req, ptr:req
	callnative BS_JumpIfCantLoseItem
	.byte \battler
	.4byte \ptr
	.endm

	.macro handlemegaevo battler:req, case:req
	callnative BS_HandleMegaEvolution
	.byte \battler
	.byte \case
	.endm

	.macro handleprimalreversion battler:req, case:req
	callnative BS_HandlePrimalReversion
	.byte \battler
	.byte \case
	.endm

	.macro handleultraburst battler:req, case:req
	callnative BS_HandleUltraBurst
	.byte \battler
	.byte \case
	.endm

	.macro jumpifshelltrap battler:req, jumpInstr:req
	callnative BS_JumpIfShellTrap
	.byte \battler
	.4byte \jumpInstr
	.endm

	.macro jumpifelectricabilityaffected battler:req, ability:req, jumpInstr:req
	callnative BS_JumpIfElectricAbilityAffected
	.byte \battler
	.2byte \ability
	.4byte \jumpInstr
	.endm

	.macro setterrain failInstr:req
	callnative BS_SetTerrain
	.4byte \failInstr
	.endm

	.macro jumpifterrainaffected battler:req, terrainFlags:req, jumpInstr:req
	callnative BS_JumpIfTerrainAffected
	.byte \battler
	.4byte \terrainFlags
	.4byte \jumpInstr
	.endm

	.macro tryreflecttype failInstr:req
	callnative BS_TryReflectType
	.4byte \failInstr
	.endm

	@ Used to active a different Max Move effects.
	.macro setmaxmoveeffect
	callnative BS_SetMaxMoveEffect
	.endm

	.macro setsteelsurge, failInstr:req
	callnative BS_SetSteelsurge
	.4byte \failInstr
	.endm

	.macro trysetparalysis, ptr:req
	callnative BS_TrySetParalysis
	.4byte \ptr
	.endm

	.macro trysetpoison, ptr:req
	callnative BS_TrySetPoison
	.4byte \ptr
	.endm

	.macro trysetpoisonparalysis, ptr:req
	callnative BS_TrySetPoisonParalyzis
	.4byte \ptr
	.endm

	.macro tryseteffectspore, ptr:req
	callnative BS_TrySetEffectSpore
	.4byte \ptr
	.endm

	.macro trysetconfusion, ptr:req
	callnative BS_TrySetConfusion
	.4byte \ptr
	.endm

	.macro trysetinfatuation, ptr:req
	callnative BS_TrySetInfatuation
	.4byte \ptr
	.endm

	.macro trysetescapeprevention, ptr:req
	callnative BS_TrySetEscapePrevention
	.4byte \ptr
	.endm

	.macro trysettorment, ptr:req
	callnative BS_TrySetTorment
	.4byte \ptr
	.endm

	.macro tryhealsixthhealth, ptr:req
	callnative BS_HealOneSixth
	.4byte \ptr
	.endm

	.macro tryrecycleberry, ptr:req
	callnative BS_TryRecycleBerry
	.4byte \ptr
	.endm

	.macro updatedynamax
	callnative BS_UpdateDynamax
	.endm

	.macro jumpiftargetdynamaxed, ptr:req
	callnative BS_JumpIfDynamaxed
	.4byte \ptr
	.endm

	.macro undodynamax battler:req
	callnative BS_UndoDynamax
	.byte \battler
	.endm

	.macro trytrainerslidezmovemsg
	callnative BS_TryTrainerSlideZMoveMsg
	.endm

	.macro trytrainerslidemegaevolutionmsg
	callnative BS_TryTrainerSlideMegaEvolutionMsg
	.endm

	.macro trytrainerslidedynamaxmsg
	callnative BS_TryTrainerSlideDynamaxMsg
	.endm

	.macro tryhealpulse failInstr:req
	callnative BS_TryHealPulse
	.4byte \failInstr
	.endm

	.macro trydefog clear:req, failInstr:req
	callnative BS_TryDefog
	.byte \clear
	.4byte \failInstr
	.endm

	.macro trytriggerstatusform
	callnative BS_TryTriggerStatusForm
	.endm

	.macro tryupperhand failInstr:req
	callnative BS_TryUpperHand
	.4byte \failInstr
	.endm

	.macro tryupdaterecoiltracker
	callnative BS_TryUpdateRecoilTracker
	.endm

	.macro tryupdateleaderscresttracker
	callnative BS_TryUpdateLeadersCrestTracker
	.endm

	.macro trytidyup clear:req, jumpInstr:req
	callnative BS_TryTidyUp
	.byte \clear
	.4byte \jumpInstr
	.endm

	.macro trygulpmissile
	callnative BS_TryGulpMissile
	.endm

	.macro tryactivategulpmissile
	callnative BS_TryActivateGulpMissile
	.endm

	.macro tryquash failInstr:req
	callnative BS_TryQuash
	.4byte \failInstr
	.endm

	.macro copyfoesstatincrease battler:req, failInstr:req
	callnative BS_CopyFoesStatIncrease
	.byte \battler
	.4byte \failInstr
	.endm

	.macro removeweather
	callnative BS_RemoveWeather
	.endm

	.macro applyterastallization
	callnative BS_ApplyTerastallization
	.endm

	.macro jumpifsleepclause jumpInstr:req
	callnative BS_JumpIfSleepClause
	.4byte \jumpInstr
	.endm

	.macro ficklebeamdamagecalculation
	callnative BS_FickleBeamDamageCalculation
	.endm

	.macro trytarshot failInstr:req
	callnative BS_TryTarShot
	.4byte \failInstr
	.endm

	.macro jumpifteainvulnerable battler:req, jumpInstr:req
	callnative BS_TeatimeInvul
	.byte \battler
	.4byte \jumpInstr
	.endm

	.macro jumpifteanoberry failInstr:req
	callnative BS_TeatimeTargets
	.4byte \failInstr
	.endm

	.macro trywindriderpower battler:req, failInstr:req
	callnative BS_TryWindRiderPower
	.byte \battler
	.4byte \failInstr
	.endm

	.macro activateweatherchangeabilities battler:req
	callnative BS_ActivateWeatherChangeAbilities
	.byte \battler
	.endm

	.macro activateterrainchangeabilities battler:req
	callnative BS_ActivateTerrainChangeAbilities
	.byte \battler
	.endm

	@ Stores Healing Wish effect.
	.macro storehealingwish battler:req
	callnative BS_StoreHealingWish
	.byte \battler
	.endm

	.macro tryrevivalblessing, failInstr:req
	callnative BS_TryRevivalBlessing
	.4byte \failInstr
	.endm

	.macro jumpifblockedbysoundproof battler:req, failInstr:req
	callnative BS_JumpIfBlockedBySoundproof
	.byte \battler
	.4byte \failInstr
	.endm

	.macro setmagiccoattarget
	callnative BS_SetMagicCoatTarget
	.endm

	.macro jumpifcommanderactive jumpInstr:req
	callnative BS_JumpIfCommanderActive
	.4byte \jumpInstr
	.endm

	.macro checkpokeflute
	callnative BS_CheckPokeFlute
	.endm

	.macro waitfanfare
	callnative BS_WaitFanfare
	.endm

	.macro setbeakblast
	callnative BS_SetBeakBlast
	.endm

	.macro cantarshotwork failInstr:req
	callnative BS_CanTarShotWork
	.4byte \failInstr
	.endm

	.macro removeterrain
	callnative BS_RemoveTerrain
	.endm

	.macro tryspectralthiefsteal jumpInstr:req
	callnative BS_TrySpectralThiefSteal
	.4byte \jumpInstr
	.endm

	.macro spectralthiefprintstats
	callnative BS_SpectralThiefPrintStats
	.endm

	.macro setmoveresultflags flags:req
	callnative BS_SetMoveResultFlags
	.2byte \flags
	.endm

	.macro clearmoveresultflags flags:req
	callnative BS_ClearMoveResultFlags
	.2byte \flags
	.endm

	.macro jumpifmoveresultflags flags:req failInstr:req
	callnative BS_JumpIfMoveResultFlags
	.2byte \flags
	.4byte \failInstr
	.endm

	.macro jumpifcriticalhit failInstr:req
	callnative BS_JumpIfCriticalHit
	.4byte \failInstr
	.endm

	.macro jumpifcangigantamax battler:req, jumpInstr:req
	callnative BS_JumpIfCanGigantamax
	.byte \battler
	.4byte \jumpInstr
	.endm

@ various command changed to more readable macros
	.macro cancelmultiturnmoves battler:req
	various \battler, VARIOUS_CANCEL_MULTI_TURN_MOVES
	.endm

	.macro getifcantrunfrombattle battler:req
	various \battler, VARIOUS_IS_RUNNING_IMPOSSIBLE
	.endm

	.macro getmovetarget battler:req
	various \battler, VARIOUS_GET_MOVE_TARGET
	.endm

	.macro getbattlerfainted battler:req
	various \battler, VARIOUS_GET_BATTLER_FAINTED
	.endm

	.macro resetswitchinabilitybits battler:req
	various \battler, VARIOUS_RESET_SWITCH_IN_ABILITY_BITS
	.endm

	.macro updatechoicemoveonlvlup battler:req
	various \battler, VARIOUS_UPDATE_CHOICE_MOVE_ON_LVL_UP
	.endm

	.macro resetplayerfainted
	various BS_ATTACKER, VARIOUS_RESET_PLAYER_FAINTED
	.endm

	.macro palaceflavortext battler:req
	various \battler, VARIOUS_PALACE_FLAVOR_TEXT
	.endm

	.macro arenajudgmentwindow
	various BS_ATTACKER, VARIOUS_ARENA_JUDGMENT_WINDOW
	.endm

	.macro arenaopponentmonlost
	various BS_ATTACKER, VARIOUS_ARENA_OPPONENT_MON_LOST
	.endm

	.macro arenaplayermonlost
	various BS_ATTACKER, VARIOUS_ARENA_PLAYER_MON_LOST
	.endm

	.macro arenabothmonlost
	various BS_ATTACKER, VARIOUS_ARENA_BOTH_MONS_LOST
	.endm

	.macro forfeityesnobox battler:req
	various \battler, VARIOUS_EMIT_YESNOBOX
	.endm

	.macro arenadrawreftextbox
	various BS_ATTACKER, VARIOUS_DRAW_ARENA_REF_TEXT_BOX
	.endm

	.macro arenaerasereftextbox
	various BS_ATTACKER, VARIOUS_ERASE_ARENA_REF_TEXT_BOX
	.endm

	.macro arenajudgmentstring id:req
	various \id, VARIOUS_ARENA_JUDGMENT_STRING
	.endm

	.macro arenawaitmessage id:req
	various \id, VARIOUS_ARENA_WAIT_STRING
	.endm

	.macro waitcry battler:req
	various \battler, VARIOUS_WAIT_CRY
	.endm

	.macro returnopponentmon1toball battler:req
	various \battler, VARIOUS_RETURN_OPPONENT_MON1
	.endm

	.macro returnopponentmon2toball battler:req
	various \battler, VARIOUS_RETURN_OPPONENT_MON2
	.endm

	.macro volumedown
	various BS_ATTACKER, VARIOUS_VOLUME_DOWN
	.endm

	.macro volumeup
	various BS_ATTACKER, VARIOUS_VOLUME_UP
	.endm

	.macro setalreadystatusedmoveattempt battler:req
	various \battler, VARIOUS_SET_ALREADY_STATUS_MOVE_ATTEMPT
	.endm

	.macro palacetryescapestatus battler:req
	various \battler, VARIOUS_PALACE_TRY_ESCAPE_STATUS
	.endm

	.macro setoutcomeonteleport battler:req
	various \battler, VARIOUS_SET_TELEPORT_OUTCOME
	.endm

	.macro playtrainerdefeatbgm battler:req
	various \battler, VARIOUS_PLAY_TRAINER_DEFEATED_MUSIC
	.endm

	.macro stattextbuffer battler:req
	various \battler, VARIOUS_STAT_TEXT_BUFFER
	.endm

	.macro switchinabilities battler:req
	various \battler, VARIOUS_SWITCHIN_ABILITIES
	.endm

	.macro instanthpdrop battler:req
	various \battler, VARIOUS_INSTANT_HP_DROP
	.endm

	.macro clearstatus battler:req
	various \battler, VARIOUS_CLEAR_STATUS
	.endm

	.macro restorepp battler:req
	various \battler, VARIOUS_RESTORE_PP
	.endm

	.macro tryactivatereceiver battler:req
	various \battler, VARIOUS_TRY_ACTIVATE_RECEIVER
	.endm

	.macro tryactivatesoulheart
	various BS_ATTACKER, VARIOUS_TRY_ACTIVATE_SOULHEART
	.endm

	.macro playmoveanimation battler:req, move:req
	various \battler, VARIOUS_PLAY_MOVE_ANIMATION
	.2byte \move
	.endm

	.macro setluckychant battler:req, failInstr:req
	various \battler VARIOUS_SET_LUCKY_CHANT
	.4byte \failInstr
	.endm

	.macro suckerpunchcheck failInstr:req
	various BS_ATTACKER, VARIOUS_SUCKER_PUNCH_CHECK
	.4byte \failInstr
	.endm

	.macro setabilitysimple battler:req, failInstr:req
	various \battler VARIOUS_SET_SIMPLE_BEAM
	.4byte \failInstr
	.endm

	.macro tryentrainment failInstr:req
	various BS_ATTACKER, VARIOUS_TRY_ENTRAINMENT
	.4byte \failInstr
	.endm

	.macro setlastusedability battler:req
	various \battler, VARIOUS_SET_LAST_USED_ABILITY
	.endm

	.macro tryafteryou failInstr:req
	various BS_ATTACKER, VARIOUS_AFTER_YOU
	.4byte \failInstr
	.endm

	.macro trybestow failInstr:req
	various BS_ATTACKER, VARIOUS_BESTOW
	.4byte \failInstr
	.endm

	.macro invertstatstages battler:req
	various \battler, VARIOUS_INVERT_STAT_STAGES
	.endm

	.macro trymefirst failInstr:req
	various BS_ATTACKER, VARIOUS_TRY_ME_FIRST
	.4byte \failInstr
	.endm

	.macro jumpifbattleend jumpInstr:req
	various BS_ATTACKER, VARIOUS_JUMP_IF_BATTLE_END
	.4byte \jumpInstr
	.endm

	.macro tryelectrify failInstr:req
	various BS_ATTACKER, VARIOUS_TRY_ELECTRIFY
	.4byte \failInstr
	.endm

	.macro trysoak failInstr:req
	various BS_ATTACKER, VARIOUS_TRY_SOAK
	.4byte \failInstr
	.endm

	.macro handleformchange battler:req, case:req
	various \battler, VARIOUS_HANDLE_FORM_CHANGE
	.byte \case
	.endm

	.macro jumpifcantuselastresort battler:req, jumpInstr:req
	various \battler, VARIOUS_TRY_LAST_RESORT
	.4byte \jumpInstr
	.endm

	.macro tryautotomize battler:req, failInstr:req
	various \battler, VARIOUS_TRY_AUTOTOMIZE
	.4byte \failInstr
	.endm

	.macro jumpifcantusesynchronoise jumpInstr:req
	various BS_ATTACKER, VARIOUS_TRY_SYNCHRONOISE
	.4byte \jumpInstr
	.endm

	.macro showabilitypopup battler:req
	various \battler, VARIOUS_ABILITY_POPUP
	.endm

	.macro updateabilitypopup battler:req
	various \battler, VARIOUS_UPDATE_ABILITY_POPUP
	.endm

	.macro jumpiftargetally jumpInstr:req
	various BS_ATTACKER, VARIOUS_JUMP_IF_TARGET_ALLY
	.4byte \jumpInstr
	.endm

	.macro trypsychoshift failInstr:req sleepClauseFailInstr:req
	various BS_ATTACKER, VARIOUS_PSYCHO_SHIFT
	.4byte \failInstr
	.4byte \sleepClauseFailInstr
	.endm

	.macro curestatus battler:req
	various \battler, VARIOUS_CURE_STATUS
	.endm

	.macro powertrick battler:req
	various \battler, VARIOUS_POWER_TRICK
	.endm

	.macro jumpifnotgrounded battler:req, jumpInstr:req
	various \battler, VARIOUS_JUMP_IF_NOT_GROUNDED
	.4byte \jumpInstr
	.endm

	.macro handletrainerslidemsg battler:req, case:req
	various \battler, VARIOUS_HANDLE_TRAINER_SLIDE_MSG
	.byte \case
	.endm

	.macro trytrainerslidefirstdownmsg battler:req
	various \battler, VARIOUS_TRY_TRAINER_SLIDE_MSG_FIRST_OFF
	.endm

	.macro trytrainerslidelastonmsg battler:req
	various \battler, VARIOUS_TRY_TRAINER_SLIDE_MSG_LAST_ON
	.endm

	.macro setauroraveil battler:req
	various \battler, VARIOUS_SET_AURORA_VEIL
	.endm

	.macro trysetthirdtype battler:req, failInstr:req
	various \battler, VARIOUS_TRY_THIRD_TYPE
	.4byte \failInstr
	.endm

	.macro tryaccupressure battler:req, failInstr:req
	various \battler, VARIOUS_ACUPRESSURE
	.4byte \failInstr
	.endm

	.macro setpowder battler:req
	various \battler, VARIOUS_SET_POWDER
	.endm

	.macro bringdownairbornebattler battler:req
	various \battler, VARIOUS_GRAVITY_ON_AIRBORNE_MONS
	.endm

	.macro checkgrassyterrainheal battler:req, failInstr:req
	various \battler, VARIOUS_CHECK_IF_GRASSY_TERRAIN_HEALS
	.4byte \failInstr
	.endm

	.macro jumpifnotberry battler:req, jumpInstr:req
	various \battler, VARIOUS_JUMP_IF_NOT_BERRY
	.4byte \jumpInstr
	.endm

	.macro jumpifroarfails jumpInstr:req
	various BS_ATTACKER, VARIOUS_JUMP_IF_ROAR_FAILS
	.4byte \jumpInstr
	.endm

	.macro tryinstruct failInstr:req
	various BS_ATTACKER, VARIOUS_TRY_INSTRUCT
	.4byte \failInstr
	.endm

	.macro settracedability battler:req
	various \battler, VARIOUS_TRACE_ABILITY
	.endm

	.macro updatenick battler:req
	various \battler, VARIOUS_UPDATE_NICK
	.endm

	.macro tryillusionoff battler:req
	various \battler, VARIOUS_TRY_ILLUSION_OFF
	.endm

	.macro spriteignore0hp value:req
	various BS_ATTACKER, VARIOUS_SET_SPRITEIGNORE0HP
	.byte \value
	.endm

	.macro getstatvalue battler:req, stat:req
	various \battler, VARIOUS_GET_STAT_VALUE
	.byte \stat
	.endm

	.macro jumpiffullhp battler:req, jumpInstr:req
	various \battler, VARIOUS_JUMP_IF_FULL_HP
	.4byte \jumpInstr
	.endm

	.macro losetype battler:req, type:req
	various \battler, VARIOUS_LOSE_TYPE
	.byte \type
	.endm

	.macro tryfriskmsg battler:req
	various \battler, VARIOUS_TRY_FRISK
	.endm

	.macro jumpifshieldsdown battler:req, jumpInstr:req
	various \battler, VARIOUS_JUMP_IF_SHIELDS_DOWN_PROTECTED
	.4byte \jumpInstr
	.endm

	.macro trysetfairylock failInstr:req
	various BS_ATTACKER, VARIOUS_TRY_FAIRY_LOCK
	.4byte \failInstr
	.endm

	.macro jumpifnoally battler:req, jumpInstr:req
	various \battler, VARIOUS_JUMP_IF_NO_ALLY
	.4byte \jumpInstr
	.endm

	.macro jumpifholdeffect battler:req, holdEffect:req, jumpInstr:req, equal=TRUE
	various \battler, VARIOUS_JUMP_IF_HOLD_EFFECT
	.byte \holdEffect
	.4byte \jumpInstr
	.byte \equal
	.endm

	.macro jumpifnoholdeffect battler:req, holdEffect:req, jumpInstr:req
	jumpifholdeffect \battler, \holdEffect, \jumpInstr, FALSE
	.endm

	.macro infatuatewithbattler battler:req, infatuateWith:req
	various \battler, VARIOUS_INFATUATE_WITH_BATTLER
	.byte \infatuateWith
	.endm

	.macro setlastuseditem battler:req
	various \battler, VARIOUS_SET_LAST_USED_ITEM
	.endm

	.macro jumpifabsent battler:req, jumpInstr:req
	various \battler, VARIOUS_JUMP_IF_ABSENT
	.4byte \jumpInstr
	.endm

	.macro destroyabilitypopup
	various BS_ABILITY_BATTLER, VARIOUS_DESTROY_ABILITY_POPUP
	.endm

	.macro gettotemboost jumpInstr:req
	various BS_ATTACKER, VARIOUS_TOTEM_BOOST
	.4byte \jumpInstr
	.endm

	.macro consumeberry battler:req, fromBattler:req
	various \battler, VARIOUS_CONSUME_BERRY
	.byte \fromBattler
	.endm

	.macro activateitemeffects battler:req
	various \battler, VARIOUS_MOVEEND_ITEM_EFFECTS
	.endm

	.macro pickpocketsteal
	various 0, VARIOUS_PICKPOCKET
	.endm

	.macro doterrainseed battler:req, failInstr:req
	various \battler, VARIOUS_TERRAIN_SEED
	.4byte \failInstr
	.endm

	.macro makeinvisible battler:req
	various \battler, VARIOUS_MAKE_INVISIBLE
	.endm

	.macro tryroomservice battler:req, failInstr:req
	various \battler, VARIOUS_ROOM_SERVICE
	.4byte \failInstr
	.endm

	.macro jumpifpranksterblocked battler:req, jumpInstr:req
	various \battler, VARIOUS_JUMP_IF_PRANKSTER_BLOCKED
	.4byte \jumpInstr
	.endm

	.macro jumpifteamhealthy battler:req, jumpInstr:req
	various \battler, VARIOUS_JUMP_IF_TEAM_HEALTHY
	.4byte \jumpInstr
	.endm

	.macro tryhealquarterhealth battler:req, failInstr:req
	various \battler, VARIOUS_TRY_HEAL_QUARTER_HP
	.4byte \failInstr
	.endm

	.macro trytoclearprimalweather
	various BS_ATTACKER, VARIOUS_TRY_TO_CLEAR_PRIMAL_WEATHER
	.endm

	.macro setattackertostickywebuser
	various BS_TARGET, VARIOUS_SET_ATTACKER_STICKY_WEB_USER
	.endm

	.macro getrototillertargets failInstr:req
	various BS_ATTACKER, VARIOUS_GET_ROTOTILLER_TARGETS
	.4byte \failInstr
	.endm

	.macro jumpifnotrototilleraffected battler:req, jumpInstr:req
	various \battler, VARIOUS_JUMP_IF_NOT_ROTOTILLER_AFFECTED
	.4byte \jumpInstr
	.endm

	.macro jumpifcantreverttoprimal jumpInstr:req
	various BS_ATTACKER, VARIOUS_JUMP_IF_CANT_REVERT_TO_PRIMAL
	.4byte \jumpInstr
	.endm

	.macro jumpifweatheraffected battler:req, flags:req, jumpInstr:req
	various \battler, VARIOUS_JUMP_IF_WEATHER_AFFECTED
	.4byte \flags
	.4byte \jumpInstr
	.endm

	.macro jumpifspecies battler:req, species:req, jumpInstr:req
	various \battler, VARIOUS_JUMP_IF_SPECIES
	.2byte \species
	.4byte \jumpInstr
	.endm

	.macro tryendneutralizinggas battler:req
	various \battler, VARIOUS_TRY_END_NEUTRALIZING_GAS
	.endm

	.macro trynoretreat battler:req, failInstr:req
	various \battler, VARIOUS_TRY_NO_RETREAT
	.4byte \failInstr
	.endm

	.macro checkpoltergeist battler:req, failInstr:req
	various \battler, VARIOUS_CHECK_POLTERGEIST
	.4byte \failInstr
	.endm

	.macro cutonethirdhpraisestats failInstr:req
	various BS_ATTACKER, VARIOUS_CUT_1_3_HP_RAISE_STATS
	.4byte \failInstr
	.endm

	.macro curecertainstatuses battler:req
	various \battler, VARIOUS_CURE_CERTAIN_STATUSES
	.endm

	.macro tryresetnegativestatstages battler:req
	various \battler, VARIOUS_TRY_RESET_NEGATIVE_STAT_STAGES
	.endm

	.macro jumpiflastuseditemberry jumpInstr:req
	various BS_ATTACKER, VARIOUS_JUMP_IF_LAST_USED_ITEM_BERRY
	.4byte \jumpInstr
	.endm

	.macro jumpiflastuseditemholdeffect holdEffect:req, secondaryId:req, jumpInstr:req
	callnative BS_JumpIfLastUsedItemHoldEffect
	.byte \holdEffect
	.2byte \secondaryId
	.4byte \jumpInstr
	.endm

	.macro savebattleritem battler:req
	various \battler, VARIOUS_SAVE_BATTLER_ITEM
	.endm

	.macro restorebattleritem battler:req
	various \battler, VARIOUS_RESTORE_BATTLER_ITEM
	.endm

	.macro battleritemtolastuseditem battler:req
	various \battler, VARIOUS_BATTLER_ITEM_TO_LAST_USED_ITEM
	.endm

	.macro swapsidestatuses
	callnative BS_CourtChangeSwapSideStatuses
	.endm

	.macro swapstats stat:req
	callnative BS_SwapStats
	.byte \stat
	.endm

	.macro restoresavedmove
	callnative BS_RestoreSavedMove
	.endm

@ helpful macros
	.macro setstatchanger stat:req, stages:req, down:req
	setbyte sSTATCHANGER, \stat | \stages << 3 | \down << 7
	.endm

	.macro chosenstatus1animation battler:req, status:req
	chosenstatusanimation \battler, 0x0, \status
	.endm

	.macro chosenstatus2animation battler:req, status:req
	chosenstatusanimation \battler, 0x1, \status
	.endm

	.macro sethword dst:req, value:req
	setbyte \dst, (\value) & 0xFF
	setbyte \dst + 1, ((\value) >> 8) & 0xFF
	.endm

	.macro setword dst:req, value:req
	setbyte \dst, (\value) & 0xFF
	setbyte \dst + 1, ((\value) >> 8) & 0xFF
	setbyte \dst + 2, ((\value) >> 16) & 0xFF
	setbyte \dst + 3, ((\value) >> 24) & 0xFF
	.endm

	.macro copybyte dst:req, src:req
	copyarray \dst, \src, 0x1
	.endm

	.macro copyhword dst:req, src:req
	copyarray \dst, \src, 0x2
	.endm

	.macro copyword dst:req, src:req
	copyarray \dst, \src, 0x4
	.endm

	.macro jumpifbytenotequal byte1:req, byte2:req, jumpInstr:req
	jumpifarraynotequal \byte1, \byte2, 0x1, \jumpInstr
	.endm

	.macro jumpifbyteequal byte1:req, byte2:req, jumpInstr:req
	jumpifarrayequal \byte1, \byte2, 0x1, \jumpInstr
	.endm

	.macro jumpifmove move:req, jumpInstr:req
	jumpifhalfword CMP_EQUAL, gCurrentMove, \move, \jumpInstr
	.endm

	.macro jumpifnotmove move:req, jumpInstr:req
	jumpifhalfword CMP_NOT_EQUAL, gCurrentMove, \move, \jumpInstr
	.endm

	.macro jumpifnotchosenmove move:req, jumpInstr:req
	jumpifhalfword CMP_NOT_EQUAL, gChosenMove, \move, \jumpInstr
	.endm

	.macro jumpifstatus3 battler:req, flags:req, jumpInstr:req
	jumpifstatus3condition \battler, \flags, FALSE, \jumpInstr
	.endm

	.macro jumpifnostatus3 battler:req, flags:req, jumpInstr:req
	jumpifstatus3condition \battler, \flags, TRUE, \jumpInstr
	.endm

	.macro jumpifmovehadnoeffect jumpInstr:req
	jumpifmoveresultflags MOVE_RESULT_NO_EFFECT, \jumpInstr
	.endm

	.macro jumpifside battler:req, side:req, equalJumpInstr:req
	getbattlerside \battler
	jumpifbyte CMP_EQUAL, gBattleCommunication, \side, \equalJumpInstr
	.endm

	.macro jumpifbattletype flags:req, jumpInstr:req
	jumpifword CMP_COMMON_BITS, gBattleTypeFlags, \flags, \jumpInstr
	.endm

	.macro jumpifnotbattletype flags:req, jumpInstr:req
	jumpifword CMP_NO_COMMON_BITS, gBattleTypeFlags, \flags, \jumpInstr
	.endm

	.macro dmg_1_8_targethp
	manipulatedamage DMG_1_8_TARGET_HP
	.endm

	.macro dmgtomaxattackerhp
	manipulatedamage DMG_FULL_ATTACKER_HP
	.endm

	.macro jumpifflowerveil jumpInstr:req
	jumpifnottype BS_TARGET, TYPE_GRASS, 1f
	jumpifability BS_TARGET_SIDE, ABILITY_FLOWER_VEIL, \jumpInstr
	1:
	.endm

	.macro jumpifflowerveilattacker jumpInstr:req
	jumpifnottype BS_ATTACKER, TYPE_GRASS, 1f
	jumpifability BS_ATTACKER_SIDE, ABILITY_FLOWER_VEIL, \jumpInstr
	1:
	.endm

	.macro jumpifabilitycantbesuppressed battler:req, jumpInstr:req
	callnative BS_JumpIfAbilityCantBeSuppressed
	.byte \battler
	.4byte \jumpInstr
	.endm

	.macro tryactivateabilityshield battler:req
	callnative BS_TryActivateAbilityShield
	.byte \battler
	.endm

	.macro setallytonexttarget jumpInstr:req
	jumpifbyte CMP_GREATER_THAN, gBattlerTarget, 0x1, 1f
	addbyte gBattlerTarget, 0x2
	goto \jumpInstr
	1:
	subbyte gBattlerTarget, 0x2
	goto \jumpInstr
	.endm

	.macro setallytonextattacker jumpInstr:req
	jumpifbyte CMP_GREATER_THAN, gBattlerAttacker, 0x1, 1f
	addbyte gBattlerAttacker, 0x2
	goto \jumpInstr
	1:
	subbyte gBattlerAttacker, 0x2
	goto \jumpInstr
	.endm

	.macro jumpifleafguardprotected battler:req, jumpInstr:req
	various \battler, VARIOUS_JUMP_IF_LEAF_GUARD_PROTECTED
	.4byte \jumpInstr
	.endm

	.macro jumpifsafeguard jumpInstr:req
	jumpifability BS_ATTACKER, ABILITY_INFILTRATOR, 1f
	jumpifsideaffecting BS_TARGET, SIDE_STATUS_SAFEGUARD, \jumpInstr
	1:
	.endm

	@ Will jump to script pointer if the target weighs less than 200 kg, or 441 lbs.
	.macro jumpifunder200 battler:req, failInstr:req
	various \battler, VARIOUS_JUMP_IF_UNDER_200
	.4byte \failInstr
	.endm

	@ Sets the sky drop status and does all other necessary operations
	.macro setskydrop
	various 0, VARIOUS_SET_SKY_DROP
	.endm

	@ Clears the sky drop status and does all other necessary operations.
	@ If the target fainted in before this script is called, it goes to the given script.
	.macro clearskydrop failInstr:req
	various 0, VARIOUS_CLEAR_SKY_DROP
	.4byte \failInstr
	.endm

	@ Accounts for if the target of Sky Drop was in confuse_lock when the attacker falls asleep due to Yawn.
	.macro skydropyawn
	various 0, VARIOUS_SKY_DROP_YAWN
	.endm

	@ Tries to increase or decrease a battler's stat's stat stage by a specified amount. If impossible, jumps to \script.
	.macro modifybattlerstatstage battler:req, stat:req, mode:req, amount:req, script:req, animation:req, customString

	@ \mode parameters
	INCREASE = FALSE
	DECREASE = TRUE

	@ \animation parameters
	ANIM_OFF = FALSE
	ANIM_ON = TRUE

	setstatchanger \stat, \amount, \mode
	.if \animation == FALSE
		setbyte sSTAT_ANIM_PLAYED, TRUE
	.endif
	statbuffchange BS_TARGET, STAT_CHANGE_ALLOW_PTR, \script
	.ifnb \customString
		printstring \customString
	.else
		.if \mode == DECREASE
			printfromtable gStatDownStringIds
		.else
		.if \mode == INCREASE
			printfromtable gStatUpStringIds
		.endif
		.endif
	.endif
	waitmessage B_WAIT_TIME_LONG
	.endm

	@ Will jump to script pointer if the specified battler has or has not fainted.
	.macro jumpiffainted battler:req, value:req, ptr:req
	getbattlerfainted \battler
	jumpifbyte CMP_EQUAL, gBattleCommunication, \value, \ptr
	.endm

	.macro flushtextbox
	printstring STRINGID_EMPTYSTRING3
	waitmessage 1
	.endm

	.macro jumpifnowhiteout jumpInstr:req
	callnative BS_JumpIfNoWhiteOut
	.4byte \jumpInstr
	.endm

	.macro tryboosterenergy onFieldStatus:req
	callnative BS_TryBoosterEnergy
	.byte \onFieldStatus
	.endm<|MERGE_RESOLUTION|>--- conflicted
+++ resolved
@@ -844,11 +844,7 @@
 	.4byte \failInstr
 	.endm
 
-<<<<<<< HEAD
-	.macro setstatuswithability
-=======
 	.macro checknonvolatiletrigger nonVolatile:req, failInstr:req
->>>>>>> f8fc8627
 	.byte 0x94
 	.2byte \nonVolatile
 	.4byte \failInstr
