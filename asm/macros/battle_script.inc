@ commands
	.macro attackcanceler
	.byte 0x0
	.endm

	.macro accuracycheck failPtr:req, move:req
	.byte 0x1
	.4byte \failPtr
	.2byte \move
	.endm

	.macro attackstring
	.byte 0x2
	.endm

	.macro ppreduce
	.byte 0x3
	.endm

	.macro critcalc
	.byte 0x4
	.endm

	.macro damagecalc
	.byte 0x5
	.endm

	.macro typecalc
	.byte 0x6
	.endm

	.macro adjustdamage
	.byte 0x7
	.endm

	.macro multihitresultmessage
	.byte 0x8
	.endm

	.macro attackanimation
	.byte 0x9
	.endm

	.macro waitanimation
	.byte 0xa
	.endm

	.macro healthbarupdate battler:req
	.byte 0xb
	.byte \battler
	.endm

	.macro datahpupdate battler:req
	.byte 0xc
	.byte \battler
	.endm

	.macro critmessage
	.byte 0xd
	.endm

	.macro effectivenesssound
	.byte 0xe
	.endm

	.macro resultmessage
	.byte 0xf
	.endm

	.macro printstring id:req
	.byte 0x10
	.2byte \id
	.endm

	.macro printselectionstring id:req
	.byte 0x11
	.2byte \id
	.endm

	.macro waitmessage time:req
	.byte 0x12
	.2byte \time
	.endm

	.macro printfromtable ptr:req
	.byte 0x13
	.4byte \ptr
	.endm

	.macro printselectionstringfromtable ptr:req
	.byte 0x14
	.4byte \ptr
	.endm

	.macro seteffectwithchance
	.byte 0x15
	.endm

	.macro seteffectprimary
	.byte 0x16
	.endm

	.macro seteffectsecondary
	.byte 0x17
	.endm

	.macro clearstatusfromeffect battler:req
	.byte 0x18
	.byte \battler
	.endm

	.macro tryfaintmon battler:req
	.byte 0x19
	.byte \battler
	.byte FALSE
	.4byte NULL
	.endm

	.macro tryfaintmon_spikes battler:req, ptr:req
	.byte 0x19
	.byte \battler
	.byte TRUE
	.4byte \ptr
	.endm

	.macro dofaintanimation battler:req
	.byte 0x1a
	.byte \battler
	.endm

	.macro cleareffectsonfaint battler:req
	.byte 0x1b
	.byte \battler
	.endm

	.macro jumpifstatus battler:req, status1:req, ptr:req
	.byte 0x1c
	.byte \battler
	.4byte \status1
	.4byte \ptr
	.endm

	.macro jumpifstatus2 battler:req, status2:req, ptr:req
	.byte 0x1d
	.byte \battler
	.4byte \status2
	.4byte \ptr
	.endm

	.macro jumpifability battler:req, ability:req, ptr:req
	.byte 0x1e
<<<<<<< HEAD
	.byte \param0
	.2byte \ability
=======
	.byte \battler
	.byte \ability
>>>>>>> ef935f6f
	.4byte \ptr
	.endm

	.macro jumpifsideaffecting battler:req, sidestatus:req, ptr:req
	.byte 0x1f
	.byte \battler
	.4byte \sidestatus
	.4byte \ptr
	.endm

	.macro jumpifstat battler:req, ifflag:req, stat:req, value:req, ptr
	.byte 0x20
	.byte \battler
	.byte \ifflag
	.byte \stat
	.byte \value
	.4byte \ptr
	.endm

	.macro jumpifstatus3condition battler:req, status3:req, condition:req, ptr:req
	.byte 0x21
	.byte \battler
	.4byte \status3
	.byte \condition
	.4byte \ptr
	.endm

	.macro jumpbasedontype battler:req, type:req, case:req, ptr:req
	.byte 0x22
	.byte \battler
	.byte \type
	.byte \case
	.4byte \ptr
	.endm

	.macro jumpiftype battler:req, type:req, ptr:req
	jumpbasedontype \battler, \type, 1, \ptr
	.endm

	.macro jumpifnottype battler:req, type:req, ptr:req
	jumpbasedontype \battler, \type, 0, \ptr
	.endm

	.macro getexp battler:req
	.byte 0x23
	.byte \battler
	.endm

	.macro checkteamslost ptr:req
	.byte 0x24
	.4byte \ptr
	.endm

	.macro movevaluescleanup
	.byte 0x25
	.endm

	.macro setmultihit value:req
	.byte 0x26
	.byte \value
	.endm

	.macro decrementmultihit value:req
	.byte 0x27
	.4byte \value
	.endm

	.macro goto ptr:req
	.byte 0x28
	.4byte \ptr
	.endm

	.macro jumpifbyte ifflag:req, val:req, byte:req, ptr:req
	.byte 0x29
	.byte \ifflag
	.4byte \val
	.byte \byte
	.4byte \ptr
	.endm

	.macro jumpifhalfword ifflag:req, val:req, hword:req, ptr:req
	.byte 0x2a
	.byte \ifflag
	.4byte \val
	.2byte \hword
	.4byte \ptr
	.endm

	.macro jumpifword ifflag:req, val:req, word:req, ptr:req
	.byte 0x2b
	.byte \ifflag
	.4byte \val
	.4byte \word
	.4byte \ptr
	.endm

	.macro jumpifarrayequal val1:req, val2:req, size:req, ptr:req
	.byte 0x2c
	.4byte \val1
	.4byte \val2
	.byte \size
	.4byte \ptr
	.endm

	.macro jumpifarraynotequal val1:req, val2:req, size:req, ptr:req
	.byte 0x2d
	.4byte \val1
	.4byte \val2
	.byte \size
	.4byte \ptr
	.endm

	.macro setbyte ptr:req, byte:req
	.byte 0x2e
	.4byte \ptr
	.byte \byte
	.endm

	.macro addbyte ptr:req, byte:req
	.byte 0x2f
	.4byte \ptr
	.byte \byte
	.endm

	.macro subbyte ptr:req, byte:req
	.byte 0x30
	.4byte \ptr
	.byte \byte
	.endm

	.macro copyarray dest:req, src:req, size:req
	.byte 0x31
	.4byte \dest
	.4byte \src
	.byte \size
	.endm

	.macro copyarraywithindex dest:req, src:req, index:req, size:req
	.byte 0x32
	.4byte \dest
	.4byte \src
	.4byte \index
	.byte \size
	.endm

	.macro orbyte ptr:req, byte:req
	.byte 0x33
	.4byte \ptr
	.byte \byte
	.endm

	.macro orhalfword ptr:req, hword:req
	.byte 0x34
	.4byte \ptr
	.2byte \hword
	.endm

	.macro orword ptr:req, word:req
	.byte 0x35
	.4byte \ptr
	.4byte \word
	.endm

	.macro bicbyte ptr:req, byte:req
	.byte 0x36
	.4byte \ptr
	.byte \byte
	.endm

	.macro bichalfword ptr:req, hword:req
	.byte 0x37
	.4byte \ptr
	.2byte \hword
	.endm

	.macro bicword ptr:req, word:req
	.byte 0x38
	.4byte \ptr
	.4byte \word
	.endm

	.macro pause time:req
	.byte 0x39
	.2byte \time
	.endm

	.macro waitstate
	.byte 0x3a
	.endm

	.macro healthbar_update battler:req
	.byte 0x3b
	.byte \battler
	.endm

	.macro return
	.byte 0x3c
	.endm

	.macro end
	.byte 0x3d
	.endm

	.macro end2
	.byte 0x3e
	.endm

	.macro end3
	.byte 0x3f
	.endm

	.macro jumpifaffectedbyprotect ptr:req
	.byte 0x40
	.4byte \ptr
	.endm

	.macro call ptr:req
	.byte 0x41
	.4byte \ptr
	.endm

	.macro setroost
	.byte 0x42
	.endm

	.macro jumpifabilitypresent ability:req, ptr:req
	.byte 0x43
	.2byte \ability
	.4byte \ptr
	.endm

	.macro endselectionscript
	.byte 0x44
	.endm

	.macro playanimation battler:req, animType:req, arg=NULL
	.byte 0x45
	.byte \battler
	.byte \animType
	.4byte \arg
	.endm

	.macro playanimation_var battler:req, animType:req, arg=NULL
	.byte 0x46
	.byte \battler
	.4byte \animType
	.4byte \arg
	.endm

	.macro setgraphicalstatchangevalues
	.byte 0x47
	.endm

	.macro playstatchangeanimation battler:req, stats:req, statchange:req
	.byte 0x48
	.byte \battler
	.byte \stats
	.byte \statchange
	.endm

	.macro moveend endMode:req, endState:req
	.byte 0x49
	.byte \endMode
	.byte \endState
	.endm

	@ Help macros for 5 uses of moveend command

	@ All cases
	.macro moveendall
	setbyte sMOVEEND_STATE, 0
	moveend 0, 0
	.endm

	@ Chosen case
	.macro moveendcase case:req
	setbyte sMOVEEND_STATE, \case
	moveend 1, 0
	.endm

	@ All cases from (inclusive)
	.macro moveendfrom from:req
	setbyte sMOVEEND_STATE, \from
	moveend 0, 0
	.endm

	@ All cases from 0 to (not inclusive)
	.macro moveendto to:req
	setbyte sMOVEEND_STATE, 0
	moveend 2, \to
	.endm

	@ Cases from (inclusive) to (not inclusive)
	.macro moveendfromto from:req, to:req
	setbyte sMOVEEND_STATE, \from
	moveend 2, \to
	.endm

	.macro sethealblock ptr
	.byte 0x4a
	.4byte \ptr
	.endm

	.macro returnatktoball
	.byte 0x4b
	.endm

	.macro getswitchedmondata battler:req
	.byte 0x4c
	.byte \battler
	.endm

	.macro switchindataupdate battler:req
	.byte 0x4d
	.byte \battler
	.endm

	.macro switchinanim battler:req, dontclearsubstitutebit:req
	.byte 0x4e
	.byte \battler
	.byte \dontclearsubstitutebit
	.endm

	.macro jumpifcantswitch battler:req, ptr:req
	.byte 0x4f
	.byte \battler
	.4byte \ptr
	.endm

	.macro openpartyscreen battler:req, ptr:req
	.byte 0x50
	.byte \battler
	.4byte \ptr
	.endm

	.macro switchhandleorder battler:req, state:req
	.byte 0x51
	.byte \battler
	.byte \state
	.endm

	.macro switchineffects battler:req
	.byte 0x52
	.byte \battler
	.endm

	.macro trainerslidein battler:req
	.byte 0x53
	.byte \battler
	.endm

	.macro playse song:req
	.byte 0x54
	.2byte \song
	.endm

	.macro fanfare song:req
	.byte 0x55
	.2byte \song
	.endm

	.macro playfaintcry battler:req
	.byte 0x56
	.byte \battler
	.endm

	.macro endlinkbattle
	.byte 0x57
	.endm

	.macro returntoball battler:req
	.byte 0x58
	.byte \battler
	.endm

	.macro handlelearnnewmove learnedMovePtr:req, nothingToLearnPtr:req, isFirstMove:req
	.byte 0x59
	.4byte \learnedMovePtr
	.4byte \nothingToLearnPtr
	.byte \isFirstMove
	.endm

	.macro yesnoboxlearnmove forgotMovePtr:req
	.byte 0x5a
	.4byte \forgotMovePtr
	.endm

	.macro yesnoboxstoplearningmove noPtr:req
	.byte 0x5b
	.4byte \noPtr
	.endm

	.macro hitanimation battler:req
	.byte 0x5c
	.byte \battler
	.endm

	.macro getmoneyreward
	.byte 0x5d
	.endm

	.macro updatebattlermoves battler:req
	.byte 0x5e
	.byte \battler
	.endm

	.macro swapattackerwithtarget
	.byte 0x5f
	.endm

	.macro incrementgamestat stat:req
	.byte 0x60
	.byte \stat
	.endm

	.macro drawpartystatussummary battler:req
	.byte 0x61
	.byte \battler
	.endm

	.macro hidepartystatussummary battler:req
	.byte 0x62
	.byte \battler
	.endm

	.macro jumptocalledmove notChosenMove:req
	.byte 0x63
	.byte \notChosenMove
	.endm

	.macro statusanimation battler:req
	.byte 0x64
	.byte \battler
	.endm

	.macro status2animation battler:req, status2:req
	.byte 0x65
	.byte \battler
	.4byte \status2
	.endm

	.macro chosenstatusanimation battler:req, isStatus2:req, status:req
	.byte 0x66
	.byte \battler
	.byte \isStatus2
	.4byte \status
	.endm

	.macro yesnobox
	.byte 0x67
	.endm

	.macro cancelallactions
	.byte 0x68
	.endm

	.macro setgravity ptr
	.byte 0x69
	.4byte \ptr
	.endm

	.macro removeitem battler:req
	.byte 0x6a
	.byte \battler
	.endm

	.macro atknameinbuff1
	.byte 0x6b
	.endm

	.macro drawlvlupbox
	.byte 0x6c
	.endm

	.macro resetsentmonsvalue
	.byte 0x6d
	.endm

	.macro setatktoplayer0
	.byte 0x6e
	.endm

	.macro makevisible battler:req
	.byte 0x6f
	.byte \battler
	.endm

	.macro recordability battler:req
	.byte 0x70
	.byte \battler
	.endm

	.macro buffermovetolearn
	.byte 0x71
	.endm

	.macro jumpifplayerran ptr:req
	.byte 0x72
	.4byte \ptr
	.endm

	.macro hpthresholds battler:req
	.byte 0x73
	.byte \battler
	.endm

	.macro hpthresholds2 battler:req
	.byte 0x74
	.byte \battler
	.endm

	.macro useitemonopponent
	.byte 0x75
	.endm

	.macro various battler:req, id:req
	.byte 0x76
	.byte \battler
	.byte \id
	.endm

	.macro setprotectlike
	.byte 0x77
	.endm

	.macro faintifabilitynotdamp
	.byte 0x78
	.endm

	.macro setatkhptozero
	.byte 0x79
	.endm

	.macro jumpifnexttargetvalid ptr:req
	.byte 0x7a
	.4byte \ptr
	.endm

	.macro tryhealhalfhealth ptr:req, battler:req
	.byte 0x7b
	.4byte \ptr
	.byte \battler
	.endm

	.macro trymirrormove
	.byte 0x7c
	.endm

	.macro setrain
	.byte 0x7d
	.endm

	.macro setreflect
	.byte 0x7e
	.endm

	.macro setseeded
	.byte 0x7f
	.endm

	.macro manipulatedamage mode:req
	.byte 0x80
	.byte \mode
	.endm

	.macro trysetrest ptr:req
	.byte 0x81
	.4byte \ptr
	.endm

	.macro jumpifnotfirstturn ptr:req
	.byte 0x82
	.4byte \ptr
	.endm

	.macro setmiracleeye ptr
	.byte 0x83
	.4byte \ptr
	.endm

	.macro jumpifcantmakeasleep ptr:req
	.byte 0x84
	.4byte \ptr
	.endm

	.macro stockpile id:req
	.byte 0x85
	.byte \id
	.endm

	.macro stockpiletobasedamage ptr:req
	.byte 0x86
	.4byte \ptr
	.endm

	.macro stockpiletohpheal ptr:req
	.byte 0x87
	.4byte \ptr
	.endm

	.macro setdrainedhp
	.byte 0x88
	.endm

	.macro statbuffchange flags:req, jumpptr:req
	.byte 0x89
	.2byte \flags
	.4byte \jumpptr
	.endm

	.macro normalisebuffs
	.byte 0x8a
	.endm

	.macro setbide
	.byte 0x8b
	.endm

	.macro confuseifrepeatingattackends
	.byte 0x8c
	.endm

	.macro setmultihitcounter val:req
	.byte 0x8d
	.byte \val
	.endm

	.macro initmultihitstring
	.byte 0x8e
	.endm

	.macro forcerandomswitch ptr:req
	.byte 0x8f
	.4byte \ptr
	.endm

	.macro tryconversiontypechange ptr:req
	.byte 0x90
	.4byte \ptr
	.endm

	.macro givepaydaymoney
	.byte 0x91
	.endm

	.macro setlightscreen
	.byte 0x92
	.endm

	.macro tryKO ptr:req
	.byte 0x93
	.4byte \ptr
	.endm

	.macro damagetohalftargethp
	.byte 0x94
	.endm

	.macro setsandstorm
	.byte 0x95
	.endm

	.macro weatherdamage
	.byte 0x96
	.endm

	.macro tryinfatuating ptr:req
	.byte 0x97
	.4byte \ptr
	.endm

	.macro updatestatusicon battler:req
	.byte 0x98
	.byte \battler
	.endm

	.macro setmist
	.byte 0x99
	.endm

	.macro setfocusenergy
	.byte 0x9a
	.endm

	.macro transformdataexecution
	.byte 0x9b
	.endm

	.macro setsubstitute
	.byte 0x9c
	.endm

	.macro mimicattackcopy ptr:req
	.byte 0x9d
	.4byte \ptr
	.endm

	.macro metronome
	.byte 0x9e
	.endm

	.macro dmgtolevel
	.byte 0x9f
	.endm

	.macro psywavedamageeffect
	.byte 0xa0
	.endm

	.macro counterdamagecalculator ptr:req
	.byte 0xa1
	.4byte \ptr
	.endm

	.macro mirrorcoatdamagecalculator ptr:req
	.byte 0xa2
	.4byte \ptr
	.endm

	.macro disablelastusedattack ptr:req
	.byte 0xa3
	.4byte \ptr
	.endm

	.macro trysetencore ptr:req
	.byte 0xa4
	.4byte \ptr
	.endm

	.macro painsplitdmgcalc ptr:req
	.byte 0xa5
	.4byte \ptr
	.endm

	.macro settypetorandomresistance ptr:req
	.byte 0xa6
	.4byte \ptr
	.endm

	.macro setalwayshitflag
	.byte 0xa7
	.endm

	.macro copymovepermanently ptr:req
	.byte 0xa8
	.4byte \ptr
	.endm

	.macro trychoosesleeptalkmove ptr:req
	.byte 0xa9
	.4byte \ptr
	.endm

	.macro setdestinybond
	.byte 0xaa
	.endm

	.macro trysetdestinybondtohappen
	.byte 0xab
	.endm

	.macro settailwind ptr:req
	.byte 0xac
	.4byte \ptr
	.endm

	.macro tryspiteppreduce ptr:req
	.byte 0xad
	.4byte \ptr
	.endm

	.macro healpartystatus
	.byte 0xae
	.endm

	.macro cursetarget ptr:req
	.byte 0xaf
	.4byte \ptr
	.endm

	.macro trysetspikes ptr:req
	.byte 0xb0
	.4byte \ptr
	.endm

	.macro setforesight
	.byte 0xb1
	.endm

	.macro trysetperishsong ptr:req
	.byte 0xb2
	.4byte \ptr
	.endm

	.macro handlerollout
	.byte 0xb3
	.endm

	.macro jumpifconfusedandstatmaxed stat:req, ptr:req
	.byte 0xb4
	.byte \stat
	.4byte \ptr
	.endm

	.macro handlefurycutter
	.byte 0xb5
	.endm

	.macro setembargo ptr
	.byte 0xb6
	.4byte \ptr
	.endm

	.macro presentdamagecalculation
	.byte 0xb7
	.endm

	.macro setsafeguard
	.byte 0xb8
	.endm

	.macro magnitudedamagecalculation
	.byte 0xb9
	.endm

	.macro jumpifnopursuitswitchdmg ptr:req
	.byte 0xba
	.4byte \ptr
	.endm

	.macro setsunny
	.byte 0xbb
	.endm

	.macro maxattackhalvehp ptr:req
	.byte 0xbc
	.4byte \ptr
	.endm

	.macro copyfoestats ptr:req
	.byte 0xbd
	.4byte \ptr
	.endm

	.macro rapidspinfree
	.byte 0xbe
	.endm

	.macro setdefensecurlbit
	.byte 0xbf
	.endm

	.macro recoverbasedonsunlight ptr:req
	.byte 0xc0
	.4byte \ptr
	.endm

	.macro setstickyweb ptr
	.byte 0xc1
	.4byte \ptr
	.endm

	.macro selectfirstvalidtarget
	.byte 0xc2
	.endm

	.macro trysetfutureattack ptr:req
	.byte 0xc3
	.4byte \ptr
	.endm

	.macro trydobeatup endPtr:req, failPtr:req
	.byte 0xc4
	.4byte \endPtr
	.4byte \failPtr
	.endm

	.macro setsemiinvulnerablebit
	.byte 0xc5
	.endm

	.macro clearsemiinvulnerablebit
	.byte 0xc6
	.endm

	.macro setminimize
	.byte 0xc7
	.endm

	.macro sethail
	.byte 0xc8
	.endm

	.macro jumpifattackandspecialattackcannotfall ptr:req
	.byte 0xc9
	.4byte \ptr
	.endm

	.macro setforcedtarget
	.byte 0xca
	.endm

	.macro setcharge
	.byte 0xcb
	.endm

	.macro callterrainattack
	.byte 0xcc
	.endm

	.macro cureifburnedparalysedorpoisoned ptr:req
	.byte 0xcd
	.4byte \ptr
	.endm

	.macro settorment ptr:req
	.byte 0xce
	.4byte \ptr
	.endm

	.macro jumpifnodamage ptr:req
	.byte 0xcf
	.4byte \ptr
	.endm

	.macro settaunt ptr:req
	.byte 0xd0
	.4byte \ptr
	.endm

	.macro trysethelpinghand ptr:req
	.byte 0xd1
	.4byte \ptr
	.endm

	.macro tryswapitems ptr:req
	.byte 0xd2
	.4byte \ptr
	.endm

	.macro trycopyability ptr:req
	.byte 0xd3
	.4byte \ptr
	.endm

	.macro trywish turnNumber:req, ptr:req
	.byte 0xd4
	.byte \turnNumber
	.4byte \ptr
	.endm

<<<<<<< HEAD
	.macro settoxicspikes ptr:req
=======
	.macro trysetroots ptr:req
>>>>>>> ef935f6f
	.byte 0xd5
	.4byte \ptr
	.endm

	.macro setgastroacid ptr
	.byte 0xd6
	.4byte \ptr
	.endm

	.macro setyawn ptr:req
	.byte 0xd7
	.4byte \ptr
	.endm

	.macro setdamagetohealthdifference ptr:req
	.byte 0xd8
	.4byte \ptr
	.endm

	.macro setroom
	.byte 0xd9
	.endm

	.macro tryswapabilities ptr:req
	.byte 0xda
	.4byte \ptr
	.endm

	.macro tryimprison ptr:req
	.byte 0xdb
	.4byte \ptr
	.endm

<<<<<<< HEAD
	.macro setstealthrock ptr:req
=======
	.macro trysetgrudge ptr:req
>>>>>>> ef935f6f
	.byte 0xdc
	.4byte \ptr
	.endm

	.macro setuserstatus3 flags ptr
	.byte 0xdd
	.4byte \flags
	.4byte \ptr
	.endm

	.macro assistattackselect ptr:req
	.byte 0xde
	.4byte \ptr
	.endm

	.macro trysetmagiccoat ptr:req
	.byte 0xdf
	.4byte \ptr
	.endm

	.macro trysetsnatch ptr:req
	.byte 0xe0
	.4byte \ptr
	.endm

	.macro trygetintimidatetarget ptr:req
	.byte 0xe1
	.4byte \ptr
	.endm

	.macro switchoutabilities battler:req
	.byte 0xe2
	.byte \battler
	.endm

	.macro jumpifhasnohp battler:req, ptr:req
	.byte 0xe3
	.byte \battler
	.4byte \ptr
	.endm

	.macro getsecretpowereffect
	.byte 0xe4
	.endm

	.macro pickup
	.byte 0xe5
	.endm

	.macro docastformchangeanimation
	.byte 0xe6
	.endm

	.macro trycastformdatachange
	.byte 0xe7
	.endm

	.macro settypebasedhalvers ptr:req
	.byte 0xe8
	.4byte \ptr
	.endm

	.macro jumpifsubstituteblocks ptr
	.byte 0xe9
	.4byte \ptr
	.endm

	.macro tryrecycleitem ptr:req
	.byte 0xea
	.4byte \ptr
	.endm

	.macro settypetoterrain ptr:req
	.byte 0xeb
	.4byte \ptr
	.endm

	.macro pursuitdoubles ptr:req
	.byte 0xec
	.4byte \ptr
	.endm

	.macro snatchsetbattlers
	.byte 0xed
	.endm

	.macro removelightscreenreflect
	.byte 0xee
	.endm

	.macro handleballthrow
	.byte 0xef
	.endm

	.macro givecaughtmon
	.byte 0xf0
	.endm

	.macro trysetcaughtmondexflags ptr:req
	.byte 0xf1
	.4byte \ptr
	.endm

	.macro displaydexinfo
	.byte 0xf2
	.endm

	.macro trygivecaughtmonnick ptr:req
	.byte 0xf3
	.4byte \ptr
	.endm

	.macro subattackerhpbydmg
	.byte 0xf4
	.endm

	.macro removeattackerstatus1
	.byte 0xf5
	.endm

	.macro finishaction
	.byte 0xf6
	.endm

	.macro finishturn
	.byte 0xf7
	.endm

	.macro trainerslideout position:req
	.byte 0xf8
	.byte \position
	.endm

	.macro settelekinesis ptr:req
	.byte 0xf9
	.4byte \ptr
	.endm

	.macro swapstatstages stat:req
	.byte 0xfa
	.byte \stat
	.endm

	.macro averagestats stat:req
	.byte 0xfb
	.byte \stat
	.endm

	.macro jumpifoppositegenders ptr:req
	.byte 0xfc
	.4byte \ptr
	.endm

	.macro trygetbaddreamstarget ptr:req
	.byte 0xfd
	.4byte \ptr
	.endm

	.macro tryworryseed ptr:req
	.byte 0xfe
	.4byte \ptr
	.endm

	.macro metalburstdamagecalculator ptr:req
	.byte 0xff
	.4byte \ptr
	.endm

@ various command changed to more readable macros
	.macro cancelmultiturnmoves battler:req
	various \battler, VARIOUS_CANCEL_MULTI_TURN_MOVES
	.endm

	.macro setmagiccoattarget battler:req
	various \battler, VARIOUS_SET_MAGIC_COAT_TARGET
	.endm

	.macro getifcantrunfrombattle battler:req
	various \battler, VARIOUS_IS_RUNNING_IMPOSSIBLE
	.endm

	.macro getmovetarget battler:req
	various \battler, VARIOUS_GET_MOVE_TARGET
	.endm

	.macro getbattlerfainted battler:req
	various \battler, VARIOUS_GET_BATTLER_FAINTED
	.endm

	.macro resetintimidatetracebits battler:req
	various \battler, VARIOUS_RESET_INTIMIDATE_TRACE_BITS
	.endm

	.macro updatechoicemoveonlvlup battler:req
	various \battler, VARIOUS_UPDATE_CHOICE_MOVE_ON_LVL_UP
	.endm
<<<<<<< HEAD

	.macro various7 battler:req
	various \battler, 7
=======
	
	.macro resetplayerfainted
	various BS_ATTACKER, VARIOUS_RESET_PLAYER_FAINTED
>>>>>>> ef935f6f
	.endm

	.macro palaceflavortext battler:req
	various \battler, VARIOUS_PALACE_FLAVOR_TEXT
	.endm

	.macro arenajudgmentwindow
	various BS_ATTACKER, VARIOUS_ARENA_JUDGMENT_WINDOW
	.endm

	.macro arenaopponentmonlost
	various BS_ATTACKER, VARIOUS_ARENA_OPPONENT_MON_LOST
	.endm

	.macro arenaplayermonlost
	various BS_ATTACKER, VARIOUS_ARENA_PLAYER_MON_LOST
	.endm

	.macro arenabothmonlost
	various BS_ATTACKER, VARIOUS_ARENA_BOTH_MONS_LOST
	.endm

	.macro forfeityesnobox battler:req
	various \battler, VARIOUS_EMIT_YESNOBOX
	.endm
<<<<<<< HEAD

	.macro various14 battler:req
	various \battler, 14
	.endm

	.macro various15 battler:req
	various \battler, 15
=======
	
	.macro arenadrawreftextbox
	various BS_ATTACKER, VARIOUS_DRAW_ARENA_REF_TEXT_BOX
	.endm
	
	.macro arenaerasereftextbox
	various BS_ATTACKER, VARIOUS_ERASE_ARENA_REF_TEXT_BOX
>>>>>>> ef935f6f
	.endm

	.macro arenajudgmentstring id:req
	various \id, VARIOUS_ARENA_JUDGMENT_STRING
	.endm

	.macro arenawaitmessage id:req
	various \id, VARIOUS_ARENA_WAIT_STRING
	.endm

	.macro waitcry battler:req
	various \battler, VARIOUS_WAIT_CRY
	.endm

	.macro returnopponentmon1toball battler:req
	various \battler, VARIOUS_RETURN_OPPONENT_MON1
	.endm

	.macro returnopponentmon2toball battler:req
	various \battler, VARIOUS_RETURN_OPPONENT_MON2
	.endm

	.macro volumedown
	various BS_ATTACKER, VARIOUS_VOLUME_DOWN
	.endm

	.macro volumeup
	various BS_ATTACKER, VARIOUS_VOLUME_UP
	.endm

	.macro setalreadystatusedmoveattempt battler:req
	various \battler, VARIOUS_SET_ALREADY_STATUS_MOVE_ATTEMPT
	.endm
<<<<<<< HEAD

	.macro various24 battler:req
	various \battler, 24
=======
	
	.macro palacetryescapestatus battler:req
	various \battler, VARIOUS_PALACE_TRY_ESCAPE_STATUS
>>>>>>> ef935f6f
	.endm

	.macro setoutcomeonteleport battler:req
	various \battler, VARIOUS_SET_TELEPORT_OUTCOME
	.endm

	.macro playtrainerdefeatbgm battler:req
	various \battler, VARIOUS_PLAY_TRAINER_DEFEATED_MUSIC
	.endm

	.macro stattextbuffer battler:req
	various \battler, VARIOUS_STAT_TEXT_BUFFER
	.endm

	.macro switchinabilities battler:req
	various \battler, VARIOUS_SWITCHIN_ABILITIES
	.endm

	.macro savetarget
	various BS_TARGET, VARIOUS_SAVE_TARGET
	.endm

	.macro restoretarget
	various BS_TARGET, VARIOUS_RESTORE_TARGET
	.endm

	.macro instanthpdrop battler:req
	various \battler, VARIOUS_INSTANT_HP_DROP
	.endm

	.macro clearstatus battler:req
	various \battler, VARIOUS_CLEAR_STATUS
	.endm

	.macro restorepp battler:req
	various \battler, VARIOUS_RESTORE_PP
	.endm

	.macro tryactivatemoxie battler:req
	various \battler, VARIOUS_TRY_ACTIVATE_MOXIE
	.endm

	.macro tryactivatebeastboost battler:req
	various \battler, VARIOUS_TRY_ACTIVATE_BEAST_BOOST
	.endm

	.macro tryactivatereceiver battler:req
	various \battler, VARIOUS_TRY_ACTIVATE_RECEIVER
	.endm

	.macro tryactivatesoulheart
	various BS_ATTACKER, VARIOUS_TRY_ACTIVATE_SOULHEART
	.endm

	.macro tryactivatefellstinger battler:req
	various \battler, VARIOUS_TRY_ACTIVATE_FELL_STINGER
	.endm

	.macro playmoveanimation battler:req, move:req
	various \battler, VARIOUS_PLAY_MOVE_ANIMATION
	.2byte \move
	.endm

	.macro setluckychant battler:req, ptr:req
	various \battler VARIOUS_SET_LUCKY_CHANT
	.4byte \ptr
	.endm

	.macro suckerpunchcheck ptr:req
	various BS_ATTACKER, VARIOUS_SUCKER_PUNCH_CHECK
	.4byte \ptr
	.endm

	.macro setabilitysimple battler:req, ptr:req
	various \battler VARIOUS_SET_SIMPLE_BEAM
	.4byte \ptr
	.endm

	.macro tryentrainment ptr:req
	various BS_ATTACKER, VARIOUS_TRY_ENTRAINMENT
	.4byte \ptr
	.endm

	.macro setlastusedability battler:req
	various \battler, VARIOUS_SET_LAST_USED_ABILITY
	.endm

	.macro tryhealpulse battler:req, ptr:req
	various \battler, VARIOUS_TRY_HEAL_PULSE
	.4byte \ptr
	.endm

	.macro tryquash ptr:req
	various BS_ATTACKER, VARIOUS_TRY_QUASH
	.4byte \ptr
	.endm

	.macro tryafteryou ptr:req
	various BS_ATTACKER, VARIOUS_AFTER_YOU
	.4byte \ptr
	.endm

	.macro trybestow ptr:req
	various BS_ATTACKER, VARIOUS_BESTOW
	.4byte \ptr
	.endm

	.macro invertstatstages battler:req
	various \battler, VARIOUS_INVERT_STAT_STAGES
	.endm

	.macro setterrain ptr:req
	various BS_ATTACKER, VARIOUS_SET_TERRAIN
	.4byte \ptr
	.endm

	.macro trymefirst ptr:req
	various BS_ATTACKER, VARIOUS_TRY_ME_FIRST
	.4byte \ptr
	.endm

	.macro jumpifbattleend ptr:req
	various BS_ATTACKER, VARIOUS_JUMP_IF_BATTLE_END
	.4byte \ptr
	.endm

	.macro tryelectrify ptr:req
	various BS_ATTACKER, VARIOUS_TRY_ELECTRIFY
	.4byte \ptr
	.endm

	.macro tryreflecttype ptr:req
	various BS_ATTACKER, VARIOUS_TRY_REFLECT_TYPE
	.4byte \ptr
	.endm

	.macro trysoak ptr:req
	various BS_ATTACKER, VARIOUS_TRY_SOAK
	.4byte \ptr
	.endm

	.macro handlemegaevo battler:req, case:req
	various \battler, VARIOUS_HANDLE_MEGA_EVO
	.byte \case
	.endm

	.macro handleprimalreversion battler:req, case:req
	various \battler, VARIOUS_HANDLE_PRIMAL_REVERSION
	.byte \case
	.endm

	.macro handleformchange battler:req, case:req
	various \battler, VARIOUS_HANDLE_FORM_CHANGE
	.byte \case
	.endm

	.macro jumpifcantuselastresort battler:req, ptr:req
	various \battler, VARIOUS_TRY_LAST_RESORT
	.4byte \ptr
	.endm

	.macro argumentstatuseffect
	various BS_ATTACKER, VARIOUS_ARGUMENT_STATUS_EFFECT
	.endm

	.macro tryhitswitchtarget ptr:req
	various BS_ATTACKER, VARIOUS_TRY_HIT_SWITCH_TARGET
	.4byte \ptr
	.endm

	.macro tryautotomize battler:req, ptr:req
	various \battler, VARIOUS_TRY_AUTOTOMIZE
	.4byte \ptr
	.endm

	.macro jumpifcantusesynchronoise ptr:req
	various BS_ATTACKER, VARIOUS_TRY_SYNCHRONOISE
	.4byte \ptr
	.endm

	.macro trycopycat ptr:req
	various BS_ATTACKER, VARIOUS_TRY_COPYCAT
	.4byte \ptr
	.endm

	.macro showabilitypopup battler:req
	various \battler, VARIOUS_ABILITY_POPUP
	.endm
	
	.macro updateabilitypopup battler:req
	various \battler, VARIOUS_UPDATE_ABILITY_POPUP
	.endm

	.macro defogclear battler:req, clear:req, ptr:req
	various \battler, VARIOUS_DEFOG
	.byte \clear
	.4byte \ptr
	.endm

	.macro jumpiftargetally ptr:req
	various BS_ATTACKER, VARIOUS_JUMP_IF_TARGET_ALLY
	.4byte \ptr
	.endm

	.macro trypsychoshift ptr:req
	various BS_ATTACKER, VARIOUS_PSYCHO_SHIFT
	.4byte \ptr
	.endm

	.macro curestatus battler:req
	various \battler, VARIOUS_CURE_STATUS
	.endm

	.macro powertrick battler:req
	various \battler, VARIOUS_POWER_TRICK
	.endm

	.macro argumenttomoveeffect
	various BS_ATTACKER, VARIOUS_ARGUMENT_TO_MOVE_EFFECT
	.endm

	.macro jumpifnotgrounded battler:req, ptr:req
	various \battler, VARIOUS_JUMP_IF_NOT_GROUNDED
	.4byte \ptr
	.endm

	.macro handletrainerslidemsg battler:req, field:req
	various \battler, VARIOUS_HANDLE_TRAINER_SLIDE_MSG
	.byte \field
	.endm

	.macro trytrainerslidefirstdownmsg battler:req
	various \battler, VARIOUS_TRY_TRAINER_SLIDE_MSG_FIRST_OFF
	.endm

	.macro trytrainerslidelastonmsg battler:req
	various \battler, VARIOUS_TRY_TRAINER_SLIDE_MSG_LAST_ON
	.endm

	.macro setauroraveil battler:req
	various \battler, VARIOUS_SET_AURORA_VEIL
	.endm

	.macro trysetthirdtype battler:req, ptr:req
	various \battler, VARIOUS_TRY_THIRD_TYPE
	.4byte \ptr
	.endm

	.macro tryaccupressure battler:req, ptr:req
	various \battler, VARIOUS_ACUPRESSURE
	.4byte \ptr
	.endm

	.macro setpowder battler:req
	various \battler, VARIOUS_SET_POWDER
	.endm

	.macro spectralthiefprintstats
	various BS_ATTACKER, VARIOUS_SPECTRAL_THIEF
	.endm

	.macro bringdownairbornebattler battler:req
	various \battler, VARIOUS_GRAVITY_ON_AIRBORNE_MONS
	.endm

	.macro checkgrassyterrainheal battler:req, ptr:req
	various \battler, VARIOUS_CHECK_IF_GRASSY_TERRAIN_HEALS
	.4byte \ptr
	.endm

	.macro jumpifnotberry battler:req, ptr:req
	various \battler, VARIOUS_JUMP_IF_NOT_BERRY
	.4byte \ptr
	.endm

	.macro jumpifroarfails ptr:req
	various BS_ATTACKER, VARIOUS_JUMP_IF_ROAR_FAILS
	.4byte \ptr
	.endm

	.macro tryinstruct ptr:req
	various BS_ATTACKER, VARIOUS_TRY_INSTRUCT
	.4byte \ptr
	.endm

	.macro settracedability battler:req
	various \battler, VARIOUS_TRACE_ABILITY
	.endm

	.macro updatenick battler:req
	various \battler, VARIOUS_UPDATE_NICK
	.endm

	.macro tryillusionoff battler:req
	various \battler, VARIOUS_TRY_ILLUSION_OFF
	.endm

	.macro spriteignore0hp val:req
	various BS_ATTACKER, VARIOUS_SET_SPRITEIGNORE0HP
	.byte \val
	.endm

	.macro getstatvalue battler:req, statId:req
	various \battler, VARIOUS_GET_STAT_VALUE
	.byte \statId
	.endm

	.macro jumpiffullhp battler:req, ptr:req
	various \battler, VARIOUS_JUMP_IF_FULL_HP
	.4byte \ptr
	.endm

	.macro losetype battler:req, type:req
	various \battler, VARIOUS_LOSE_TYPE
	.byte \type
	.endm

	.macro tryfriskmsg battler:req
	various \battler, VARIOUS_TRY_FRISK
	.endm

	.macro jumpifshieldsdown battler:req, ptr:req
	various \battler, VARIOUS_JUMP_IF_SHIELDS_DOWN_PROTECTED
	.4byte \ptr
	.endm

	.macro trypoisontype attacker:req, target:req, ptr:req
	various \attacker, VARIOUS_POISON_TYPE_IMMUNITY
	.byte \target
	.4byte \ptr
	.endm

	.macro tryparalyzetype attacker:req, target:req, ptr:req
	various \attacker, VARIOUS_PARALYZE_TYPE_IMMUNITY
	.byte \target
	.4byte \ptr
	.endm

	.macro trysetfairylock ptr:req
	various BS_ATTACKER, VARIOUS_TRY_FAIRY_LOCK
	.4byte \ptr
	.endm

	.macro jumpifnoally battler:req, ptr:req
	various \battler, VARIOUS_JUMP_IF_NO_ALLY
	.4byte \ptr
	.endm

	.macro jumpifnoholdeffect battler:req, holdEffet:req, ptr:req
	various \battler, VARIOUS_JUMP_IF_NO_HOLD_EFFECT
	.byte \holdEffet
	.4byte \ptr
	.endm

	.macro infatuatewithbattler battler1:req, battler2:req
	various \battler1, VARIOUS_INFATUATE_WITH_BATTLER
	.byte \battler2
	.endm

	.macro setlastuseditem battler:req
	various \battler, VARIOUS_SET_LAST_USED_ITEM
	.endm

	.macro jumpifabsent battler:req, ptr:req
	various \battler, VARIOUS_JUMP_IF_ABSENT
	.4byte \ptr
	.endm

	.macro destroyabilitypopup
	various BS_ABILITY_BATTLER, VARIOUS_DESTROY_ABILITY_POPUP
	.endm

	.macro gettotemboost ptr:req
	various BS_ATTACKER, VARIOUS_TOTEM_BOOST
	.4byte \ptr
	.endm
	
	.macro tryactivategrimneigh, battler:req
	various \battler, VARIOUS_TRY_ACTIVATE_GRIM_NEIGH
	.endm
	
	.macro consumeberry battler:req, restoreItem=FALSE
	various \battler, VARIOUS_CONSUME_BERRY
	.byte \restoreItem
	.endm

	.macro activateitemeffects battler:req
	various \battler, VARIOUS_MOVEEND_ITEM_EFFECTS
	.endm
	
	.macro pickpocketsteal
	various 0, VARIOUS_PICKPOCKET
	.endm
	
	.macro doterrainseed battler:req, ptr:req
	various \battler, VARIOUS_TERRAIN_SEED
	.4byte \ptr
	.endm
	
	.macro makeinvisible battler:req
	various \battler, VARIOUS_MAKE_INVISIBLE
	.endm
	
	.macro tryroomservice battler:req, ptr:req
	various \battler, VARIOUS_ROOM_SERVICE
	.4byte \ptr
	.endm
	
	.macro jumpifterrainaffected battler:req, terrainFlags:req, ptr:req
	various \battler, VARIOUS_JUMP_IF_TERRAIN_AFFECTED
	.4byte \terrainFlags
	.4byte \ptr
	.endm

	.macro jumpifpranksterblocked battler:req, ptr:req
	various \battler, VARIOUS_JUMP_IF_PRANKSTER_BLOCKED
	.4byte \ptr
	.endm

	.macro eeriespellppreduce ptr:req
	various BS_TARGET, VARIOUS_EERIE_SPELL_PP_REDUCE
	.4byte \ptr
	.endm
	
	.macro jumpifteamhealthy battler:req, ptr:req
	various \battler, VARIOUS_JUMP_IF_TEAM_HEALTHY
	.4byte \ptr
	.endm
	
	.macro tryhealquarterhealth battler:req, ptr:req
	various \battler, VARIOUS_TRY_HEAL_QUARTER_HP
	.4byte \ptr
	.endm
	
	.macro removeterrain
	various BS_ATTACKER, VARIOUS_REMOVE_TERRAIN
	.endm
	
	.macro trytoclearprimalweather
	various BS_ATTACKER, VARIOUS_TRY_TO_CLEAR_PRIMAL_WEATHER
	.endm
	
	.macro setattackertostickywebuser
	various BS_TARGET, VARIOUS_SET_ATTACKER_STICKY_WEB_USER
	.endm

	.macro getrototillertargets ptr:req
	various BS_ATTACKER, VARIOUS_GET_ROTOTILLER_TARGETS
	.4byte \ptr
	.endm
	
	.macro jumpifnotrototilleraffected battler:req, ptr:req
	various \battler, VARIOUS_JUMP_IF_NOT_ROTOTILLER_AFFECTED
	.4byte \ptr
	.endm

	.macro tryactivatebattlebond battler:req
	various \battler, VARIOUS_TRY_ACTIVATE_BATTLE_BOND
	.endm

	.macro jumpifcantreverttoprimal ptr:req
	various BS_ATTACKER, VARIOUS_JUMP_IF_CANT_REVERT_TO_PRIMAL
	.4byte \ptr
	.endm
  
	.macro applyplasmafists
	various BS_ATTACKER, VARIOUS_APPLY_PLASMA_FISTS
	.endm
	
	.macro jumpifweatheraffected battler:req, weather:req, ptr:req
	various \battler, VARIOUS_JUMP_IF_WEATHER_AFFECTED
	.4byte \weather
	.4byte \ptr
	.endm

	.macro jumpifspecies battler:req, species:req, ptr:req
	various \battler, VARIOUS_JUMP_IF_SPECIES
	.2byte \species
	.4byte \ptr
	.endm

	.macro trytoapplymimicry battler:req, ptr:req
	various \battler, VARIOUS_TRY_TO_APPLY_MIMICRY
	.4byte \ptr
	.endm
	
	.macro trynoretreat battler:req, ptr:req
	various \battler, VARIOUS_TRY_NO_RETREAT
	.4byte \ptr
	.endm

	.macro trytarshot battler:req, ptr:req
	various \battler, VARIOUS_TRY_TAR_SHOT
	.4byte \ptr
	.endm

	.macro cantarshotwork battler:req, ptr:req
	various \battler, VARIOUS_CAN_TAR_SHOT_WORK
	.4byte \ptr
	.endm

	.macro checkpoltergeist battler:req, ptr:req
	various \battler, VARIOUS_CHECK_POLTERGEIST
	.4byte \ptr
	.endm

	.macro setoctolock battler:req, ptr:req
	various \battler, VARIOUS_SET_OCTOLOCK
	.4byte \ptr
	.endm

	.macro cutonethirdhpraisestats ptr:req
	various BS_ATTACKER, VARIOUS_CUT_1_3_HP_RAISE_STATS
	.4byte \ptr
	.endm

	.macro photongeysercheck
	various BS_ATTACKER, VARIOUS_PHOTON_GEYSER_CHECK
	.endm

	.macro shellsidearmcheck
	various BS_ATTACKER, VARIOUS_SHELL_SIDE_ARM_CHECK
	.endm

@ helpful macros
	.macro setstatchanger stat:req, stages:req, down:req
<<<<<<< HEAD
	setbyte sSTATCHANGER \stat | \stages << 3 | \down << 7
=======
	setbyte sSTATCHANGER, \stat | \stages << 4 | \down << 7
>>>>>>> ef935f6f
	.endm

	.macro setmoveeffect effect:req
<<<<<<< HEAD
	sethword sMOVE_EFFECT \effect
	sethword sSAVED_MOVE_EFFECT \effect
=======
	setbyte cEFFECT_CHOOSER, \effect
>>>>>>> ef935f6f
	.endm

	.macro chosenstatus1animation battler:req, status:req
	chosenstatusanimation \battler, 0x0, \status
	.endm

	.macro chosenstatus2animation battler:req, status:req
	chosenstatusanimation \battler, 0x1, \status
	.endm

	.macro sethword dst:req, value:req
	setbyte \dst, (\value) & 0xFF
	setbyte \dst + 1, ((\value) >> 8) & 0xFF
	.endm

	.macro setword dst:req, value:req
	setbyte \dst, (\value) & 0xFF
	setbyte \dst + 1, ((\value) >> 8) & 0xFF
	setbyte \dst + 2, ((\value) >> 16) & 0xFF
	setbyte \dst + 3, ((\value) >> 24) & 0xFF
	.endm

	.macro copybyte dst:req, src:req
	copyarray \dst, \src, 0x1
	.endm

	.macro copyhword dst:req, src:req
	copyarray \dst, \src, 0x2
	.endm

	.macro copyword dst:req, src:req
	copyarray \dst, \src, 0x4
	.endm

	.macro jumpifbytenotequal byte1:req, byte2:req, jumpptr:req
	jumpifarraynotequal \byte1, \byte2, 0x1, \jumpptr
	.endm

	.macro jumpifbyteequal byte1:req, byte2:req, jumpptr:req
	jumpifarrayequal \byte1, \byte2, 0x1, \jumpptr
	.endm

	.macro jumpifmove move:req, jumpptr:req
	jumpifhalfword CMP_EQUAL, gCurrentMove, \move, \jumpptr
	.endm

	.macro jumpifnotmove move:req, jumpptr:req
	jumpifhalfword CMP_NOT_EQUAL, gCurrentMove, \move, \jumpptr
	.endm
<<<<<<< HEAD

	.macro jumpifnotchosenmove move:req, jumpptr:req
	jumpifhalfword CMP_NOT_EQUAL, gChosenMove, \move, \jumpptr
	.endm

	.macro jumpifstatus3 battler, status:req, jumpptr:req
	jumpifstatus3condition \battler, \status, 0x0, \jumpptr
=======
	
	.macro jumpifstatus3 battler:req, status:req, jumpptr:req
	jumpifstatus3condition \battler, \status, FALSE, \jumpptr
>>>>>>> ef935f6f
	.endm

	.macro jumpifnostatus3 battler:req, status:req, jumpptr:req
	jumpifstatus3condition \battler, \status, TRUE, \jumpptr
	.endm

	.macro jumpifmovehadnoeffect jumpptr:req
	jumpifbyte CMP_COMMON_BITS, gMoveResultFlags, MOVE_RESULT_NO_EFFECT, \jumpptr
	.endm

	.macro jumpifbattletype flags:req, jumpptr:req
	jumpifword CMP_COMMON_BITS, gBattleTypeFlags, \flags, \jumpptr
	.endm

	.macro jumpifnotbattletype flags:req, jumpptr:req
	jumpifword CMP_NO_COMMON_BITS, gBattleTypeFlags, \flags, \jumpptr
	.endm

	.macro dmg_1_8_targethp
	manipulatedamage DMG_1_8_TARGET_HP
	.endm

	.macro dmgtomaxattackerhp
	manipulatedamage DMG_FULL_ATTACKER_HP
	.endm

	.macro dmgtocurrattackerhp
	manipulatedamage DMG_CURR_ATTACKER_HP
	.endm

	.macro dmg_1_2_attackerhp
	manipulatedamage DMG_1_2_ATTACKER_HP
	.endm

	.macro jumpifflowerveil jumpptr:req
	jumpifnottype BS_TARGET, TYPE_GRASS, 1f
	jumpifability BS_TARGET_SIDE, ABILITY_FLOWER_VEIL, \jumpptr
	1:
	.endm

	.macro jumpifflowerveilattacker jumpptr:req
	jumpifnottype BS_ATTACKER, TYPE_GRASS, 1f
	jumpifability BS_ATTACKER_SIDE, ABILITY_FLOWER_VEIL, \jumpptr
	1:
	.endm

	.macro setallytonexttarget jumpptr:req
	jumpifbyte CMP_GREATER_THAN, gBattlerTarget, 0x1, 1f
	addbyte gBattlerTarget, 0x2
	goto \jumpptr
	1:
	subbyte gBattlerTarget, 0x2
	goto \jumpptr
	.endm

	.macro jumpifleafguardprotected battler:req, jumpptr:req
	various \battler, VARIOUS_JUMP_IF_LEAF_GUARD_PROTECTED
	.4byte \jumpptr
	.endm

	.macro jumpifsafeguard jumpptr:req
	jumpifability BS_ATTACKER, ABILITY_INFILTRATOR, 1f
	jumpifsideaffecting BS_TARGET, SIDE_STATUS_SAFEGUARD, \jumpptr
	1:
	.endm
<|MERGE_RESOLUTION|>--- conflicted
+++ resolved
@@ -149,13 +149,8 @@
 
 	.macro jumpifability battler:req, ability:req, ptr:req
 	.byte 0x1e
-<<<<<<< HEAD
-	.byte \param0
+	.byte \battler
 	.2byte \ability
-=======
-	.byte \battler
-	.byte \ability
->>>>>>> ef935f6f
 	.4byte \ptr
 	.endm
 
@@ -1107,11 +1102,7 @@
 	.4byte \ptr
 	.endm
 
-<<<<<<< HEAD
 	.macro settoxicspikes ptr:req
-=======
-	.macro trysetroots ptr:req
->>>>>>> ef935f6f
 	.byte 0xd5
 	.4byte \ptr
 	.endm
@@ -1145,11 +1136,7 @@
 	.4byte \ptr
 	.endm
 
-<<<<<<< HEAD
 	.macro setstealthrock ptr:req
-=======
-	.macro trysetgrudge ptr:req
->>>>>>> ef935f6f
 	.byte 0xdc
 	.4byte \ptr
 	.endm
@@ -1346,15 +1333,9 @@
 	.macro updatechoicemoveonlvlup battler:req
 	various \battler, VARIOUS_UPDATE_CHOICE_MOVE_ON_LVL_UP
 	.endm
-<<<<<<< HEAD
-
-	.macro various7 battler:req
-	various \battler, 7
-=======
-	
+
 	.macro resetplayerfainted
 	various BS_ATTACKER, VARIOUS_RESET_PLAYER_FAINTED
->>>>>>> ef935f6f
 	.endm
 
 	.macro palaceflavortext battler:req
@@ -1380,23 +1361,13 @@
 	.macro forfeityesnobox battler:req
 	various \battler, VARIOUS_EMIT_YESNOBOX
 	.endm
-<<<<<<< HEAD
-
-	.macro various14 battler:req
-	various \battler, 14
-	.endm
-
-	.macro various15 battler:req
-	various \battler, 15
-=======
-	
+
 	.macro arenadrawreftextbox
 	various BS_ATTACKER, VARIOUS_DRAW_ARENA_REF_TEXT_BOX
 	.endm
-	
+
 	.macro arenaerasereftextbox
 	various BS_ATTACKER, VARIOUS_ERASE_ARENA_REF_TEXT_BOX
->>>>>>> ef935f6f
 	.endm
 
 	.macro arenajudgmentstring id:req
@@ -1430,15 +1401,9 @@
 	.macro setalreadystatusedmoveattempt battler:req
 	various \battler, VARIOUS_SET_ALREADY_STATUS_MOVE_ATTEMPT
 	.endm
-<<<<<<< HEAD
-
-	.macro various24 battler:req
-	various \battler, 24
-=======
-	
+
 	.macro palacetryescapestatus battler:req
 	various \battler, VARIOUS_PALACE_TRY_ESCAPE_STATUS
->>>>>>> ef935f6f
 	.endm
 
 	.macro setoutcomeonteleport battler:req
@@ -1627,7 +1592,7 @@
 	.macro showabilitypopup battler:req
 	various \battler, VARIOUS_ABILITY_POPUP
 	.endm
-	
+
 	.macro updateabilitypopup battler:req
 	various \battler, VARIOUS_UPDATE_ABILITY_POPUP
 	.endm
@@ -1815,11 +1780,11 @@
 	various BS_ATTACKER, VARIOUS_TOTEM_BOOST
 	.4byte \ptr
 	.endm
-	
+
 	.macro tryactivategrimneigh, battler:req
 	various \battler, VARIOUS_TRY_ACTIVATE_GRIM_NEIGH
 	.endm
-	
+
 	.macro consumeberry battler:req, restoreItem=FALSE
 	various \battler, VARIOUS_CONSUME_BERRY
 	.byte \restoreItem
@@ -1828,25 +1793,25 @@
 	.macro activateitemeffects battler:req
 	various \battler, VARIOUS_MOVEEND_ITEM_EFFECTS
 	.endm
-	
+
 	.macro pickpocketsteal
 	various 0, VARIOUS_PICKPOCKET
 	.endm
-	
+
 	.macro doterrainseed battler:req, ptr:req
 	various \battler, VARIOUS_TERRAIN_SEED
 	.4byte \ptr
 	.endm
-	
+
 	.macro makeinvisible battler:req
 	various \battler, VARIOUS_MAKE_INVISIBLE
 	.endm
-	
+
 	.macro tryroomservice battler:req, ptr:req
 	various \battler, VARIOUS_ROOM_SERVICE
 	.4byte \ptr
 	.endm
-	
+
 	.macro jumpifterrainaffected battler:req, terrainFlags:req, ptr:req
 	various \battler, VARIOUS_JUMP_IF_TERRAIN_AFFECTED
 	.4byte \terrainFlags
@@ -1862,25 +1827,25 @@
 	various BS_TARGET, VARIOUS_EERIE_SPELL_PP_REDUCE
 	.4byte \ptr
 	.endm
-	
+
 	.macro jumpifteamhealthy battler:req, ptr:req
 	various \battler, VARIOUS_JUMP_IF_TEAM_HEALTHY
 	.4byte \ptr
 	.endm
-	
+
 	.macro tryhealquarterhealth battler:req, ptr:req
 	various \battler, VARIOUS_TRY_HEAL_QUARTER_HP
 	.4byte \ptr
 	.endm
-	
+
 	.macro removeterrain
 	various BS_ATTACKER, VARIOUS_REMOVE_TERRAIN
 	.endm
-	
+
 	.macro trytoclearprimalweather
 	various BS_ATTACKER, VARIOUS_TRY_TO_CLEAR_PRIMAL_WEATHER
 	.endm
-	
+
 	.macro setattackertostickywebuser
 	various BS_TARGET, VARIOUS_SET_ATTACKER_STICKY_WEB_USER
 	.endm
@@ -1889,7 +1854,7 @@
 	various BS_ATTACKER, VARIOUS_GET_ROTOTILLER_TARGETS
 	.4byte \ptr
 	.endm
-	
+
 	.macro jumpifnotrototilleraffected battler:req, ptr:req
 	various \battler, VARIOUS_JUMP_IF_NOT_ROTOTILLER_AFFECTED
 	.4byte \ptr
@@ -1903,11 +1868,11 @@
 	various BS_ATTACKER, VARIOUS_JUMP_IF_CANT_REVERT_TO_PRIMAL
 	.4byte \ptr
 	.endm
-  
+
 	.macro applyplasmafists
 	various BS_ATTACKER, VARIOUS_APPLY_PLASMA_FISTS
 	.endm
-	
+
 	.macro jumpifweatheraffected battler:req, weather:req, ptr:req
 	various \battler, VARIOUS_JUMP_IF_WEATHER_AFFECTED
 	.4byte \weather
@@ -1924,7 +1889,7 @@
 	various \battler, VARIOUS_TRY_TO_APPLY_MIMICRY
 	.4byte \ptr
 	.endm
-	
+
 	.macro trynoretreat battler:req, ptr:req
 	various \battler, VARIOUS_TRY_NO_RETREAT
 	.4byte \ptr
@@ -1965,20 +1930,12 @@
 
 @ helpful macros
 	.macro setstatchanger stat:req, stages:req, down:req
-<<<<<<< HEAD
-	setbyte sSTATCHANGER \stat | \stages << 3 | \down << 7
-=======
-	setbyte sSTATCHANGER, \stat | \stages << 4 | \down << 7
->>>>>>> ef935f6f
+	setbyte sSTATCHANGER, \stat | \stages << 3 | \down << 7
 	.endm
 
 	.macro setmoveeffect effect:req
-<<<<<<< HEAD
-	sethword sMOVE_EFFECT \effect
-	sethword sSAVED_MOVE_EFFECT \effect
-=======
-	setbyte cEFFECT_CHOOSER, \effect
->>>>>>> ef935f6f
+	sethword sMOVE_EFFECT, \effect
+	sethword sSAVED_MOVE_EFFECT, \effect
 	.endm
 
 	.macro chosenstatus1animation battler:req, status:req
@@ -2028,19 +1985,13 @@
 	.macro jumpifnotmove move:req, jumpptr:req
 	jumpifhalfword CMP_NOT_EQUAL, gCurrentMove, \move, \jumpptr
 	.endm
-<<<<<<< HEAD
 
 	.macro jumpifnotchosenmove move:req, jumpptr:req
 	jumpifhalfword CMP_NOT_EQUAL, gChosenMove, \move, \jumpptr
 	.endm
 
 	.macro jumpifstatus3 battler, status:req, jumpptr:req
-	jumpifstatus3condition \battler, \status, 0x0, \jumpptr
-=======
-	
-	.macro jumpifstatus3 battler:req, status:req, jumpptr:req
 	jumpifstatus3condition \battler, \status, FALSE, \jumpptr
->>>>>>> ef935f6f
 	.endm
 
 	.macro jumpifnostatus3 battler:req, status:req, jumpptr:req
@@ -2105,4 +2056,4 @@
 	jumpifability BS_ATTACKER, ABILITY_INFILTRATOR, 1f
 	jumpifsideaffecting BS_TARGET, SIDE_STATUS_SAFEGUARD, \jumpptr
 	1:
-	.endm
+	.endm