--- conflicted
+++ resolved
@@ -1764,8 +1764,11 @@
 	various BS_ATTACKER, VARIOUS_TOTEM_BOOST
 	.4byte \ptr
 	.endm
-<<<<<<< HEAD
 	
+	.macro tryactivategrimneigh, battler:req
+	various \battler, VARIOUS_TRY_ACTIVATE_GRIM_NEIGH
+	.endm
+
 	.macro eeriespellppreduce ptr:req
 	various BS_TARGET, VARIOUS_EERIE_SPELL_PP_REDUCE
 	.4byte \ptr
@@ -1784,14 +1787,7 @@
 	.macro removeterrain
 	various BS_ATTACKER, VARIOUS_REMOVE_TERRAIN
 	.endm
-	
-=======
-
-	.macro tryactivategrimneigh, battler:req
-	various \battler, VARIOUS_TRY_ACTIVATE_GRIM_NEIGH
-	.endm
-
->>>>>>> e6a2d222
+
 @ helpful macros
 	.macro setstatchanger stat:req, stages:req, down:req
 	setbyte sSTATCHANGER \stat | \stages << 3 | \down << 7
