--- conflicted
+++ resolved
@@ -1849,14 +1849,13 @@
 	various \battler, VARIOUS_TRY_ACTIVATE_BATTLE_BOND
 	.endm
 
-<<<<<<< HEAD
+	.macro jumpifcantreverttoprimal ptr:req
+	various BS_ATTACKER, VARIOUS_JUMP_IF_CANT_REVERT_TO_PRIMAL
+	.4byte \ptr
+	.endm
+  
 	.macro applyplasmafists
 	various BS_ATTACKER, VARIOUS_APPLY_PLASMA_FISTS
-=======
-	.macro jumpifcantreverttoprimal ptr:req
-	various BS_ATTACKER, VARIOUS_JUMP_IF_CANT_REVERT_TO_PRIMAL
-	.4byte \ptr
->>>>>>> 382ec134
 	.endm
 
 @ helpful macros
