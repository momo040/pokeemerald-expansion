@ commands
	.macro attackcanceler
	.byte 0x0
	.endm

	.macro accuracycheck failInstr:req, move:req
	.byte 0x1
	.4byte \failInstr
	.2byte \move
	.endm

	.macro attackstring
	.byte 0x2
	.endm

	.macro ppreduce
	.byte 0x3
	.endm

	.macro critcalc
	.byte 0x4
	.endm

	.macro damagecalc
	.byte 0x5
	.endm

	.macro typecalc
	.byte 0x6
	.endm

	.macro adjustdamage
	.byte 0x7
	.endm

	.macro multihitresultmessage
	.byte 0x8
	.endm

	.macro attackanimation
	.byte 0x9
	.endm

	.macro waitanimation
	.byte 0xa
	.endm

	.macro healthbarupdate battler:req
	.byte 0xb
	.byte \battler
	.endm

	.macro datahpupdate battler:req
	.byte 0xc
	.byte \battler
	.endm

	.macro critmessage
	.byte 0xd
	.endm

	.macro effectivenesssound
	.byte 0xe
	.endm

	.macro resultmessage
	.byte 0xf
	.endm

	.macro printstring id:req
	.byte 0x10
	.2byte \id
	.endm

	.macro printsavedstring
	printstring 0
	.endm

	.macro printselectionstring id:req
	.byte 0x11
	.2byte \id
	.endm

	.macro waitmessage time:req
	.byte 0x12
	.2byte \time
	.endm

	.macro printfromtable ptr:req
	.byte 0x13
	.4byte \ptr
	.endm

	.macro printselectionstringfromtable ptr:req
	.byte 0x14
	.4byte \ptr
	.endm

	.macro setadditionaleffects
	1:
	.byte 0x15
	jumpifhalfword CMP_EQUAL, sMOVE_EFFECT, MOVE_EFFECT_CONTINUE, 1b
	.endm

	.macro seteffectprimary moveEffect=0
	.if \moveEffect != 0
		setmoveeffect \moveEffect
	.endif
	.byte 0x16
	.endm

	.macro seteffectsecondary moveEffect=0
	.if \moveEffect != 0
		setmoveeffect \moveEffect
	.endif
	.byte 0x17
	.endm

	.macro clearstatusfromeffect battler:req, moveEffect=0
	.if \moveEffect != 0
		setmoveeffect \moveEffect
	.endif
	.byte 0x18
	.byte \battler
	.endm

	.macro tryfaintmon battler:req
	.byte 0x19
	.byte \battler
	.byte FALSE
	.4byte NULL
	.endm

	.macro tryfaintmon_spikes battler:req, instr:req
	.byte 0x19
	.byte \battler
	.byte TRUE
	.4byte \instr
	.endm

	.macro dofaintanimation battler:req
	.byte 0x1a
	.byte \battler
	.endm

	.macro cleareffectsonfaint battler:req
	.byte 0x1b
	.byte \battler
	.endm

	.macro jumpifstatus battler:req, flags:req, jumpInstr:req
	.byte 0x1c
	.byte \battler
	.4byte \flags
	.4byte \jumpInstr
	.endm

	.macro jumpifstatus2 battler:req, flags:req, jumpInstr:req
	.byte 0x1d
	.byte \battler
	.4byte \flags
	.4byte \jumpInstr
	.endm

	.macro jumpifability battler:req, ability:req, jumpInstr:req
	.byte 0x1e
	.byte \battler
	.2byte \ability
	.4byte \jumpInstr
	.endm

	.macro jumpifsideaffecting battler:req, flags:req, jumpInstr:req
	.byte 0x1f
	.byte \battler
	.4byte \flags
	.4byte \jumpInstr
	.endm

	.macro jumpifstat battler:req, comparison:req, stat:req, value:req, jumpInstr:req
	.byte 0x20
	.byte \battler
	.byte \comparison
	.byte \stat
	.byte \value
	.4byte \jumpInstr
	.endm

	.macro jumpifstatus3condition battler:req, flags:req, jumpIfTrue:req, jumpInstr:req
	.byte 0x21
	.byte \battler
	.4byte \flags
	.byte \jumpIfTrue
	.4byte \jumpInstr
	.endm

	.macro jumpbasedontype battler:req, type:req, jumpIfType:req, jumpInstr:req
	.byte 0x22
	.byte \battler
	.byte \type
	.byte \jumpIfType
	.4byte \jumpInstr
	.endm

	.macro jumpiftype battler:req, type:req, jumpInstr:req
	jumpbasedontype \battler, \type, TRUE, \jumpInstr
	.endm

	.macro jumpifnottype battler:req, type:req, jumpInstr:req
	jumpbasedontype \battler, \type, FALSE, \jumpInstr
	.endm

	.macro getexp battler:req
	.byte 0x23
	.byte \battler
	.endm

	.macro checkteamslost jumpInstr:req
	.byte 0x24
	.4byte \jumpInstr
	.endm

	.macro movevaluescleanup
	.byte 0x25
	.endm

	.macro setmultihit value:req
	.byte 0x26
	.byte \value
	.endm

	.macro decrementmultihit loopInstr:req
	.byte 0x27
	.4byte \loopInstr
	.endm

	.macro goto instr:req
	.byte 0x28
	.4byte \instr
	.endm

	.macro jumpifbyte comparison:req, bytePtr:req, value:req, jumpInstr:req
	.byte 0x29
	.byte \comparison
	.4byte \bytePtr
	.byte \value
	.4byte \jumpInstr
	.endm

	.macro jumpifhalfword comparison:req, halfwordPtr:req, value:req, jumpInstr:req
	.byte 0x2a
	.byte \comparison
	.4byte \halfwordPtr
	.2byte \value
	.4byte \jumpInstr
	.endm

	.macro jumpifword comparison:req, wordPtr:req, value:req, jumpInstr:req
	.byte 0x2b
	.byte \comparison
	.4byte \wordPtr
	.4byte \value
	.4byte \jumpInstr
	.endm

	.macro jumpifarrayequal array1:req, array2:req, size:req, jumpInstr:req
	.byte 0x2c
	.4byte \array1
	.4byte \array2
	.byte \size
	.4byte \jumpInstr
	.endm

	.macro jumpifarraynotequal array1:req, array2:req, size:req, jumpInstr:req
	.byte 0x2d
	.4byte \array1
	.4byte \array2
	.byte \size
	.4byte \jumpInstr
	.endm

	.macro setbyte bytePtr:req, value:req
	.byte 0x2e
	.4byte \bytePtr
	.byte \value
	.endm

	.macro addbyte bytePtr:req, value:req
	.byte 0x2f
	.4byte \bytePtr
	.byte \value
	.endm

	.macro subbyte bytePtr:req, value:req
	.byte 0x30
	.4byte \bytePtr
	.byte \value
	.endm

	.macro copyarray dest:req, src:req, size:req
	.byte 0x31
	.4byte \dest
	.4byte \src
	.byte \size
	.endm

	.macro copyarraywithindex dest:req, src:req, indexPtr:req, size:req
	.byte 0x32
	.4byte \dest
	.4byte \src
	.4byte \indexPtr
	.byte \size
	.endm

	.macro orbyte bytePtr:req, value:req
	.byte 0x33
	.4byte \bytePtr
	.byte \value
	.endm

	.macro orhalfword halfwordPtr:req, value:req
	.byte 0x34
	.4byte \halfwordPtr
	.2byte \value
	.endm

	.macro orword wordPtr:req, value:req
	.byte 0x35
	.4byte \wordPtr
	.4byte \value
	.endm

	.macro bicbyte bytePtr:req, value:req
	.byte 0x36
	.4byte \bytePtr
	.byte \value
	.endm

	.macro bichalfword halfwordPtr:req, value:req
	.byte 0x37
	.4byte \halfwordPtr
	.2byte \value
	.endm

	.macro bicword wordPtr:req, value:req
	.byte 0x38
	.4byte \wordPtr
	.4byte \value
	.endm

	.macro pause frames:req
	.byte 0x39
	.2byte \frames
	.endm

	.macro waitstate
	.byte 0x3a
	.endm

	.macro healthbar_update battler:req
	.byte 0x3b
	.byte \battler
	.endm

	.macro return
	.byte 0x3c
	.endm

	.macro end
	.byte 0x3d
	.endm

	.macro end2
	.byte 0x3e
	.endm

	.macro end3
	.byte 0x3f
	.endm

	.macro call instr:req
	.byte 0x41
	.4byte \instr
	.endm

	.macro setroost
	.byte 0x42
	.endm

	.macro jumpifabilitypresent ability:req, jumpInstr:req
	.byte 0x43
	.2byte \ability
	.4byte \jumpInstr
	.endm

	.macro endselectionscript
	.byte 0x44
	.endm

	.macro playanimation battler:req, animId:req, argPtr=NULL
	.byte 0x45
	.byte \battler
	.byte \animId
	.4byte \argPtr
	.endm

	.macro playanimation_var battler:req, animIdPtr:req, argPtr=NULL
	.byte 0x46
	.byte \battler
	.4byte \animIdPtr
	.4byte \argPtr
	.endm

	.macro setgraphicalstatchangevalues
	.byte 0x47
	.endm

	.macro playstatchangeanimation battler:req, stats:req, flags:req
	.byte 0x48
	.byte \battler
	.byte \stats
	.byte \flags
	.endm

	.macro moveend endMode:req, endState:req
	.byte 0x49
	.byte \endMode
	.byte \endState
	.endm

	@ Help macros for 5 uses of moveend command

	@ All cases
	.macro moveendall
	setbyte sMOVEEND_STATE, 0
	moveend 0, 0
	.endm

	@ Chosen case
	.macro moveendcase case:req
	setbyte sMOVEEND_STATE, \case
	moveend 1, 0
	.endm

	@ All cases from (inclusive)
	.macro moveendfrom from:req
	setbyte sMOVEEND_STATE, \from
	moveend 0, 0
	.endm

	@ All cases from 0 to (not inclusive)
	.macro moveendto to:req
	setbyte sMOVEEND_STATE, 0
	moveend 2, \to
	.endm

	@ Cases from (inclusive) to (not inclusive)
	.macro moveendfromto from:req, to:req
	setbyte sMOVEEND_STATE, \from
	moveend 2, \to
	.endm

	.macro sethealblock failInstr:req
	.byte 0x4a
	.4byte \failInstr
	.endm

	.macro returnatktoball
	.byte 0x4b
	.endm

	.macro getswitchedmondata battler:req
	.byte 0x4c
	.byte \battler
	.endm

	.macro switchindataupdate battler:req
	.byte 0x4d
	.byte \battler
	.endm

	.macro switchinanim battler:req, dontClearSubstitute:req
	.byte 0x4e
	.byte \battler
	.byte \dontClearSubstitute
	.endm

	.macro jumpifcantswitch battler:req, jumpInstr:req
	.byte 0x4f
	.byte \battler
	.4byte \jumpInstr
	.endm

	.macro openpartyscreen battler:req, failInstr:req
	.byte 0x50
	.byte \battler
	.4byte \failInstr
	.endm

	.macro switchhandleorder battler:req, state:req
	.byte 0x51
	.byte \battler
	.byte \state
	.endm

	.macro switchineffects battler:req
	.byte 0x52
	.byte \battler
	.endm

	.macro trainerslidein battler:req
	.byte 0x53
	.byte \battler
	.endm

	.macro playse song:req
	.byte 0x54
	.2byte \song
	.endm

	.macro fanfare song:req
	.byte 0x55
	.2byte \song
	.endm

	.macro playfaintcry battler:req
	.byte 0x56
	.byte \battler
	.endm

	.macro endlinkbattle
	.byte 0x57
	.endm

	.macro returntoball battler:req, changingForm:req
	.byte 0x58
	.byte \battler
	.byte \changingForm
	.endm

	.macro handlelearnnewmove learnedMoveInstr:req, nothingToLearnInstr:req, isFirstMove:req
	.byte 0x59
	.4byte \learnedMoveInstr
	.4byte \nothingToLearnInstr
	.byte \isFirstMove
	.endm

	.macro yesnoboxlearnmove forgotMoveInstr:req
	.byte 0x5a
	.4byte \forgotMoveInstr
	.endm

	.macro yesnoboxstoplearningmove noInstr:req
	.byte 0x5b
	.4byte \noInstr
	.endm

	.macro hitanimation battler:req
	.byte 0x5c
	.byte \battler
	.endm

	.macro getmoneyreward
	.byte 0x5d
	.endm

	.macro updatebattlermoves battler:req
	.byte 0x5e
	.byte \battler
	.endm

	.macro swapattackerwithtarget
	.byte 0x5f
	.endm

	.macro incrementgamestat stat:req
	.byte 0x60
	.byte \stat
	.endm

	.macro drawpartystatussummary battler:req
	.byte 0x61
	.byte \battler
	.endm

	.macro hidepartystatussummary battler:req
	.byte 0x62
	.byte \battler
	.endm

	.macro jumptocalledmove notChosenMove:req
	.byte 0x63
	.byte \notChosenMove
	.endm

	.macro statusanimation battler:req
	.byte 0x64
	.byte \battler
	.endm

	.macro status2animation battler:req, status2:req
	.byte 0x65
	.byte \battler
	.4byte \status2
	.endm

	.macro chosenstatusanimation battler:req, isStatus2:req, status:req
	.byte 0x66
	.byte \battler
	.byte \isStatus2
	.4byte \status
	.endm

	.macro yesnobox
	.byte 0x67
	.endm

	.macro cancelallactions
	.byte 0x68
	.endm

	.macro setgravity failInstr:req
	.byte 0x69
	.4byte \failInstr
	.endm

	.macro removeitem battler:req
	.byte 0x6a
	.byte \battler
	.endm

	.macro atknameinbuff1
	.byte 0x6b
	.endm

	.macro drawlvlupbox
	.byte 0x6c
	.endm

	.macro resetsentmonsvalue
	.byte 0x6d
	.endm

	.macro setatktoplayer0
	.byte 0x6e
	.endm

	.macro makevisible battler:req
	.byte 0x6f
	.byte \battler
	.endm

	.macro recordability battler:req
	.byte 0x70
	.byte \battler
	.endm

	.macro buffermovetolearn
	.byte 0x71
	.endm

	.macro jumpifplayerran jumpInstr:req
	.byte 0x72
	.4byte \jumpInstr
	.endm

	.macro hpthresholds battler:req
	.byte 0x73
	.byte \battler
	.endm

	.macro hpthresholds2 battler:req
	.byte 0x74
	.byte \battler
	.endm

	.macro useitemonopponent
	.byte 0x75
	.endm

	.macro various battler:req, id:req
	.byte 0x76
	.byte \battler
	.byte \id
	.endm

	.macro setprotectlike
	.byte 0x77
	.endm

	.macro tryexplosion
	.byte 0x78
	.endm

	.macro setatkhptozero
	.byte 0x79
	.endm

	.macro jumpifnexttargetvalid jumpInstr:req
	.byte 0x7a
	.4byte \jumpInstr
	.endm

	.macro tryhealhalfhealth failInstr:req, battler:req
	.byte 0x7b
	.4byte \failInstr
	.byte \battler
	.endm

	.macro trymirrormove
	.byte 0x7c
	.endm

	.macro setfieldweather weather:req
	.byte 0x7d
	.byte \weather
	.endm

	.macro setreflect
	.byte 0x7e
	.endm

	.macro setseeded
	.byte 0x7f
	.endm

	.macro manipulatedamage mode:req
	.byte 0x80
	.byte \mode
	.endm

	.macro trysetrest failInstr:req
	.byte 0x81
	.4byte \failInstr
	.endm

	.macro jumpifnotfirstturn jumpInstr:req
	.byte 0x82
	.4byte \jumpInstr
	.endm

	.macro setmiracleeye failInstr:req
	.byte 0x83
	.4byte \failInstr
	.endm

	.macro jumpifuproarwakes jumpInstr:req
	.byte 0x84
	.4byte \jumpInstr
	.endm

	.macro stockpile id:req
	.byte 0x85
	.byte \id
	.endm

	.macro stockpiletobasedamage failInstr:req
	.byte 0x86
	.4byte \failInstr
	.endm

	.macro stockpiletohpheal failInstr:req
	.byte 0x87
	.4byte \failInstr
	.endm

	.macro setdrainedhp
	.byte 0x88
	.endm

	.macro statbuffchange flags:req, failInstr:req
	.byte 0x89
	.2byte \flags
	.4byte \failInstr
	.endm

	.macro normalisebuffs
	.byte 0x8a
	.endm

	.macro setbide
	.byte 0x8b
	.endm

	.macro twoturnmoveschargestringandanimation
	.byte 0x8c
	.4byte 1f @animation then attack string
	@default - attack string then animation
	printsavedstring
	waitmessage B_WAIT_TIME_LONG
	attackanimation
	waitanimation
	goto 2f
	1:
	attackanimation
	waitanimation
	printsavedstring
	waitmessage B_WAIT_TIME_LONG
	2:
	.endm

	.macro setmultihitcounter value:req
	.byte 0x8d
	.byte \value
	.endm

	.macro initmultihitstring
	.byte 0x8e
	.endm

	.macro forcerandomswitch failInstr:req
	.byte 0x8f
	.4byte \failInstr
	.endm

	.macro tryconversiontypechange failInstr:req
	.byte 0x90
	.4byte \failInstr
	.endm

	.macro givepaydaymoney
	.byte 0x91
	.endm

	.macro setlightscreen
	.byte 0x92
	.endm

	.macro tryKO failInstr:req
	.byte 0x93
	.4byte \failInstr
	.endm

	.macro damagetohalftargethp
	.byte 0x94
	.endm

	.macro unused_95
	.byte 0x95
	.endm

	.macro unused_96
	.byte 0x96
	.endm

	.macro tryinfatuating failInstr:req
	.byte 0x97
	.4byte \failInstr
	.endm

	.macro updatestatusicon battler:req
	.byte 0x98
	.byte \battler
	.endm

	.macro setmist
	.byte 0x99
	.endm

	.macro setfocusenergy battler:req
	.byte 0x9a
	.byte \battler
	.endm

	.macro transformdataexecution
	.byte 0x9b
	.endm

	.macro setsubstitute
	.byte 0x9c
	.endm

	.macro mimicattackcopy failInstr:req
	.byte 0x9d
	.4byte \failInstr
	.endm

	.macro metronome
	.byte 0x9e
	.endm

	.macro dmgtolevel
	.byte 0x9f
	.endm

	.macro psywavedamageeffect
	.byte 0xa0
	.endm

	.macro counterdamagecalculator failInstr:req
	.byte 0xa1
	.4byte \failInstr
	.endm

	.macro mirrorcoatdamagecalculator failInstr:req
	.byte 0xa2
	.4byte \failInstr
	.endm

	.macro disablelastusedattack failInstr:req
	.byte 0xa3
	.4byte \failInstr
	.endm

	.macro trysetencore failInstr:req
	.byte 0xa4
	.4byte \failInstr
	.endm

	.macro painsplitdmgcalc failInstr:req
	.byte 0xa5
	.4byte \failInstr
	.endm

	.macro settypetorandomresistance failInstr:req
	.byte 0xa6
	.4byte \failInstr
	.endm

	.macro setalwayshitflag
	.byte 0xa7
	.endm

	.macro copymovepermanently failInstr:req
	.byte 0xa8
	.4byte \failInstr
	.endm

	.macro trychoosesleeptalkmove failInstr:req
	.byte 0xa9
	.4byte \failInstr
	.endm

	.macro setdestinybond
	.byte 0xaa
	.endm

	.macro trysetdestinybondtohappen
	.byte 0xab
	.endm

	.macro settailwind failInstr:req
	.byte 0xac
	.4byte \failInstr
	.endm

	.macro tryspiteppreduce failInstr:req
	.byte 0xad
	.4byte \failInstr
	.endm

	.macro healpartystatus
	.byte 0xae
	.endm

	.macro cursetarget failInstr:req
	.byte 0xaf
	.4byte \failInstr
	.endm

	.macro trysetspikes failInstr:req
	.byte 0xb0
	.4byte \failInstr
	.endm

	.macro setforesight
	.byte 0xb1
	.endm

	.macro trysetperishsong failInstr:req
	.byte 0xb2
	.4byte \failInstr
	.endm

	.macro handlerollout
	.byte 0xb3
	.endm

	.macro jumpifconfusedandstatmaxed stat:req, jumpInstr:req
	.byte 0xb4
	.byte \stat
	.4byte \jumpInstr
	.endm

	.macro handlefurycutter
	.byte 0xb5
	.endm

	.macro setembargo failInstr:req
	.byte 0xb6
	.4byte \failInstr
	.endm

	.macro presentdamagecalculation
	.byte 0xb7
	.endm

	.macro setsafeguard
	.byte 0xb8
	.endm

	.macro magnitudedamagecalculation
	.byte 0xb9
	.endm

	.macro jumpifnopursuitswitchdmg jumpInstr:req
	.byte 0xba
	.4byte \jumpInstr
	.endm

	.macro unused_bb
	.byte 0xbb
	.endm

	.macro halvehp failInstr:req
	.byte 0xbc
	.4byte \failInstr
	.endm

	.macro copyfoestats unused:req
	.byte 0xbd
	.4byte \unused
	.endm

	.macro rapidspinfree
	.byte 0xbe
	.endm

	.macro setdefensecurlbit
	.byte 0xbf
	.endm

	.macro recoverbasedonsunlight failInstr:req
	.byte 0xc0
	.4byte \failInstr
	.endm

	.macro setstickyweb failInstr:req
	.byte 0xc1
	.4byte \failInstr
	.endm

	.macro selectfirstvalidtarget
	.byte 0xc2
	.endm

	.macro trysetfutureattack failInstr:req
	.byte 0xc3
	.4byte \failInstr
	.endm

	.macro trydobeatup endInstr, failInstr
	.byte 0xc4
	.4byte \endInstr
	.4byte \failInstr
	.endm

	.macro setsemiinvulnerablebit clear=FALSE
	.byte 0xc5
	.byte \clear
	.endm

	.macro clearsemiinvulnerablebit
	setsemiinvulnerablebit TRUE
	.endm

	.macro tryfiretwoturnmovenowbyeffect battler:req, checkChargeTurnEffects:req, jumpInstr:req
	.byte 0xc6
	.byte \battler
	.byte \checkChargeTurnEffects
	.4byte \jumpInstr
	.endm

	.macro tryfiretwoturnmovewithoutcharging battler:req, jumpInstr:req
	tryfiretwoturnmovenowbyeffect \battler, TRUE, \jumpInstr
	.endm

	.macro tryfiretwoturnmoveaftercharging battler:req, jumpInstr:req
	tryfiretwoturnmovenowbyeffect \battler, FALSE, \jumpInstr
	.endm

	.macro setminimize
	.byte 0xc7
	.endm

	.macro unused_c8
	.byte 0xc8
	.endm

	.macro trymemento failInstr:req
	.byte 0xc9
	.4byte \failInstr
	.endm

	.macro setforcedtarget
	.byte 0xca
	.endm

	.macro setcharge battler:req
	.byte 0xcb
	.byte \battler
	.endm

	.macro callterrainattack
	.byte 0xcc
	.endm

	.macro cureifburnedparalysedorpoisoned failInstr:req
	.byte 0xcd
	.4byte \failInstr
	.endm

	.macro settorment failInstr:req
	.byte 0xce
	.4byte \failInstr
	.endm

	.macro jumpifnodamage jumpInstr:req
	.byte 0xcf
	.4byte \jumpInstr
	.endm

	.macro settaunt failInstr:req
	.byte 0xd0
	.4byte \failInstr
	.endm

	.macro trysethelpinghand failInstr:req
	.byte 0xd1
	.4byte \failInstr
	.endm

	.macro tryswapitems failInstr:req
	.byte 0xd2
	.4byte \failInstr
	.endm

	.macro trycopyability battler:req, failInstr:req
	.byte 0xd3
	.byte \battler
	.4byte \failInstr
	.endm

	.macro trywish turnNumber:req, failInstr:req
	.byte 0xd4
	.byte \turnNumber
	.4byte \failInstr
	.endm

	.macro settoxicspikes failInstr:req
	.byte 0xd5
	.4byte \failInstr
	.endm

	.macro setgastroacid failInstr:req
	.byte 0xd6
	.4byte \failInstr
	.endm

	.macro setyawn failInstr:req
	.byte 0xd7
	.4byte \failInstr
	.endm

	.macro setdamagetohealthdifference failInstr:req
	.byte 0xd8
	.4byte \failInstr
	.endm

	.macro setroom
	.byte 0xd9
	.endm

	.macro tryswapabilities failInstr:req
	.byte 0xda
	.4byte \failInstr
	.endm

	.macro tryimprison failInstr:req
	.byte 0xdb
	.4byte \failInstr
	.endm

	.macro setstealthrock failInstr:req
	.byte 0xdc
	.4byte \failInstr
	.endm

	.macro setuserstatus3 flags:req, failInstr:req
	.byte 0xdd
	.4byte \flags
	.4byte \failInstr
	.endm

	.macro assistattackselect failInstr:req
	.byte 0xde
	.4byte \failInstr
	.endm

	.macro trysetmagiccoat failInstr:req
	.byte 0xdf
	.4byte \failInstr
	.endm

	.macro trysetsnatch failInstr:req
	.byte 0xe0
	.4byte \failInstr
	.endm

	.macro unused2 ptr:req
	.byte 0xe1
	.4byte \ptr
	.endm

	.macro switchoutabilities battler:req
	.byte 0xe2
	.byte \battler
	.endm

	.macro jumpifhasnohp battler:req, jumpInstr:req
	.byte 0xe3
	.byte \battler
	.4byte \jumpInstr
	.endm

	.macro jumpifnotcurrentmoveargtype battler:req, failInstr:req
	.byte 0xe4
	.byte \battler
	.4byte \failInstr
	.endm

	.macro pickup
	.byte 0xe5
	.endm

	.macro unused3
	.byte 0xe6
	.endm

	.macro unused4
	.byte 0xe7
	.endm

	.macro settypebasedhalvers failInstr:req
	.byte 0xe8
	.4byte \failInstr
	.endm

	.macro jumpifsubstituteblocks jumpInstr:req
	.byte 0xe9
	.4byte \jumpInstr
	.endm

	.macro tryrecycleitem failInstr:req
	.byte 0xea
	.4byte \failInstr
	.endm

	.macro settypetoterrain failInstr:req
	.byte 0xeb
	.4byte \failInstr
	.endm

	.macro pursuitdoubles failInstr:req
	.byte 0xec
	.4byte \failInstr
	.endm

	.macro snatchsetbattlers
	.byte 0xed
	.endm

	.macro removelightscreenreflect
	.byte 0xee
	.endm

	.macro handleballthrow
	.byte 0xef
	.endm

	.macro givecaughtmon
	.byte 0xf0
	.endm

	.macro trysetcaughtmondexflags failInstr:req
	.byte 0xf1
	.4byte \failInstr
	.endm

	.macro displaydexinfo
	.byte 0xf2
	.endm

	.macro trygivecaughtmonnick successInstr:req
	.byte 0xf3
	.4byte \successInstr
	.endm

	.macro subattackerhpbydmg
	.byte 0xf4
	.endm

	.macro removeattackerstatus1
	.byte 0xf5
	.endm

	.macro finishaction
	.byte 0xf6
	.endm

	.macro finishturn
	.byte 0xf7
	.endm

	.macro trainerslideout position:req
	.byte 0xf8
	.byte \position
	.endm

	.macro settelekinesis failInstr:req
	.byte 0xf9
	.4byte \failInstr
	.endm

	.macro swapstatstages stat:req
	.byte 0xfa
	.byte \stat
	.endm

	.macro averagestats stat:req
	.byte 0xfb
	.byte \stat
	.endm

	.macro jumpifoppositegenders jumpInstr:req
	.byte 0xfc
	.4byte \jumpInstr
	.endm

	.macro unused ptr:req
	.byte 0xfd
	.4byte \ptr
	.endm

	.macro tryworryseed failInstr:req
	.byte 0xfe
	.4byte \failInstr
	.endm

	.macro callnative func:req
	.byte 0xff
	.4byte \func
	.endm

@ callnative macros
	.macro savetarget
	callnative BS_SaveTarget
	.endm

	.macro restoretarget
	callnative BS_RestoreTarget
	.endm

	.macro saveattacker
	callnative BS_SaveAttacker
	.endm

	.macro restoreattacker
	callnative BS_RestoreAttacker
	.endm

	.macro metalburstdamagecalculator failInstr:req
	callnative BS_CalcMetalBurstDmg
	.4byte \failInstr
	.endm

	.macro jumpifcantfling battler:req, jumpInstr:req
	callnative BS_JumpIfCantFling
	.byte \battler
	.4byte \jumpInstr
	.endm

	.macro itemstatchangeeffects battler:req
	callnative BS_RunStatChangeItems
	.byte \battler
	.endm

	.macro allyswitchswapbattlers
	callnative BS_AllySwitchSwapBattler
	.endm

	.macro allyswitchfailchance jumpInstr:req
	callnative BS_AllySwitchFailChance
	.4byte \jumpInstr
	.endm

	.macro dostockpilestatchangeswearoff, battler:req, statChangeInstr:req
	callnative BS_DoStockpileStatChangesWearOff
	.byte \battler
	.4byte \statChangeInstr
	.endm

	.macro jumpifmorethanhalfHP battler:req, jumpInstr:req
	callnative BS_JumpIfMoreThanHalfHP
	.byte \battler
	.4byte \jumpInstr
	.endm

	.macro itemrestorehp jumpInstr:req, restoreBattlerInstr:req
	callnative BS_ItemRestoreHP
	.4byte \jumpInstr
	.4byte \restoreBattlerInstr
	.endm

	.macro itemcurestatus jumpInstr:req
	callnative BS_ItemCureStatus
	.4byte \jumpInstr
	.endm

	.macro itemincreasestat
	callnative BS_ItemIncreaseStat
	.endm

	.macro itemrestorepp
	callnative BS_ItemRestorePP
	.endm

	.macro tryrevertweatherform
	callnative BS_TryRevertWeatherForm
	.endm

	.macro applysaltcure battler:req
	callnative BS_ApplySaltCure
	.byte \battler
	.endm

	.macro trysetoctolock battler:req, failInstr:req
	callnative BS_TrySetOctolock
	.byte \battler
	.4byte \failInstr
	.endm

	.macro setglaiverush
	callnative BS_SetGlaiveRush
	.endm

	.macro tryrelicsong
	callnative BS_TryRelicSong
	.endm

	.macro setpledge jumpInstr:req
	callnative BS_SetPledge
	.4byte \jumpInstr
	.endm

	.macro setpledgestatus battler:req sidestatus:req
	callnative BS_SetPledgeStatus
	.byte \battler
	.4byte \sidestatus
	.endm

	.macro trycopycat failInstr:req
	callnative BS_TryCopycat
	.4byte \failInstr
	.endm

	.macro setzeffect
	callnative BS_SetZEffect
	.endm

	@ Used by effects that may proc Symbiosis but do not call removeitem.
	.macro trysymbiosis
	callnative BS_TrySymbiosis
	.endm

	@ returns B_SIDE_x to gBattleCommunication[0]
	.macro getbattlerside battler:req
	callnative BS_GetBattlerSide
	.byte \battler
	.endm

	.macro checkparentalbondcounter counter:req, ptr:req
	callnative BS_CheckParentalBondCounter
	.byte \counter
	.4byte \ptr
	.endm

	.macro jumpifcantloseitem battler:req, ptr:req
	callnative BS_JumpIfCantLoseItem
	.byte \battler
	.4byte \ptr
	.endm

	.macro handlemegaevo battler:req, case:req
	callnative BS_HandleMegaEvolution
	.byte \battler
	.byte \case
	.endm

	.macro handleprimalreversion battler:req, case:req
	callnative BS_HandlePrimalReversion
	.byte \battler
	.byte \case
	.endm

	.macro handleultraburst battler:req, case:req
	callnative BS_HandleUltraBurst
	.byte \battler
	.byte \case
	.endm

	.macro jumpifshelltrap battler:req, jumpInstr:req
	callnative BS_JumpIfShellTrap
	.byte \battler
	.4byte \jumpInstr
	.endm

	.macro jumpifemergencyexited battler:req, jumpInstr:req
	callnative BS_JumpIfEmergencyExited
	.byte \battler
	.4byte \jumpInstr
	.endm

	.macro jumpifelectricabilityaffected battler:req, ability:req, jumpInstr:req
	callnative BS_JumpIfElectricAbilityAffected
	.byte \battler
	.2byte \ability
	.4byte \jumpInstr
	.endm

	.macro jumpifargument argument:req, jumpInstr:req
	callnative BS_JumpIfArgument
	.byte \argument
	.4byte \jumpInstr
	.endm

	.macro setremoveterrain failInstr:req
	callnative BS_SetRemoveTerrain
	.4byte \failInstr
	.endm

	.macro jumpifterrainaffected battler:req, terrainFlags:req, jumpInstr:req
	callnative BS_JumpIfTerrainAffected
	.byte \battler
	.4byte \terrainFlags
	.4byte \jumpInstr
	.endm

	.macro tryreflecttype failInstr:req
	callnative BS_TryReflectType
	.4byte \failInstr
	.endm

	@ Used to active a different Max Move effects.
	.macro setmaxmoveeffect
	callnative BS_SetMaxMoveEffect
	.endm

	.macro setsteelsurge, failInstr:req
	callnative BS_SetSteelsurge
	.4byte \failInstr
	.endm

	.macro trysetstatus1, ptr:req
	callnative BS_TrySetStatus1
	.4byte \ptr
	.endm

	.macro trysetstatus2, ptr:req
	callnative BS_TrySetStatus2
	.4byte \ptr
	.endm

	.macro tryhealsixthhealth, ptr:req
	callnative BS_HealOneSixth
	.4byte \ptr
	.endm

	.macro tryrecycleberry, ptr:req
	callnative BS_TryRecycleBerry
	.4byte \ptr
	.endm

	.macro updatedynamax
	callnative BS_UpdateDynamax
	.endm

	.macro jumpiftargetdynamaxed, ptr:req
	callnative BS_JumpIfDynamaxed
	.4byte \ptr
	.endm

	.macro trytrainerslidezmovemsg
	callnative BS_TryTrainerSlideZMoveMsg
	.endm

	.macro trytrainerslidemegaevolutionmsg
	callnative BS_TryTrainerSlideMegaEvolutionMsg
	.endm

	.macro trytrainerslidedynamaxmsg
	callnative BS_TryTrainerSlideDynamaxMsg
	.endm

	.macro tryhealpulse failInstr:req
	callnative BS_TryHealPulse
	.4byte \failInstr
	.endm

	.macro trydefog clear:req, failInstr:req
	callnative BS_TryDefog
	.byte \clear
	.4byte \failInstr
	.endm

	.macro trytriggerstatusform
	callnative BS_TryTriggerStatusForm
	.endm

	.macro setphotongeysercategory
	callnative BS_SetPhotonGeyserCategory
	.endm

	.macro tryupperhand failInstr:req
	callnative BS_TryUpperHand
	.4byte \failInstr
	.endm

	.macro tryupdaterecoiltracker
	callnative BS_TryUpdateRecoilTracker
	.endm

	.macro tryupdateleaderscresttracker
	callnative BS_TryUpdateLeadersCrestTracker
	.endm

	.macro trytidyup clear:req, jumpInstr:req
	callnative BS_TryTidyUp
	.byte \clear
	.4byte \jumpInstr
	.endm

	.macro trygulpmissile
	callnative BS_TryGulpMissile
	.endm

	.macro tryactivategulpmissile
	callnative BS_TryActivateGulpMissile
	.endm

	.macro tryquash failInstr:req
	callnative BS_TryQuash
	.4byte \failInstr
	.endm

<<<<<<< HEAD
	.macro removeweather
	callnative BS_RemoveWeather
	.endm

	.macro applyterastallization
	callnative BS_ApplyTerastallization
	.endm

	.macro damagetoquartertargethp
	callnative BS_DamageToQuarterTargetHP
=======
	.macro copyfoesstatincrease battler:req, failInstr:req
	callnative BS_CopyFoesStatIncrease
	.byte \battler
	.4byte \failInstr
>>>>>>> f2311b4c
	.endm

@ various command changed to more readable macros
	.macro cancelmultiturnmoves battler:req
	various \battler, VARIOUS_CANCEL_MULTI_TURN_MOVES
	.endm

	@ Stores Healing Wish effect.
	.macro storehealingwish battler:req
	various \battler, VARIOUS_STORE_HEALING_WISH
	.endm

	.macro setmagiccoattarget battler:req
	various \battler, VARIOUS_SET_MAGIC_COAT_TARGET
	.endm

	.macro getifcantrunfrombattle battler:req
	various \battler, VARIOUS_IS_RUNNING_IMPOSSIBLE
	.endm

	.macro getmovetarget battler:req
	various \battler, VARIOUS_GET_MOVE_TARGET
	.endm

	.macro getbattlerfainted battler:req
	various \battler, VARIOUS_GET_BATTLER_FAINTED
	.endm

	.macro resetswitchinabilitybits battler:req
	various \battler, VARIOUS_RESET_SWITCH_IN_ABILITY_BITS
	.endm

	.macro updatechoicemoveonlvlup battler:req
	various \battler, VARIOUS_UPDATE_CHOICE_MOVE_ON_LVL_UP
	.endm

	.macro resetplayerfainted
	various BS_ATTACKER, VARIOUS_RESET_PLAYER_FAINTED
	.endm

	.macro palaceflavortext battler:req
	various \battler, VARIOUS_PALACE_FLAVOR_TEXT
	.endm

	.macro arenajudgmentwindow
	various BS_ATTACKER, VARIOUS_ARENA_JUDGMENT_WINDOW
	.endm

	.macro arenaopponentmonlost
	various BS_ATTACKER, VARIOUS_ARENA_OPPONENT_MON_LOST
	.endm

	.macro arenaplayermonlost
	various BS_ATTACKER, VARIOUS_ARENA_PLAYER_MON_LOST
	.endm

	.macro arenabothmonlost
	various BS_ATTACKER, VARIOUS_ARENA_BOTH_MONS_LOST
	.endm

	.macro forfeityesnobox battler:req
	various \battler, VARIOUS_EMIT_YESNOBOX
	.endm

	.macro arenadrawreftextbox
	various BS_ATTACKER, VARIOUS_DRAW_ARENA_REF_TEXT_BOX
	.endm

	.macro arenaerasereftextbox
	various BS_ATTACKER, VARIOUS_ERASE_ARENA_REF_TEXT_BOX
	.endm

	.macro arenajudgmentstring id:req
	various \id, VARIOUS_ARENA_JUDGMENT_STRING
	.endm

	.macro arenawaitmessage id:req
	various \id, VARIOUS_ARENA_WAIT_STRING
	.endm

	.macro waitcry battler:req
	various \battler, VARIOUS_WAIT_CRY
	.endm

	.macro returnopponentmon1toball battler:req
	various \battler, VARIOUS_RETURN_OPPONENT_MON1
	.endm

	.macro returnopponentmon2toball battler:req
	various \battler, VARIOUS_RETURN_OPPONENT_MON2
	.endm

	.macro volumedown
	various BS_ATTACKER, VARIOUS_VOLUME_DOWN
	.endm

	.macro volumeup
	various BS_ATTACKER, VARIOUS_VOLUME_UP
	.endm

	.macro setalreadystatusedmoveattempt battler:req
	various \battler, VARIOUS_SET_ALREADY_STATUS_MOVE_ATTEMPT
	.endm

	.macro palacetryescapestatus battler:req
	various \battler, VARIOUS_PALACE_TRY_ESCAPE_STATUS
	.endm

	.macro setoutcomeonteleport battler:req
	various \battler, VARIOUS_SET_TELEPORT_OUTCOME
	.endm

	.macro playtrainerdefeatbgm battler:req
	various \battler, VARIOUS_PLAY_TRAINER_DEFEATED_MUSIC
	.endm

	.macro stattextbuffer battler:req
	various \battler, VARIOUS_STAT_TEXT_BUFFER
	.endm

	.macro switchinabilities battler:req
	various \battler, VARIOUS_SWITCHIN_ABILITIES
	.endm

	.macro instanthpdrop battler:req
	various \battler, VARIOUS_INSTANT_HP_DROP
	.endm

	.macro clearstatus battler:req
	various \battler, VARIOUS_CLEAR_STATUS
	.endm

	.macro restorepp battler:req
	various \battler, VARIOUS_RESTORE_PP
	.endm

	.macro tryactivatemoxie battler:req
	various \battler, VARIOUS_TRY_ACTIVATE_MOXIE
	.endm

	.macro tryactivatebeastboost battler:req
	various \battler, VARIOUS_TRY_ACTIVATE_BEAST_BOOST
	.endm

	.macro tryactivatereceiver battler:req
	various \battler, VARIOUS_TRY_ACTIVATE_RECEIVER
	.endm

	.macro tryactivatesoulheart
	various BS_ATTACKER, VARIOUS_TRY_ACTIVATE_SOULHEART
	.endm

	.macro tryactivatefellstinger battler:req
	various \battler, VARIOUS_TRY_ACTIVATE_FELL_STINGER
	.endm

	.macro playmoveanimation battler:req, move:req
	various \battler, VARIOUS_PLAY_MOVE_ANIMATION
	.2byte \move
	.endm

	.macro setluckychant battler:req, failInstr:req
	various \battler VARIOUS_SET_LUCKY_CHANT
	.4byte \failInstr
	.endm

	.macro suckerpunchcheck failInstr:req
	various BS_ATTACKER, VARIOUS_SUCKER_PUNCH_CHECK
	.4byte \failInstr
	.endm

	.macro setabilitysimple battler:req, failInstr:req
	various \battler VARIOUS_SET_SIMPLE_BEAM
	.4byte \failInstr
	.endm

	.macro tryentrainment failInstr:req
	various BS_ATTACKER, VARIOUS_TRY_ENTRAINMENT
	.4byte \failInstr
	.endm

	.macro setlastusedability battler:req
	various \battler, VARIOUS_SET_LAST_USED_ABILITY
	.endm

	.macro tryafteryou failInstr:req
	various BS_ATTACKER, VARIOUS_AFTER_YOU
	.4byte \failInstr
	.endm

	.macro trybestow failInstr:req
	various BS_ATTACKER, VARIOUS_BESTOW
	.4byte \failInstr
	.endm

	.macro invertstatstages battler:req
	various \battler, VARIOUS_INVERT_STAT_STAGES
	.endm

	.macro trymefirst failInstr:req
	various BS_ATTACKER, VARIOUS_TRY_ME_FIRST
	.4byte \failInstr
	.endm

	.macro jumpifbattleend jumpInstr:req
	various BS_ATTACKER, VARIOUS_JUMP_IF_BATTLE_END
	.4byte \jumpInstr
	.endm

	.macro tryelectrify failInstr:req
	various BS_ATTACKER, VARIOUS_TRY_ELECTRIFY
	.4byte \failInstr
	.endm

	.macro trysoak failInstr:req
	various BS_ATTACKER, VARIOUS_TRY_SOAK
	.4byte \failInstr
	.endm

	.macro handleformchange battler:req, case:req
	various \battler, VARIOUS_HANDLE_FORM_CHANGE
	.byte \case
	.endm

	.macro jumpifcantuselastresort battler:req, jumpInstr:req
	various \battler, VARIOUS_TRY_LAST_RESORT
	.4byte \jumpInstr
	.endm

	.macro setargtobattledamage
	various BS_ATTACKER, VARIOUS_SET_ARG_TO_BATTLE_DAMAGE
	.endm

	.macro tryhitswitchtarget failInstr:req
	various BS_ATTACKER, VARIOUS_TRY_HIT_SWITCH_TARGET
	.4byte \failInstr
	.endm

	.macro tryautotomize battler:req, failInstr:req
	various \battler, VARIOUS_TRY_AUTOTOMIZE
	.4byte \failInstr
	.endm

	.macro jumpifcantusesynchronoise jumpInstr:req
	various BS_ATTACKER, VARIOUS_TRY_SYNCHRONOISE
	.4byte \jumpInstr
	.endm

	.macro showabilitypopup battler:req
	various \battler, VARIOUS_ABILITY_POPUP
	.endm

	.macro updateabilitypopup battler:req
	various \battler, VARIOUS_UPDATE_ABILITY_POPUP
	.endm

	.macro jumpiftargetally jumpInstr:req
	various BS_ATTACKER, VARIOUS_JUMP_IF_TARGET_ALLY
	.4byte \jumpInstr
	.endm

	.macro trypsychoshift failInstr:req
	various BS_ATTACKER, VARIOUS_PSYCHO_SHIFT
	.4byte \failInstr
	.endm

	.macro curestatus battler:req
	various \battler, VARIOUS_CURE_STATUS
	.endm

	.macro powertrick battler:req
	various \battler, VARIOUS_POWER_TRICK
	.endm

	.macro jumpifnotgrounded battler:req, jumpInstr:req
	various \battler, VARIOUS_JUMP_IF_NOT_GROUNDED
	.4byte \jumpInstr
	.endm

	.macro handletrainerslidemsg battler:req, case:req
	various \battler, VARIOUS_HANDLE_TRAINER_SLIDE_MSG
	.byte \case
	.endm

	.macro trytrainerslidefirstdownmsg battler:req
	various \battler, VARIOUS_TRY_TRAINER_SLIDE_MSG_FIRST_OFF
	.endm

	.macro trytrainerslidelastonmsg battler:req
	various \battler, VARIOUS_TRY_TRAINER_SLIDE_MSG_LAST_ON
	.endm

	.macro setauroraveil battler:req
	various \battler, VARIOUS_SET_AURORA_VEIL
	.endm

	.macro trysetthirdtype battler:req, failInstr:req
	various \battler, VARIOUS_TRY_THIRD_TYPE
	.4byte \failInstr
	.endm

	.macro tryaccupressure battler:req, failInstr:req
	various \battler, VARIOUS_ACUPRESSURE
	.4byte \failInstr
	.endm

	.macro setpowder battler:req
	various \battler, VARIOUS_SET_POWDER
	.endm

	.macro spectralthiefprintstats
	various BS_ATTACKER, VARIOUS_SPECTRAL_THIEF
	.endm

	.macro bringdownairbornebattler battler:req
	various \battler, VARIOUS_GRAVITY_ON_AIRBORNE_MONS
	.endm

	.macro checkgrassyterrainheal battler:req, failInstr:req
	various \battler, VARIOUS_CHECK_IF_GRASSY_TERRAIN_HEALS
	.4byte \failInstr
	.endm

	.macro jumpifnotberry battler:req, jumpInstr:req
	various \battler, VARIOUS_JUMP_IF_NOT_BERRY
	.4byte \jumpInstr
	.endm

	.macro jumpifroarfails jumpInstr:req
	various BS_ATTACKER, VARIOUS_JUMP_IF_ROAR_FAILS
	.4byte \jumpInstr
	.endm

	.macro tryinstruct failInstr:req
	various BS_ATTACKER, VARIOUS_TRY_INSTRUCT
	.4byte \failInstr
	.endm

	.macro settracedability battler:req
	various \battler, VARIOUS_TRACE_ABILITY
	.endm

	.macro updatenick battler:req
	various \battler, VARIOUS_UPDATE_NICK
	.endm

	.macro tryillusionoff battler:req
	various \battler, VARIOUS_TRY_ILLUSION_OFF
	.endm

	.macro spriteignore0hp value:req
	various BS_ATTACKER, VARIOUS_SET_SPRITEIGNORE0HP
	.byte \value
	.endm

	.macro getstatvalue battler:req, stat:req
	various \battler, VARIOUS_GET_STAT_VALUE
	.byte \stat
	.endm

	.macro jumpiffullhp battler:req, jumpInstr:req
	various \battler, VARIOUS_JUMP_IF_FULL_HP
	.4byte \jumpInstr
	.endm

	.macro losetype battler:req, type:req
	various \battler, VARIOUS_LOSE_TYPE
	.byte \type
	.endm

	.macro tryfriskmsg battler:req
	various \battler, VARIOUS_TRY_FRISK
	.endm

	.macro jumpifshieldsdown battler:req, jumpInstr:req
	various \battler, VARIOUS_JUMP_IF_SHIELDS_DOWN_PROTECTED
	.4byte \jumpInstr
	.endm

	.macro trypoisontype attacker:req, target:req, failInstr:req
	various \attacker, VARIOUS_POISON_TYPE_IMMUNITY
	.byte \target
	.4byte \failInstr
	.endm

	.macro tryparalyzetype attacker:req, target:req, failInstr:req
	various \attacker, VARIOUS_PARALYZE_TYPE_IMMUNITY
	.byte \target
	.4byte \failInstr
	.endm

	.macro trysetfairylock failInstr:req
	various BS_ATTACKER, VARIOUS_TRY_FAIRY_LOCK
	.4byte \failInstr
	.endm

	.macro jumpifnoally battler:req, jumpInstr:req
	various \battler, VARIOUS_JUMP_IF_NO_ALLY
	.4byte \jumpInstr
	.endm

	.macro jumpifholdeffect battler:req, holdEffect:req, jumpInstr:req, equal=TRUE
	various \battler, VARIOUS_JUMP_IF_HOLD_EFFECT
	.byte \holdEffect
	.4byte \jumpInstr
	.byte \equal
	.endm

	.macro jumpifnoholdeffect battler:req, holdEffect:req, jumpInstr:req
	jumpifholdeffect \battler, \holdEffect, \jumpInstr, FALSE
	.endm

	.macro infatuatewithbattler battler:req, infatuateWith:req
	various \battler, VARIOUS_INFATUATE_WITH_BATTLER
	.byte \infatuateWith
	.endm

	.macro setlastuseditem battler:req
	various \battler, VARIOUS_SET_LAST_USED_ITEM
	.endm

	.macro jumpifabsent battler:req, jumpInstr:req
	various \battler, VARIOUS_JUMP_IF_ABSENT
	.4byte \jumpInstr
	.endm

	.macro destroyabilitypopup
	various BS_ABILITY_BATTLER, VARIOUS_DESTROY_ABILITY_POPUP
	.endm

	.macro gettotemboost jumpInstr:req
	various BS_ATTACKER, VARIOUS_TOTEM_BOOST
	.4byte \jumpInstr
	.endm

	.macro tryactivategrimneigh, battler:req
	various \battler, VARIOUS_TRY_ACTIVATE_GRIM_NEIGH
	.endm

	.macro consumeberry battler:req, fromBattler:req
	various \battler, VARIOUS_CONSUME_BERRY
	.byte \fromBattler
	.endm

	.macro activateitemeffects battler:req
	various \battler, VARIOUS_MOVEEND_ITEM_EFFECTS
	.endm

	.macro pickpocketsteal
	various 0, VARIOUS_PICKPOCKET
	.endm

	.macro doterrainseed battler:req, failInstr:req
	various \battler, VARIOUS_TERRAIN_SEED
	.4byte \failInstr
	.endm

	.macro makeinvisible battler:req
	various \battler, VARIOUS_MAKE_INVISIBLE
	.endm

	.macro tryroomservice battler:req, failInstr:req
	various \battler, VARIOUS_ROOM_SERVICE
	.4byte \failInstr
	.endm

	.macro jumpifpranksterblocked battler:req, jumpInstr:req
	various \battler, VARIOUS_JUMP_IF_PRANKSTER_BLOCKED
	.4byte \jumpInstr
	.endm

	.macro eeriespellppreduce failInstr:req
	various BS_TARGET, VARIOUS_EERIE_SPELL_PP_REDUCE
	.4byte \failInstr
	.endm

	.macro jumpifteamhealthy battler:req, jumpInstr:req
	various \battler, VARIOUS_JUMP_IF_TEAM_HEALTHY
	.4byte \jumpInstr
	.endm

	.macro tryhealquarterhealth battler:req, failInstr:req
	various \battler, VARIOUS_TRY_HEAL_QUARTER_HP
	.4byte \failInstr
	.endm

	.macro removeterrain
	various BS_ATTACKER, VARIOUS_REMOVE_TERRAIN
	.endm

	.macro trytoclearprimalweather
	various BS_ATTACKER, VARIOUS_TRY_TO_CLEAR_PRIMAL_WEATHER
	.endm

	.macro setattackertostickywebuser
	various BS_TARGET, VARIOUS_SET_ATTACKER_STICKY_WEB_USER
	.endm

	.macro getrototillertargets failInstr:req
	various BS_ATTACKER, VARIOUS_GET_ROTOTILLER_TARGETS
	.4byte \failInstr
	.endm

	.macro jumpifnotrototilleraffected battler:req, jumpInstr:req
	various \battler, VARIOUS_JUMP_IF_NOT_ROTOTILLER_AFFECTED
	.4byte \jumpInstr
	.endm

	.macro tryactivatebattlebond battler:req
	various \battler, VARIOUS_TRY_ACTIVATE_BATTLE_BOND
	.endm

	.macro jumpifcantreverttoprimal jumpInstr:req
	various BS_ATTACKER, VARIOUS_JUMP_IF_CANT_REVERT_TO_PRIMAL
	.4byte \jumpInstr
	.endm

	.macro jumpifweatheraffected battler:req, flags:req, jumpInstr:req
	various \battler, VARIOUS_JUMP_IF_WEATHER_AFFECTED
	.4byte \flags
	.4byte \jumpInstr
	.endm

	.macro jumpifspecies battler:req, species:req, jumpInstr:req
	various \battler, VARIOUS_JUMP_IF_SPECIES
	.2byte \species
	.4byte \jumpInstr
	.endm

	.macro tryendneutralizinggas battler:req
	various \battler, VARIOUS_TRY_END_NEUTRALIZING_GAS
	.endm

	.macro trynoretreat battler:req, failInstr:req
	various \battler, VARIOUS_TRY_NO_RETREAT
	.4byte \failInstr
	.endm

	.macro trytarshot battler:req, failInstr:req
	various \battler, VARIOUS_TRY_TAR_SHOT
	.4byte \failInstr
	.endm

	.macro cantarshotwork battler:req, failInstr:req
	various \battler, VARIOUS_CAN_TAR_SHOT_WORK
	.4byte \failInstr
	.endm

	.macro checkpoltergeist battler:req, failInstr:req
	various \battler, VARIOUS_CHECK_POLTERGEIST
	.4byte \failInstr
	.endm

	.macro cutonethirdhpraisestats failInstr:req
	various BS_ATTACKER, VARIOUS_CUT_1_3_HP_RAISE_STATS
	.4byte \failInstr
	.endm

	.macro jumpifteanoberry jumpInstr:req
	various BS_ATTACKER, VARIOUS_TEATIME_TARGETS
	.4byte \jumpInstr
	.endm

	.macro jumpifteainvulnerable battler:req, jumpInstr:req
	various \battler, VARIOUS_TEATIME_INVUL
	.4byte \jumpInstr
	.endm

	.macro curecertainstatuses battler:req
	various \battler, VARIOUS_CURE_CERTAIN_STATUSES
	.endm

	.macro tryresetnegativestatstages battler:req
	various \battler, VARIOUS_TRY_RESET_NEGATIVE_STAT_STAGES
	.endm

	.macro jumpiflastuseditemberry jumpInstr:req
	various BS_ATTACKER, VARIOUS_JUMP_IF_LAST_USED_ITEM_BERRY
	.4byte \jumpInstr
	.endm

	.macro jumpiflastuseditemholdeffect battler:req, holdEffect:req, jumpInstr:req
	various \battler, VARIOUS_JUMP_IF_LAST_USED_ITEM_HOLD_EFFECT
	.byte \holdEffect
	.4byte \jumpInstr
	.endm

	.macro savebattleritem battler:req
	various \battler, VARIOUS_SAVE_BATTLER_ITEM
	.endm

	.macro restorebattleritem battler:req
	various \battler, VARIOUS_RESTORE_BATTLER_ITEM
	.endm

	.macro battleritemtolastuseditem battler:req
	various \battler, VARIOUS_BATTLER_ITEM_TO_LAST_USED_ITEM
	.endm

	.macro setbeakblast battler:req
	various \battler, VARIOUS_SET_BEAK_BLAST
	.endm

	.macro swapsidestatuses
	various BS_ATTACKER, VARIOUS_SWAP_SIDE_STATUSES
	.endm

	.macro swapstats stat:req
	various BS_ATTACKER, VARIOUS_SWAP_STATS
	.byte \stat
	.endm

	.macro trywindriderpower battler:req, failInstr:req
	various \battler, VARIOUS_TRY_WIND_RIDER_POWER
	.4byte \failInstr
	.endm

	.macro activateweatherchangeabilities battler:req
	various \battler, VARIOUS_ACTIVATE_WEATHER_CHANGE_ABILITIES
	.endm

	.macro activateterrainchangeabilities battler:req
	various \battler, VARIOUS_ACTIVATE_TERRAIN_CHANGE_ABILITIES
	.endm

@ helpful macros
	.macro setstatchanger stat:req, stages:req, down:req
	setbyte sSTATCHANGER, \stat | \stages << 3 | \down << 7
	.endm

	.macro setmoveeffect effect:req
	sethword sMOVE_EFFECT, \effect
	sethword sSAVED_MOVE_EFFECT, \effect
	.endm

	.macro chosenstatus1animation battler:req, status:req
	chosenstatusanimation \battler, 0x0, \status
	.endm

	.macro chosenstatus2animation battler:req, status:req
	chosenstatusanimation \battler, 0x1, \status
	.endm

	.macro sethword dst:req, value:req
	setbyte \dst, (\value) & 0xFF
	setbyte \dst + 1, ((\value) >> 8) & 0xFF
	.endm

	.macro setword dst:req, value:req
	setbyte \dst, (\value) & 0xFF
	setbyte \dst + 1, ((\value) >> 8) & 0xFF
	setbyte \dst + 2, ((\value) >> 16) & 0xFF
	setbyte \dst + 3, ((\value) >> 24) & 0xFF
	.endm

	.macro copybyte dst:req, src:req
	copyarray \dst, \src, 0x1
	.endm

	.macro copyhword dst:req, src:req
	copyarray \dst, \src, 0x2
	.endm

	.macro copyword dst:req, src:req
	copyarray \dst, \src, 0x4
	.endm

	.macro jumpifbytenotequal byte1:req, byte2:req, jumpInstr:req
	jumpifarraynotequal \byte1, \byte2, 0x1, \jumpInstr
	.endm

	.macro jumpifbyteequal byte1:req, byte2:req, jumpInstr:req
	jumpifarrayequal \byte1, \byte2, 0x1, \jumpInstr
	.endm

	.macro jumpifmove move:req, jumpInstr:req
	jumpifhalfword CMP_EQUAL, gCurrentMove, \move, \jumpInstr
	.endm

	.macro jumpifnotmove move:req, jumpInstr:req
	jumpifhalfword CMP_NOT_EQUAL, gCurrentMove, \move, \jumpInstr
	.endm

	.macro jumpifnotchosenmove move:req, jumpInstr:req
	jumpifhalfword CMP_NOT_EQUAL, gChosenMove, \move, \jumpInstr
	.endm

	.macro jumpifstatus3 battler:req, flags:req, jumpInstr:req
	jumpifstatus3condition \battler, \flags, FALSE, \jumpInstr
	.endm

	.macro jumpifnostatus3 battler:req, flags:req, jumpInstr:req
	jumpifstatus3condition \battler, \flags, TRUE, \jumpInstr
	.endm

	.macro jumpifmovehadnoeffect jumpInstr:req
	jumpifbyte CMP_COMMON_BITS, gMoveResultFlags, MOVE_RESULT_NO_EFFECT, \jumpInstr
	.endm

	.macro jumpifside battler:req, side:req, equalJumpInstr:req
	getbattlerside \battler
	jumpifbyte CMP_EQUAL, gBattleCommunication, \side, \equalJumpInstr
	.endm

	.macro jumpifbattletype flags:req, jumpInstr:req
	jumpifword CMP_COMMON_BITS, gBattleTypeFlags, \flags, \jumpInstr
	.endm

	.macro jumpifnotbattletype flags:req, jumpInstr:req
	jumpifword CMP_NO_COMMON_BITS, gBattleTypeFlags, \flags, \jumpInstr
	.endm

	.macro dmg_1_8_targethp
	manipulatedamage DMG_1_8_TARGET_HP
	.endm

	.macro dmgtomaxattackerhp
	manipulatedamage DMG_FULL_ATTACKER_HP
	.endm

	.macro dmgtocurrattackerhp
	manipulatedamage DMG_CURR_ATTACKER_HP
	.endm

	.macro jumpifflowerveil jumpInstr:req
	jumpifnottype BS_TARGET, TYPE_GRASS, 1f
	jumpifability BS_TARGET_SIDE, ABILITY_FLOWER_VEIL, \jumpInstr
	1:
	.endm

	.macro jumpifflowerveilattacker jumpInstr:req
	jumpifnottype BS_ATTACKER, TYPE_GRASS, 1f
	jumpifability BS_ATTACKER_SIDE, ABILITY_FLOWER_VEIL, \jumpInstr
	1:
	.endm

	.macro setallytonexttarget jumpInstr:req
	jumpifbyte CMP_GREATER_THAN, gBattlerTarget, 0x1, 1f
	addbyte gBattlerTarget, 0x2
	goto \jumpInstr
	1:
	subbyte gBattlerTarget, 0x2
	goto \jumpInstr
	.endm

	.macro setallytonextattacker jumpInstr:req
	jumpifbyte CMP_GREATER_THAN, gBattlerAttacker, 0x1, 1f
	addbyte gBattlerAttacker, 0x2
	goto \jumpInstr
	1:
	subbyte gBattlerAttacker, 0x2
	goto \jumpInstr
	.endm

	.macro jumpifleafguardprotected battler:req, jumpInstr:req
	various \battler, VARIOUS_JUMP_IF_LEAF_GUARD_PROTECTED
	.4byte \jumpInstr
	.endm

	.macro jumpifsafeguard jumpInstr:req
	jumpifability BS_ATTACKER, ABILITY_INFILTRATOR, 1f
	jumpifsideaffecting BS_TARGET, SIDE_STATUS_SAFEGUARD, \jumpInstr
	1:
	.endm

	@ Will jump to script pointer if the target weighs less than 200 kg, or 441 lbs.
	.macro jumpifunder200 battler:req, failInstr:req
	various \battler, VARIOUS_JUMP_IF_UNDER_200
	.4byte \failInstr
	.endm

	@ Sets the sky drop status and does all other necessary operations
	.macro setskydrop
	various 0, VARIOUS_SET_SKY_DROP
	.endm

	@ Clears the sky drop status and does all other necessary operations.
	@ If the target fainted in before this script is called, it goes to the given script.
	.macro clearskydrop failInstr:req
	various 0, VARIOUS_CLEAR_SKY_DROP
	.4byte \failInstr
	.endm

	@ Accounts for if the target of Sky Drop was in confuse_lock when the attacker falls asleep due to Yawn.
	.macro skydropyawn
	various 0, VARIOUS_SKY_DROP_YAWN
	.endm

	@ Tries to increase or decrease a battler's stat's stat stage by a specified amount. If impossible, jumps to \script.
	.macro modifybattlerstatstage battler:req, stat:req, mode:req, amount:req, script:req, animation:req, customString

	@ \mode parameters
	INCREASE = FALSE
	DECREASE = TRUE

	@ \animation parameters
	ANIM_OFF = FALSE
	ANIM_ON = TRUE

	setstatchanger \stat, \amount, \mode
	statbuffchange STAT_CHANGE_ALLOW_PTR, \script
	setgraphicalstatchangevalues
	.if \animation == TRUE
		playanimation \battler, B_ANIM_STATS_CHANGE, sB_ANIM_ARG1
	.endif
	.ifnb \customString
		printstring \customString
	.else
		.if \mode == DECREASE
			printfromtable gStatDownStringIds
		.else
		.if \mode == INCREASE
			printfromtable gStatUpStringIds
		.endif
		.endif
	.endif
	waitmessage B_WAIT_TIME_LONG
	.endm

	.macro hitswitchtargetfailed
	various 0, VARIOUS_HIT_SWITCH_TARGET_FAILED
	.endm

	.macro tryrevivalblessing, jumpInstr:req
	various 0, VARIOUS_TRY_REVIVAL_BLESSING
	.4byte \jumpInstr
	.endm

	@ Will jump to script pointer if the specified battler has or has not fainted.
	.macro jumpiffainted battler:req, value:req, ptr:req
	getbattlerfainted \battler
	jumpifbyte CMP_EQUAL, gBattleCommunication, \value, \ptr
	.endm

	.macro flushtextbox
	printstring STRINGID_EMPTYSTRING3
	waitmessage 1
	.endm<|MERGE_RESOLUTION|>--- conflicted
+++ resolved
@@ -1652,7 +1652,12 @@
 	.4byte \failInstr
 	.endm
 
-<<<<<<< HEAD
+	.macro copyfoesstatincrease battler:req, failInstr:req
+	callnative BS_CopyFoesStatIncrease
+	.byte \battler
+	.4byte \failInstr
+	.endm
+
 	.macro removeweather
 	callnative BS_RemoveWeather
 	.endm
@@ -1663,12 +1668,6 @@
 
 	.macro damagetoquartertargethp
 	callnative BS_DamageToQuarterTargetHP
-=======
-	.macro copyfoesstatincrease battler:req, failInstr:req
-	callnative BS_CopyFoesStatIncrease
-	.byte \battler
-	.4byte \failInstr
->>>>>>> f2311b4c
 	.endm
 
 @ various command changed to more readable macros
