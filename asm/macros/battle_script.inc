@ commands
	.macro attackcanceler
	.byte 0x0
	.endm

	.macro accuracycheck param0:req, param1:req
	.byte 0x1
	.4byte \param0
	.2byte \param1
	.endm

	.macro attackstring
	.byte 0x2
	.endm

	.macro ppreduce
	.byte 0x3
	.endm

	.macro critcalc
	.byte 0x4
	.endm

	.macro damagecalc
	.byte 0x5
	.endm

	.macro typecalc
	.byte 0x6
	.endm

	.macro adjustdamage
	.byte 0x7
	.endm

	.macro multihitresultmessage
	.byte 0x8
	.endm

	.macro attackanimation
	.byte 0x9
	.endm

	.macro waitanimation
	.byte 0xa
	.endm

	.macro healthbarupdate battler:req
	.byte 0xb
	.byte \battler
	.endm

	.macro datahpupdate battler:req
	.byte 0xc
	.byte \battler
	.endm

	.macro critmessage
	.byte 0xd
	.endm

	.macro effectivenesssound
	.byte 0xe
	.endm

	.macro resultmessage
	.byte 0xf
	.endm

	.macro printstring id:req
	.byte 0x10
	.2byte \id
	.endm

	.macro printselectionstring id:req
	.byte 0x11
	.2byte \id
	.endm

	.macro waitmessage param0:req
	.byte 0x12
	.2byte \param0
	.endm

	.macro printfromtable ptr:req
	.byte 0x13
	.4byte \ptr
	.endm

	.macro printselectionstringfromtable ptr:req
	.byte 0x14
	.4byte \ptr
	.endm

	.macro seteffectwithchance
	.byte 0x15
	.endm

	.macro seteffectprimary
	.byte 0x16
	.endm

	.macro seteffectsecondary
	.byte 0x17
	.endm

	.macro clearstatusfromeffect battler:req
	.byte 0x18
	.byte \battler
	.endm

	.macro tryfaintmon battler:req, param1:req, ptr:req
	.byte 0x19
	.byte \battler
	.byte \param1
	.4byte \ptr
	.endm

	.macro dofaintanimation battler:req
	.byte 0x1a
	.byte \battler
	.endm

	.macro cleareffectsonfaint battler:req
	.byte 0x1b
	.byte \battler
	.endm

	.macro jumpifstatus battler:req, status1:req, ptr:req
	.byte 0x1c
	.byte \battler
	.4byte \status1
	.4byte \ptr
	.endm

	.macro jumpifstatus2 battler:req, status2:req, ptr:req
	.byte 0x1d
	.byte \battler
	.4byte \status2
	.4byte \ptr
	.endm

	.macro jumpifability param0:req, ability:req, ptr:req
	.byte 0x1e
	.byte \param0
	.2byte \ability
	.4byte \ptr
	.endm

	.macro jumpifsideaffecting battler:req, sidestatus:req, ptr:req
	.byte 0x1f
	.byte \battler
	.4byte \sidestatus
	.4byte \ptr
	.endm

	.macro jumpifstat battler:req, ifflag:req, stat:req, value:req, ptr
	.byte 0x20
	.byte \battler
	.byte \ifflag
	.byte \stat
	.byte \value
	.4byte \ptr
	.endm

	.macro jumpifstatus3condition battler:req, status3:req, param2:req, ptr:req
	.byte 0x21
	.byte \battler
	.4byte \status3
	.byte \param2
	.4byte \ptr
	.endm

	.macro jumpbasedontype battler:req, type:req, case:req, ptr:req
	.byte 0x22
	.byte \battler
	.byte \type
	.byte \case
	.4byte \ptr
	.endm

	.macro jumpiftype battler:req, type:req, ptr:req
	jumpbasedontype \battler, \type, 1, \ptr
	.endm

	.macro jumpifnottype battler:req, type:req, ptr:req
	jumpbasedontype \battler, \type, 0, \ptr
	.endm

	.macro getexp battler:req
	.byte 0x23
	.byte \battler
	.endm

	.macro atk24 ptr:req
	.byte 0x24
	.4byte \ptr
	.endm

	.macro movevaluescleanup
	.byte 0x25
	.endm

	.macro setmultihit value:req
	.byte 0x26
	.byte \value
	.endm

	.macro decrementmultihit value:req
	.byte 0x27
	.4byte \value
	.endm

	.macro goto ptr:req
	.byte 0x28
	.4byte \ptr
	.endm

	.macro jumpifbyte ifflag:req, param1:req, param2:req, param3:req
	.byte 0x29
	.byte \ifflag
	.4byte \param1
	.byte \param2
	.4byte \param3
	.endm

	.macro jumpifhalfword ifflag:req, param1:req, param2:req, param3:req
	.byte 0x2a
	.byte \ifflag
	.4byte \param1
	.2byte \param2
	.4byte \param3
	.endm

	.macro jumpifword ifflag:req, param1:req, param2:req, param3:req
	.byte 0x2b
	.byte \ifflag
	.4byte \param1
	.4byte \param2
	.4byte \param3
	.endm

	.macro jumpifarrayequal param0:req, param1:req, param2:req, param3:req
	.byte 0x2c
	.4byte \param0
	.4byte \param1
	.byte \param2
	.4byte \param3
	.endm

	.macro jumpifarraynotequal param0:req, param1:req, param2:req, param3:req
	.byte 0x2d
	.4byte \param0
	.4byte \param1
	.byte \param2
	.4byte \param3
	.endm

	.macro setbyte ptr:req, param1:req
	.byte 0x2e
	.4byte \ptr
	.byte \param1
	.endm

	.macro addbyte ptr:req, param1:req
	.byte 0x2f
	.4byte \ptr
	.byte \param1
	.endm

	.macro subbyte ptr:req, param1:req
	.byte 0x30
	.4byte \ptr
	.byte \param1
	.endm

	.macro copyarray param0:req, param1:req, param2:req
	.byte 0x31
	.4byte \param0
	.4byte \param1
	.byte \param2
	.endm

	.macro copyarraywithindex param0:req, param1:req, param2:req, param3:req
	.byte 0x32
	.4byte \param0
	.4byte \param1
	.4byte \param2
	.byte \param3
	.endm

	.macro orbyte ptr:req, param1:req
	.byte 0x33
	.4byte \ptr
	.byte \param1
	.endm

	.macro orhalfword ptr:req, param1:req
	.byte 0x34
	.4byte \ptr
	.2byte \param1
	.endm

	.macro orword ptr:req, param1:req
	.byte 0x35
	.4byte \ptr
	.4byte \param1
	.endm

	.macro bicbyte ptr:req, param1:req
	.byte 0x36
	.4byte \ptr
	.byte \param1
	.endm

	.macro bichalfword ptr:req, param1:req
	.byte 0x37
	.4byte \ptr
	.2byte \param1
	.endm

	.macro bicword ptr:req, param1:req
	.byte 0x38
	.4byte \ptr
	.4byte \param1
	.endm

	.macro pause param0:req
	.byte 0x39
	.2byte \param0
	.endm

	.macro waitstate
	.byte 0x3a
	.endm

	.macro healthbar_update battler:req
	.byte 0x3b
	.byte \battler
	.endm

	.macro return
	.byte 0x3c
	.endm

	.macro end
	.byte 0x3d
	.endm

	.macro end2
	.byte 0x3e
	.endm

	.macro end3
	.byte 0x3f
	.endm

	.macro jumpifaffectedbyprotect ptr:req
	.byte 0x40
	.4byte \ptr
	.endm

	.macro call ptr:req
	.byte 0x41
	.4byte \ptr
	.endm

	.macro setroost
	.byte 0x42
	.endm

	.macro jumpifabilitypresent ability:req, ptr:req
	.byte 0x43
	.2byte \ability
	.4byte \ptr
	.endm

	.macro endselectionscript
	.byte 0x44
	.endm

	.macro playanimation battler:req, param1:req, param2:req
	.byte 0x45
	.byte \battler
	.byte \param1
	.4byte \param2
	.endm

	.macro playanimation2 battler:req, param1:req, param2:req
	.byte 0x46
	.byte \battler
	.4byte \param1
	.4byte \param2
	.endm

	.macro setgraphicalstatchangevalues
	.byte 0x47
	.endm

	.macro playstatchangeanimation battler:req, stats:req, statchange:req
	.byte 0x48
	.byte \battler
	.byte \stats
	.byte \statchange
	.endm

	.macro moveend param0:req, param1:req
	.byte 0x49
	.byte \param0
	.byte \param1
	.endm

	@ Help macros for 5 uses of moveend command

	@ All cases
	.macro moveendall
	setbyte sMOVEEND_STATE, 0
	moveend 0, 0
	.endm

	@ Chosen case
	.macro moveendcase case:req
	setbyte sMOVEEND_STATE, \case
	moveend 1, 0
	.endm

	@ All cases from (inclusive)
	.macro moveendfrom from:req
	setbyte sMOVEEND_STATE, \from
	moveend 0, 0
	.endm

	@ All cases from 0 to (not inclusive)
	.macro moveendto to:req
	setbyte sMOVEEND_STATE, 0
	moveend 2, \to
	.endm

	@ Cases from (inclusive) to (not inclusive)
	.macro moveendfromto from:req, to:req
	setbyte sMOVEEND_STATE, \from
	moveend 2, \to
	.endm

	.macro sethealblock ptr
	.byte 0x4a
	.4byte \ptr
	.endm

	.macro returnatktoball
	.byte 0x4b
	.endm

	.macro getswitchedmondata battler:req
	.byte 0x4c
	.byte \battler
	.endm

	.macro switchindataupdate battler:req
	.byte 0x4d
	.byte \battler
	.endm

	.macro switchinanim battler:req, dontclearsubstitutebit:req
	.byte 0x4e
	.byte \battler
	.byte \dontclearsubstitutebit
	.endm

	.macro jumpifcantswitch battler:req, ptr:req
	.byte 0x4f
	.byte \battler
	.4byte \ptr
	.endm

	.macro openpartyscreen param0:req, param1:req
	.byte 0x50
	.byte \param0
	.4byte \param1
	.endm

	.macro switchhandleorder battler:req, param1:req
	.byte 0x51
	.byte \battler
	.byte \param1
	.endm

	.macro switchineffects battler:req
	.byte 0x52
	.byte \battler
	.endm

	.macro trainerslidein battler:req
	.byte 0x53
	.byte \battler
	.endm

	.macro playse param0:req
	.byte 0x54
	.2byte \param0
	.endm

	.macro fanfare param0:req
	.byte 0x55
	.2byte \param0
	.endm

	.macro playfaintcry battler:req
	.byte 0x56
	.byte \battler
	.endm

	.macro endlinkbattle
	.byte 0x57
	.endm

	.macro returntoball battler:req
	.byte 0x58
	.byte \battler
	.endm

	.macro handlelearnnewmove param0:req, param1:req, param2:req
	.byte 0x59
	.4byte \param0
	.4byte \param1
	.byte \param2
	.endm

	.macro yesnoboxlearnmove param0:req
	.byte 0x5a
	.4byte \param0
	.endm

	.macro yesnoboxstoplearningmove param0:req
	.byte 0x5b
	.4byte \param0
	.endm

	.macro hitanimation battler:req
	.byte 0x5c
	.byte \battler
	.endm

	.macro getmoneyreward
	.byte 0x5d
	.endm

	.macro atk5E battler:req
	.byte 0x5e
	.byte \battler
	.endm

	.macro swapattackerwithtarget
	.byte 0x5f
	.endm

	.macro incrementgamestat param0:req
	.byte 0x60
	.byte \param0
	.endm

	.macro drawpartystatussummary battler:req
	.byte 0x61
	.byte \battler
	.endm

	.macro hidepartystatussummary battler:req
	.byte 0x62
	.byte \battler
	.endm

	.macro jumptocalledmove param0:req
	.byte 0x63
	.byte \param0
	.endm

	.macro statusanimation battler:req
	.byte 0x64
	.byte \battler
	.endm

	.macro status2animation battler:req, status2:req
	.byte 0x65
	.byte \battler
	.4byte \status2
	.endm

	.macro chosenstatusanimation battler:req, param1:req, param2:req
	.byte 0x66
	.byte \battler
	.byte \param1
	.4byte \param2
	.endm

	.macro yesnobox
	.byte 0x67
	.endm

	.macro cancelallactions
	.byte 0x68
	.endm

	.macro setgravity ptr
	.byte 0x69
	.4byte \ptr
	.endm

	.macro removeitem battler:req
	.byte 0x6a
	.byte \battler
	.endm

	.macro atknameinbuff1
	.byte 0x6b
	.endm

	.macro drawlvlupbox
	.byte 0x6c
	.endm

	.macro resetsentmonsvalue
	.byte 0x6d
	.endm

	.macro setatktoplayer0
	.byte 0x6e
	.endm

	.macro makevisible battler:req
	.byte 0x6f
	.byte \battler
	.endm

	.macro recordability battler:req
	.byte 0x70
	.byte \battler
	.endm

	.macro buffermovetolearn
	.byte 0x71
	.endm

	.macro jumpifplayerran ptr:req
	.byte 0x72
	.4byte \ptr
	.endm

	.macro hpthresholds battler:req
	.byte 0x73
	.byte \battler
	.endm

	.macro hpthresholds2 battler:req
	.byte 0x74
	.byte \battler
	.endm

	.macro useitemonopponent
	.byte 0x75
	.endm

	.macro various battler:req, param1:req
	.byte 0x76
	.byte \battler
	.byte \param1
	.endm

	.macro setprotectlike
	.byte 0x77
	.endm

	.macro faintifabilitynotdamp
	.byte 0x78
	.endm

	.macro setatkhptozero
	.byte 0x79
	.endm

	.macro jumpifnexttargetvalid ptr:req
	.byte 0x7a
	.4byte \ptr
	.endm

	.macro tryhealhalfhealth param0:req, battler:req
	.byte 0x7b
	.4byte \param0
	.byte \battler
	.endm

	.macro trymirrormove
	.byte 0x7c
	.endm

	.macro setrain
	.byte 0x7d
	.endm

	.macro setreflect
	.byte 0x7e
	.endm

	.macro setseeded
	.byte 0x7f
	.endm

	.macro manipulatedamage param0:req
	.byte 0x80
	.byte \param0
	.endm

	.macro trysetrest param0:req
	.byte 0x81
	.4byte \param0
	.endm

	.macro jumpifnotfirstturn ptr:req
	.byte 0x82
	.4byte \ptr
	.endm

	.macro setmiracleeye ptr
	.byte 0x83
	.4byte \ptr
	.endm

	.macro jumpifcantmakeasleep param0:req
	.byte 0x84
	.4byte \param0
	.endm

	.macro stockpile id:req
	.byte 0x85
	.byte \id
	.endm

	.macro stockpiletobasedamage param0:req
	.byte 0x86
	.4byte \param0
	.endm

	.macro stockpiletohpheal param0:req
	.byte 0x87
	.4byte \param0
	.endm

	.macro setdrainedhp
	.byte 0x88
	.endm

	.macro statbuffchange flags:req, jumpptr:req
	.byte 0x89
	.2byte \flags
	.4byte \jumpptr
	.endm

	.macro normalisebuffs
	.byte 0x8a
	.endm

	.macro setbide
	.byte 0x8b
	.endm

	.macro confuseifrepeatingattackends
	.byte 0x8c
	.endm

	.macro setmultihitcounter param0:req
	.byte 0x8d
	.byte \param0
	.endm

	.macro initmultihitstring
	.byte 0x8e
	.endm

	.macro forcerandomswitch param0:req
	.byte 0x8f
	.4byte \param0
	.endm

	.macro tryconversiontypechange param0:req
	.byte 0x90
	.4byte \param0
	.endm

	.macro givepaydaymoney
	.byte 0x91
	.endm

	.macro setlightscreen
	.byte 0x92
	.endm

	.macro tryKO param0:req
	.byte 0x93
	.4byte \param0
	.endm

	.macro damagetohalftargethp
	.byte 0x94
	.endm

	.macro setsandstorm
	.byte 0x95
	.endm

	.macro weatherdamage
	.byte 0x96
	.endm

	.macro tryinfatuating param0:req
	.byte 0x97
	.4byte \param0
	.endm

	.macro updatestatusicon battler:req
	.byte 0x98
	.byte \battler
	.endm

	.macro setmist
	.byte 0x99
	.endm

	.macro setfocusenergy
	.byte 0x9a
	.endm

	.macro transformdataexecution
	.byte 0x9b
	.endm

	.macro setsubstitute
	.byte 0x9c
	.endm

	.macro mimicattackcopy param0:req
	.byte 0x9d
	.4byte \param0
	.endm

	.macro metronome
	.byte 0x9e
	.endm

	.macro dmgtolevel
	.byte 0x9f
	.endm

	.macro psywavedamageeffect
	.byte 0xa0
	.endm

	.macro counterdamagecalculator param0:req
	.byte 0xa1
	.4byte \param0
	.endm

	.macro mirrorcoatdamagecalculator param0:req
	.byte 0xa2
	.4byte \param0
	.endm

	.macro disablelastusedattack param0:req
	.byte 0xa3
	.4byte \param0
	.endm

	.macro trysetencore param0:req
	.byte 0xa4
	.4byte \param0
	.endm

	.macro painsplitdmgcalc param0:req
	.byte 0xa5
	.4byte \param0
	.endm

	.macro settypetorandomresistance param0:req
	.byte 0xa6
	.4byte \param0
	.endm

	.macro setalwayshitflag
	.byte 0xa7
	.endm

	.macro copymovepermanently param0:req
	.byte 0xa8
	.4byte \param0
	.endm

	.macro trychoosesleeptalkmove param0:req
	.byte 0xa9
	.4byte \param0
	.endm

	.macro setdestinybond
	.byte 0xaa
	.endm

	.macro trysetdestinybondtohappen
	.byte 0xab
	.endm

	.macro settailwind ptr:req
	.byte 0xac
	.4byte \ptr
	.endm

	.macro tryspiteppreduce param0:req
	.byte 0xad
	.4byte \param0
	.endm

	.macro healpartystatus
	.byte 0xae
	.endm

	.macro cursetarget param0:req
	.byte 0xaf
	.4byte \param0
	.endm

	.macro trysetspikes param0:req
	.byte 0xb0
	.4byte \param0
	.endm

	.macro setforesight
	.byte 0xb1
	.endm

	.macro trysetperishsong param0:req
	.byte 0xb2
	.4byte \param0
	.endm

	.macro handlerollout
	.byte 0xb3
	.endm

	.macro jumpifconfusedandstatmaxed stat:req, ptr:req
	.byte 0xb4
	.byte \stat
	.4byte \ptr
	.endm

	.macro handlefurycutter
	.byte 0xb5
	.endm

	.macro setembargo ptr
	.byte 0xb6
	.4byte \ptr
	.endm

	.macro presentdamagecalculation
	.byte 0xb7
	.endm

	.macro setsafeguard
	.byte 0xb8
	.endm

	.macro magnitudedamagecalculation
	.byte 0xb9
	.endm

	.macro jumpifnopursuitswitchdmg param0:req
	.byte 0xba
	.4byte \param0
	.endm

	.macro setsunny
	.byte 0xbb
	.endm

	.macro maxattackhalvehp param0:req
	.byte 0xbc
	.4byte \param0
	.endm

	.macro copyfoestats param0:req
	.byte 0xbd
	.4byte \param0
	.endm

	.macro rapidspinfree
	.byte 0xbe
	.endm

	.macro setdefensecurlbit
	.byte 0xbf
	.endm

	.macro recoverbasedonsunlight param0:req
	.byte 0xc0
	.4byte \param0
	.endm

	.macro setstickyweb ptr
	.byte 0xc1
	.4byte \ptr
	.endm

	.macro selectfirstvalidtarget
	.byte 0xc2
	.endm

	.macro trysetfutureattack param0:req
	.byte 0xc3
	.4byte \param0
	.endm

	.macro trydobeatup param0:req, param1:req
	.byte 0xc4
	.4byte \param0
	.4byte \param1
	.endm

	.macro setsemiinvulnerablebit
	.byte 0xc5
	.endm

	.macro clearsemiinvulnerablebit
	.byte 0xc6
	.endm

	.macro setminimize
	.byte 0xc7
	.endm

	.macro sethail
	.byte 0xc8
	.endm

	.macro jumpifattackandspecialattackcannotfall ptr:req
	.byte 0xc9
	.4byte \ptr
	.endm

	.macro setforcedtarget
	.byte 0xca
	.endm

	.macro setcharge
	.byte 0xcb
	.endm

	.macro callterrainattack
	.byte 0xcc
	.endm

	.macro cureifburnedparalysedorpoisoned param0:req
	.byte 0xcd
	.4byte \param0
	.endm

	.macro settorment param0:req
	.byte 0xce
	.4byte \param0
	.endm

	.macro jumpifnodamage param0:req
	.byte 0xcf
	.4byte \param0
	.endm

	.macro settaunt param0:req
	.byte 0xd0
	.4byte \param0
	.endm

	.macro trysethelpinghand param0:req
	.byte 0xd1
	.4byte \param0
	.endm

	.macro tryswapitems param0:req
	.byte 0xd2
	.4byte \param0
	.endm

	.macro trycopyability param0:req
	.byte 0xd3
	.4byte \param0
	.endm

	.macro trywish param0:req, param1:req
	.byte 0xd4
	.byte \param0
	.4byte \param1
	.endm

	.macro settoxicspikes ptr:req
	.byte 0xd5
	.4byte \ptr
	.endm

	.macro setgastroacid ptr
	.byte 0xd6
	.4byte \ptr
	.endm

	.macro setyawn param0:req
	.byte 0xd7
	.4byte \param0
	.endm

	.macro setdamagetohealthdifference param0:req
	.byte 0xd8
	.4byte \param0
	.endm

	.macro setroom
	.byte 0xd9
	.endm

	.macro tryswapabilities param0:req
	.byte 0xda
	.4byte \param0
	.endm

	.macro tryimprison param0:req
	.byte 0xdb
	.4byte \param0
	.endm

	.macro setstealthrock ptr:req
	.byte 0xdc
	.4byte \ptr
	.endm

	.macro setuserstatus3 flags ptr
	.byte 0xdd
	.4byte \flags
	.4byte \ptr
	.endm

	.macro assistattackselect param0:req
	.byte 0xde
	.4byte \param0
	.endm

	.macro trysetmagiccoat param0:req
	.byte 0xdf
	.4byte \param0
	.endm

	.macro trysetsnatch param0:req
	.byte 0xe0
	.4byte \param0
	.endm

	.macro trygetintimidatetarget param0:req
	.byte 0xe1
	.4byte \param0
	.endm

	.macro switchoutabilities battler:req
	.byte 0xe2
	.byte \battler
	.endm

	.macro jumpifhasnohp battler:req, param1:req
	.byte 0xe3
	.byte \battler
	.4byte \param1
	.endm

	.macro getsecretpowereffect
	.byte 0xe4
	.endm

	.macro pickup
	.byte 0xe5
	.endm

	.macro docastformchangeanimation
	.byte 0xe6
	.endm

	.macro trycastformdatachange
	.byte 0xe7
	.endm

	.macro settypebasedhalvers param0:req
	.byte 0xe8
	.4byte \param0
	.endm

	.macro jumpifsubstituteblocks ptr
	.byte 0xe9
	.4byte \ptr
	.endm

	.macro tryrecycleitem param0:req
	.byte 0xea
	.4byte \param0
	.endm

	.macro settypetoterrain param0:req
	.byte 0xeb
	.4byte \param0
	.endm

	.macro pursuitrelated param0:req
	.byte 0xec
	.4byte \param0
	.endm

	.macro snatchsetbattlers
	.byte 0xed
	.endm

	.macro removelightscreenreflect
	.byte 0xee
	.endm

	.macro handleballthrow
	.byte 0xef
	.endm

	.macro givecaughtmon
	.byte 0xf0
	.endm

	.macro trysetcaughtmondexflags param0:req
	.byte 0xf1
	.4byte \param0
	.endm

	.macro displaydexinfo
	.byte 0xf2
	.endm

	.macro trygivecaughtmonnick param0:req
	.byte 0xf3
	.4byte \param0
	.endm

	.macro subattackerhpbydmg
	.byte 0xf4
	.endm

	.macro removeattackerstatus1
	.byte 0xf5
	.endm

	.macro finishaction
	.byte 0xf6
	.endm

	.macro finishturn
	.byte 0xf7
	.endm

	.macro trainerslideout param0:req
	.byte 0xf8
	.byte \param0
	.endm

	.macro settelekinesis ptr:req
	.byte 0xf9
	.4byte \ptr
	.endm

	.macro swapstatstages stat:req
	.byte 0xfa
	.byte \stat
	.endm

	.macro averagestats stat:req
	.byte 0xfb
	.byte \stat
	.endm

	.macro jumpifoppositegenders ptr:req
	.byte 0xfc
	.4byte \ptr
	.endm

	.macro trygetbaddreamstarget ptr:req
	.byte 0xfd
	.4byte \ptr
	.endm

	.macro tryworryseed ptr:req
	.byte 0xfe
	.4byte \ptr
	.endm

	.macro metalburstdamagecalculator ptr:req
	.byte 0xff
	.4byte \ptr
	.endm

@ various command changed to more readable macros
	.macro cancelmultiturnmoves battler:req
	various \battler, VARIOUS_CANCEL_MULTI_TURN_MOVES
	.endm

	.macro setmagiccoattarget battler:req
	various \battler, VARIOUS_SET_MAGIC_COAT_TARGET
	.endm

	.macro getifcantrunfrombattle battler:req
	various \battler, VARIOUS_IS_RUNNING_IMPOSSIBLE
	.endm

	.macro getmovetarget battler:req
	various \battler, VARIOUS_GET_MOVE_TARGET
	.endm

	.macro getbattlerfainted battler:req
	various \battler, VARIOUS_GET_BATTLER_FAINTED
	.endm

	.macro resetintimidatetracebits battler:req
	various \battler, VARIOUS_RESET_INTIMIDATE_TRACE_BITS
	.endm

	.macro updatechoicemoveonlvlup battler:req
	various \battler, VARIOUS_UPDATE_CHOICE_MOVE_ON_LVL_UP
	.endm

	.macro various7 battler:req
	various \battler, 7
	.endm

	.macro palaceflavortext battler:req
	various \battler, VARIOUS_PALACE_FLAVOR_TEXT
	.endm

	.macro arenajudgmentwindow
	various BS_ATTACKER, VARIOUS_ARENA_JUDGMENT_WINDOW
	.endm

	.macro arenaopponentmonlost
	various BS_ATTACKER, VARIOUS_ARENA_OPPONENT_MON_LOST
	.endm

	.macro arenaplayermonlost
	various BS_ATTACKER, VARIOUS_ARENA_PLAYER_MON_LOST
	.endm

	.macro arenabothmonlost
	various BS_ATTACKER, VARIOUS_ARENA_BOTH_MONS_LOST
	.endm

	.macro forfeityesnobox battler:req
	various \battler, VARIOUS_EMIT_YESNOBOX
	.endm

	.macro various14 battler:req
	various \battler, 14
	.endm

	.macro various15 battler:req
	various \battler, 15
	.endm

	.macro arenajudgmentstring id:req
	various \id, VARIOUS_ARENA_JUDGMENT_STRING
	.endm

	.macro arenawaitmessage id:req
	various \id, VARIOUS_ARENA_WAIT_STRING
	.endm

	.macro waitcry battler:req
	various \battler, VARIOUS_WAIT_CRY
	.endm

	.macro returnopponentmon1toball battler:req
	various \battler, VARIOUS_RETURN_OPPONENT_MON1
	.endm

	.macro returnopponentmon2toball battler:req
	various \battler, VARIOUS_RETURN_OPPONENT_MON2
	.endm

	.macro volumedown
	various BS_ATTACKER, VARIOUS_VOLUME_DOWN
	.endm

	.macro volumeup
	various BS_ATTACKER, VARIOUS_VOLUME_UP
	.endm

	.macro setalreadystatusedmoveattempt battler:req
	various \battler, 23
	.endm

	.macro various24 battler:req
	various \battler, 24
	.endm

	.macro setoutcomeonteleport battler:req
	various \battler, VARIOUS_SET_TELEPORT_OUTCOME
	.endm

	.macro playtrainerdefeatbgm battler:req
	various \battler, VARIOUS_PLAY_TRAINER_DEFEATED_MUSIC
	.endm

	.macro stattextbuffer battler:req
	various \battler, VARIOUS_STAT_TEXT_BUFFER
	.endm

	.macro switchinabilities battler:req
	various \battler, VARIOUS_SWITCHIN_ABILITIES
	.endm

	.macro savetarget
	various BS_TARGET, VARIOUS_SAVE_TARGET
	.endm

	.macro restoretarget
	various BS_TARGET, VARIOUS_RESTORE_TARGET
	.endm

	.macro instanthpdrop battler:req
	various \battler, VARIOUS_INSTANT_HP_DROP
	.endm

	.macro clearstatus battler:req
	various \battler, VARIOUS_CLEAR_STATUS
	.endm

	.macro restorepp battler:req
	various \battler, VARIOUS_RESTORE_PP
	.endm

	.macro tryactivatemoxie battler:req
	various \battler, VARIOUS_TRY_ACTIVATE_MOXIE
	.endm

	.macro tryactivatebeastboost battler:req
	various \battler, VARIOUS_TRY_ACTIVATE_BEAST_BOOST
	.endm

	.macro tryactivatereceiver battler:req
	various \battler, VARIOUS_TRY_ACTIVATE_RECEIVER
	.endm

	.macro tryactivatesoulheart
	various BS_ATTACKER, VARIOUS_TRY_ACTIVATE_SOULHEART
	.endm

	.macro tryactivatefellstinger battler:req
	various \battler, VARIOUS_TRY_ACTIVATE_FELL_STINGER
	.endm

	.macro playmoveanimation battler:req, move:req
	various \battler, VARIOUS_PLAY_MOVE_ANIMATION
	.2byte \move
	.endm

	.macro setluckychant battler:req, ptr:req
	various \battler VARIOUS_SET_LUCKY_CHANT
	.4byte \ptr
	.endm

	.macro suckerpunchcheck ptr:req
	various BS_ATTACKER, VARIOUS_SUCKER_PUNCH_CHECK
	.4byte \ptr
	.endm

	.macro setabilitysimple battler:req, ptr:req
	various \battler VARIOUS_SET_SIMPLE_BEAM
	.4byte \ptr
	.endm

	.macro tryentrainment ptr:req
	various BS_ATTACKER, VARIOUS_TRY_ENTRAINMENT
	.4byte \ptr
	.endm

	.macro setlastusedability battler:req
	various \battler, VARIOUS_SET_LAST_USED_ABILITY
	.endm

	.macro tryhealpulse battler:req, ptr:req
	various \battler, VARIOUS_TRY_HEAL_PULSE
	.4byte \ptr
	.endm

	.macro tryquash ptr:req
	various BS_ATTACKER, VARIOUS_TRY_QUASH
	.4byte \ptr
	.endm

	.macro tryafteryou ptr:req
	various BS_ATTACKER, VARIOUS_AFTER_YOU
	.4byte \ptr
	.endm

	.macro trybestow ptr:req
	various BS_ATTACKER, VARIOUS_BESTOW
	.4byte \ptr
	.endm

	.macro invertstatstages battler:req
	various \battler, VARIOUS_INVERT_STAT_STAGES
	.endm

	.macro setterrain ptr:req
	various BS_ATTACKER, VARIOUS_SET_TERRAIN
	.4byte \ptr
	.endm

	.macro trymefirst ptr:req
	various BS_ATTACKER, VARIOUS_TRY_ME_FIRST
	.4byte \ptr
	.endm

	.macro jumpifbattleend ptr:req
	various BS_ATTACKER, VARIOUS_JUMP_IF_BATTLE_END
	.4byte \ptr
	.endm

	.macro tryelectrify ptr:req
	various BS_ATTACKER, VARIOUS_TRY_ELECTRIFY
	.4byte \ptr
	.endm

	.macro tryreflecttype ptr:req
	various BS_ATTACKER, VARIOUS_TRY_REFLECT_TYPE
	.4byte \ptr
	.endm

	.macro trysoak ptr:req
	various BS_ATTACKER, VARIOUS_TRY_SOAK
	.4byte \ptr
	.endm

	.macro handlemegaevo battler:req, case:req
	various \battler, VARIOUS_HANDLE_MEGA_EVO
	.byte \case
	.endm

	.macro handleprimalreversion battler:req, case:req
	various \battler, VARIOUS_HANDLE_PRIMAL_REVERSION
	.byte \case
	.endm

	.macro handleformchange battler:req, case:req
	various \battler, VARIOUS_HANDLE_FORM_CHANGE
	.byte \case
	.endm

	.macro jumpifcantuselastresort battler:req, ptr:req
	various \battler, VARIOUS_TRY_LAST_RESORT
	.4byte \ptr
	.endm

	.macro argumentstatuseffect
	various BS_ATTACKER, VARIOUS_ARGUMENT_STATUS_EFFECT
	.endm

	.macro tryhitswitchtarget ptr:req
	various BS_ATTACKER, VARIOUS_TRY_HIT_SWITCH_TARGET
	.4byte \ptr
	.endm

	.macro tryautotomize battler:req, ptr:req
	various \battler, VARIOUS_TRY_AUTOTOMIZE
	.4byte \ptr
	.endm

	.macro jumpifcantusesynchronoise ptr:req
	various BS_ATTACKER, VARIOUS_TRY_SYNCHRONOISE
	.4byte \ptr
	.endm

	.macro trycopycat ptr:req
	various BS_ATTACKER, VARIOUS_TRY_COPYCAT
	.4byte \ptr
	.endm

	.macro showabilitypopup battler:req
	various \battler, VARIOUS_ABILITY_POPUP
	.endm
	
	.macro updateabilitypopup battler:req
	various \battler, VARIOUS_UPDATE_ABILITY_POPUP
	.endm

	.macro defogclear battler:req, clear:req, ptr:req
	various \battler, VARIOUS_DEFOG
	.byte \clear
	.4byte \ptr
	.endm

	.macro jumpiftargetally ptr:req
	various BS_ATTACKER, VARIOUS_JUMP_IF_TARGET_ALLY
	.4byte \ptr
	.endm

	.macro trypsychoshift ptr:req
	various BS_ATTACKER, VARIOUS_PSYCHO_SHIFT
	.4byte \ptr
	.endm

	.macro curestatus battler:req
	various \battler, VARIOUS_CURE_STATUS
	.endm

	.macro powertrick battler:req
	various \battler, VARIOUS_POWER_TRICK
	.endm

	.macro argumenttomoveeffect
	various BS_ATTACKER, VARIOUS_ARGUMENT_TO_MOVE_EFFECT
	.endm

	.macro jumpifnotgrounded battler:req, ptr:req
	various \battler, VARIOUS_JUMP_IF_NOT_GROUNDED
	.4byte \ptr
	.endm

	.macro handletrainerslidemsg battler:req, field:req
	various \battler, VARIOUS_HANDLE_TRAINER_SLIDE_MSG
	.byte \field
	.endm

	.macro trytrainerslidefirstdownmsg battler:req
	various \battler, VARIOUS_TRY_TRAINER_SLIDE_MSG_FIRST_OFF
	.endm

	.macro trytrainerslidelastonmsg battler:req
	various \battler, VARIOUS_TRY_TRAINER_SLIDE_MSG_LAST_ON
	.endm

	.macro setauroraveil battler:req
	various \battler, VARIOUS_SET_AURORA_VEIL
	.endm

	.macro trysetthirdtype battler:req, ptr:req
	various \battler, VARIOUS_TRY_THIRD_TYPE
	.4byte \ptr
	.endm

	.macro tryaccupressure battler:req, ptr:req
	various \battler, VARIOUS_ACUPRESSURE
	.4byte \ptr
	.endm

	.macro setpowder battler:req
	various \battler, VARIOUS_SET_POWDER
	.endm

	.macro spectralthiefprintstats
	various BS_ATTACKER, VARIOUS_SPECTRAL_THIEF
	.endm

	.macro bringdownairbornebattler battler:req
	various \battler, VARIOUS_GRAVITY_ON_AIRBORNE_MONS
	.endm

	.macro checkgrassyterrainheal battler:req, ptr:req
	various \battler, VARIOUS_CHECK_IF_GRASSY_TERRAIN_HEALS
	.4byte \ptr
	.endm

	.macro jumpifnotberry battler:req, ptr:req
	various \battler, VARIOUS_JUMP_IF_NOT_BERRY
	.4byte \ptr
	.endm

	.macro jumpifroarfails ptr:req
	various BS_ATTACKER, VARIOUS_JUMP_IF_ROAR_FAILS
	.4byte \ptr
	.endm

	.macro tryinstruct ptr:req
	various BS_ATTACKER, VARIOUS_TRY_INSTRUCT
	.4byte \ptr
	.endm

	.macro settracedability battler:req
	various \battler, VARIOUS_TRACE_ABILITY
	.endm

	.macro updatenick battler:req
	various \battler, VARIOUS_UPDATE_NICK
	.endm

	.macro tryillusionoff battler:req
	various \battler, VARIOUS_TRY_ILLUSION_OFF
	.endm

	.macro spriteignore0hp val:req
	various BS_ATTACKER, VARIOUS_SET_SPRITEIGNORE0HP
	.byte \val
	.endm

	.macro getstatvalue battler:req, statId:req
	various \battler, VARIOUS_GET_STAT_VALUE
	.byte \statId
	.endm

	.macro jumpiffullhp battler:req, ptr:req
	various \battler, VARIOUS_JUMP_IF_FULL_HP
	.4byte \ptr
	.endm

	.macro losetype battler:req, type:req
	various \battler, VARIOUS_LOSE_TYPE
	.byte \type
	.endm

	.macro tryfriskmsg battler:req
	various \battler, VARIOUS_TRY_FRISK
	.endm

	.macro jumpifshieldsdown battler:req, ptr:req
	various \battler, VARIOUS_JUMP_IF_SHIELDS_DOWN_PROTECTED
	.4byte \ptr
	.endm

	.macro trypoisontype attacker:req, target:req, ptr:req
	various \attacker, VARIOUS_POISON_TYPE_IMMUNITY
	.byte \target
	.4byte \ptr
	.endm

	.macro tryparalyzetype attacker:req, target:req, ptr:req
	various \attacker, VARIOUS_PARALYZE_TYPE_IMMUNITY
	.byte \target
	.4byte \ptr
	.endm

	.macro trysetfairylock ptr:req
	various BS_ATTACKER, VARIOUS_TRY_FAIRY_LOCK
	.4byte \ptr
	.endm

	.macro jumpifnoally battler:req, ptr:req
	various \battler, VARIOUS_JUMP_IF_NO_ALLY
	.4byte \ptr
	.endm

	.macro jumpifnoholdeffect battler:req, holdEffet:req, ptr:req
	various \battler, VARIOUS_JUMP_IF_NO_HOLD_EFFECT
	.byte \holdEffet
	.4byte \ptr
	.endm

	.macro infatuatewithbattler battler1:req, battler2:req
	various \battler1, VARIOUS_INFATUATE_WITH_BATTLER
	.byte \battler2
	.endm

	.macro setlastuseditem battler:req
	various \battler, VARIOUS_SET_LAST_USED_ITEM
	.endm

	.macro jumpifabsent battler:req, ptr:req
	various \battler, VARIOUS_JUMP_IF_ABSENT
	.4byte \ptr
	.endm

	.macro destroyabilitypopup
	various BS_ABILITY_BATTLER, VARIOUS_DESTROY_ABILITY_POPUP
	.endm

	.macro gettotemboost ptr:req
	various BS_ATTACKER, VARIOUS_TOTEM_BOOST
	.4byte \ptr
	.endm
	
	.macro tryactivategrimneigh, battler:req
	various \battler, VARIOUS_TRY_ACTIVATE_GRIM_NEIGH
	.endm
	
	.macro consumeberry battler:req, restoreItem=FALSE
	various \battler, VARIOUS_CONSUME_BERRY
	.byte \restoreItem
	.endm

	.macro activateitemeffects battler:req
	various \battler, VARIOUS_MOVEEND_ITEM_EFFECTS
	.endm
	
	.macro pickpocketsteal
	various 0, VARIOUS_PICKPOCKET
	.endm
	
	.macro doterrainseed battler:req, ptr:req
	various \battler, VARIOUS_TERRAIN_SEED
	.4byte \ptr
	.endm
	
	.macro makeinvisible battler:req
	various \battler, VARIOUS_MAKE_INVISIBLE
	.endm
	
	.macro tryroomservice battler:req, ptr:req
	various \battler, VARIOUS_ROOM_SERVICE
	.4byte \ptr
	.endm
	
	.macro jumpifterrainaffected battler:req, terrainFlags:req, ptr:req
	various \battler, VARIOUS_JUMP_IF_TERRAIN_AFFECTED
	.4byte \terrainFlags
	.4byte \ptr
	.endm

	.macro jumpifpranksterblocked battler:req, ptr:req
	various \battler, VARIOUS_JUMP_IF_PRANKSTER_BLOCKED
	.4byte \ptr
	.endm

	.macro eeriespellppreduce ptr:req
	various BS_TARGET, VARIOUS_EERIE_SPELL_PP_REDUCE
	.4byte \ptr
	.endm
	
	.macro jumpifteamhealthy battler:req, ptr:req
	various \battler, VARIOUS_JUMP_IF_TEAM_HEALTHY
	.4byte \ptr
	.endm
	
	.macro tryhealquarterhealth battler:req, ptr:req
	various \battler, VARIOUS_TRY_HEAL_QUARTER_HP
	.4byte \ptr
	.endm
	
	.macro removeterrain
	various BS_ATTACKER, VARIOUS_REMOVE_TERRAIN
	.endm
	
	.macro trytoclearprimalweather
	various BS_ATTACKER, VARIOUS_TRY_TO_CLEAR_PRIMAL_WEATHER
	.endm
	
	.macro setattackertostickywebuser
	various BS_TARGET, VARIOUS_SET_ATTACKER_STICKY_WEB_USER
	.endm

	.macro getrototillertargets ptr:req
	various BS_ATTACKER, VARIOUS_GET_ROTOTILLER_TARGETS
	.4byte \ptr
	.endm
	
	.macro jumpifnotrototilleraffected battler:req, ptr:req
	various \battler, VARIOUS_JUMP_IF_NOT_ROTOTILLER_AFFECTED
	.4byte \ptr
	.endm

	.macro tryactivatebattlebond battler:req
	various \battler, VARIOUS_TRY_ACTIVATE_BATTLE_BOND
	.endm

	.macro jumpifcantreverttoprimal ptr:req
	various BS_ATTACKER, VARIOUS_JUMP_IF_CANT_REVERT_TO_PRIMAL
	.4byte \ptr
	.endm
  
	.macro applyplasmafists
	various BS_ATTACKER, VARIOUS_APPLY_PLASMA_FISTS
	.endm
	
	.macro jumpifweatheraffected battler:req, weather:req, ptr:req
	various \battler, VARIOUS_JUMP_IF_WEATHER_AFFECTED
	.4byte \weather
	.4byte \ptr
	.endm

	.macro jumpifspecies battler:req, species:req, ptr:req
	various \battler, VARIOUS_JUMP_IF_SPECIES
	.2byte \species
	.4byte \ptr
	.endm

<<<<<<< HEAD
	.macro trynoretreat battler:req, ptr:req
	various \battler, VARIOUS_TRY_NO_RETREAT
	.4byte \ptr
	.endm

	.macro trytarshot battler:req, ptr:req
	various \battler, VARIOUS_TRY_TAR_SHOT
	.4byte \ptr
	.endm

	.macro cantarshotwork battler:req, ptr:req
	various \battler, VARIOUS_CAN_TAR_SHOT_WORK
	.4byte \ptr
	.endm

	.macro checkpoltergeist battler:req, ptr:req
	various \battler, VARIOUS_CHECK_POLTERGEIST
	.4byte \ptr
	.endm

	.macro setoctolock battler:req, ptr:req
	various \battler, VARIOUS_SET_OCTOLOCK
	.4byte \ptr
	.endm

	.macro cutonethirdhpraisestats ptr:req
	various BS_ATTACKER, VARIOUS_CUT_1_3_HP_RAISE_STATS
=======
	.macro trytoapplymimicry battler:req, ptr:req
	various \battler, VARIOUS_TRY_TO_APPLY_MIMICRY
>>>>>>> d91d6c91
	.4byte \ptr
	.endm

@ helpful macros
	.macro setstatchanger stat:req, stages:req, down:req
	setbyte sSTATCHANGER \stat | \stages << 3 | \down << 7
	.endm

	.macro setmoveeffect effect:req
	sethword sMOVE_EFFECT \effect
	sethword sSAVED_MOVE_EFFECT \effect
	.endm

	.macro chosenstatus1animation battler:req, status:req
	chosenstatusanimation \battler, 0x0, \status
	.endm

	.macro chosenstatus2animation battler:req, status:req
	chosenstatusanimation \battler, 0x1, \status
	.endm

	.macro sethword dst:req, value:req
	setbyte \dst, (\value) & 0xFF
	setbyte \dst + 1, ((\value) >> 8) & 0xFF
	.endm

	.macro setword dst:req, value:req
	setbyte \dst, (\value) & 0xFF
	setbyte \dst + 1, ((\value) >> 8) & 0xFF
	setbyte \dst + 2, ((\value) >> 16) & 0xFF
	setbyte \dst + 3, ((\value) >> 24) & 0xFF
	.endm

	.macro copybyte dst:req, src:req
	copyarray \dst, \src, 0x1
	.endm

	.macro copyhword dst:req, src:req
	copyarray \dst, \src, 0x2
	.endm

	.macro copyword dst:req, src:req
	copyarray \dst, \src, 0x4
	.endm

	.macro jumpifbytenotequal byte1:req, byte2:req, jumpptr:req
	jumpifarraynotequal \byte1, \byte2, 0x1, \jumpptr
	.endm

	.macro jumpifbyteequal byte1:req, byte2:req, jumpptr:req
	jumpifarrayequal \byte1, \byte2, 0x1, \jumpptr
	.endm

	.macro jumpifmove move:req, jumpptr:req
	jumpifhalfword CMP_EQUAL, gCurrentMove, \move, \jumpptr
	.endm

	.macro jumpifnotmove move:req, jumpptr:req
	jumpifhalfword CMP_NOT_EQUAL, gCurrentMove, \move, \jumpptr
	.endm

	.macro jumpifnotchosenmove move:req, jumpptr:req
	jumpifhalfword CMP_NOT_EQUAL, gChosenMove, \move, \jumpptr
	.endm

	.macro jumpifstatus3 battler, status:req, jumpptr:req
	jumpifstatus3condition \battler, \status, 0x0, \jumpptr
	.endm

	.macro jumpifnostatus3 battler:req, status:req, jumpptr:req
	jumpifstatus3condition \battler, \status, 0x1, \jumpptr
	.endm

	.macro jumpifmovehadnoeffect jumpptr:req
	jumpifbyte CMP_COMMON_BITS, gMoveResultFlags, MOVE_RESULT_NO_EFFECT, \jumpptr
	.endm

	.macro jumpifbattletype flags:req, jumpptr:req
	jumpifword CMP_COMMON_BITS, gBattleTypeFlags, \flags, \jumpptr
	.endm

	.macro jumpifnotbattletype flags:req, jumpptr:req
	jumpifword CMP_NO_COMMON_BITS, gBattleTypeFlags, \flags, \jumpptr
	.endm

	.macro dmg_1_8_targethp
	manipulatedamage DMG_1_8_TARGET_HP
	.endm

	.macro dmgtomaxattackerhp
	manipulatedamage DMG_FULL_ATTACKER_HP
	.endm

	.macro dmgtocurrattackerhp
	manipulatedamage DMG_CURR_ATTACKER_HP
	.endm

	.macro dmg_1_2_attackerhp
	manipulatedamage DMG_1_2_ATTACKER_HP
	.endm

	.macro jumpifflowerveil jumpptr:req
	jumpifnottype BS_TARGET, TYPE_GRASS, 1f
	jumpifability BS_TARGET_SIDE, ABILITY_FLOWER_VEIL, \jumpptr
	1:
	.endm

	.macro jumpifflowerveilattacker jumpptr:req
	jumpifnottype BS_ATTACKER, TYPE_GRASS, 1f
	jumpifability BS_ATTACKER_SIDE, ABILITY_FLOWER_VEIL, \jumpptr
	1:
	.endm

	.macro setallytonexttarget jumpptr:req
	jumpifbyte CMP_GREATER_THAN, gBattlerTarget, 0x1, 1f
	addbyte gBattlerTarget, 0x2
	goto \jumpptr
	1:
	subbyte gBattlerTarget, 0x2
	goto \jumpptr
	.endm

	.macro jumpifleafguardprotected battler:req, jumpptr:req
	various \battler, VARIOUS_JUMP_IF_LEAF_GUARD_PROTECTED
	.4byte \jumpptr
	.endm

	.macro jumpifsafeguard jumpptr:req
	jumpifability BS_ATTACKER, ABILITY_INFILTRATOR, 1f
	jumpifsideaffecting BS_TARGET, SIDE_STATUS_SAFEGUARD, \jumpptr
	1:
	.endm
<|MERGE_RESOLUTION|>--- conflicted
+++ resolved
@@ -1878,7 +1878,11 @@
 	.4byte \ptr
 	.endm
 
-<<<<<<< HEAD
+	.macro trytoapplymimicry battler:req, ptr:req
+	various \battler, VARIOUS_TRY_TO_APPLY_MIMICRY
+	.4byte \ptr
+	.endm
+	
 	.macro trynoretreat battler:req, ptr:req
 	various \battler, VARIOUS_TRY_NO_RETREAT
 	.4byte \ptr
@@ -1906,10 +1910,6 @@
 
 	.macro cutonethirdhpraisestats ptr:req
 	various BS_ATTACKER, VARIOUS_CUT_1_3_HP_RAISE_STATS
-=======
-	.macro trytoapplymimicry battler:req, ptr:req
-	various \battler, VARIOUS_TRY_TO_APPLY_MIMICRY
->>>>>>> d91d6c91
 	.4byte \ptr
 	.endm
 
