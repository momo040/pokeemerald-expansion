--- conflicted
+++ resolved
@@ -149,13 +149,7 @@
 
 	.macro jumpifsideaffecting battler, sidestatus, param2
 	.byte 0x1f
-<<<<<<< HEAD
-	.byte \bank
 	.4byte \sidestatus
-=======
-	.byte \battler
-	.2byte \sidestatus
->>>>>>> 18953833
 	.4byte \param2
 	.endm
 
@@ -361,16 +355,8 @@
 	.4byte \param0
 	.endm
 
-<<<<<<< HEAD
 	.macro setroost
 	.byte 0x42
-=======
-	.macro jumpiftype2 battler, type, param2
-	.byte 0x42
-	.byte \battler
-	.byte \type
-	.4byte \param2
->>>>>>> 18953833
 	.endm
 
 	.macro jumpifabilitypresent ability, param1
@@ -603,11 +589,7 @@
 	.byte \battler
 	.endm
 
-<<<<<<< HEAD
-	.macro recordability bank
-=======
-	.macro recordlastability battler
->>>>>>> 18953833
+	.macro recordability battler
 	.byte 0x70
 	.byte \battler
 	.endm
@@ -1547,18 +1529,13 @@
 	.macro jumpifnotmove move, jumpptr
 	jumpifhalfword CMP_NOT_EQUAL, gCurrentMove, \move, \jumpptr
 	.endm
-	
-<<<<<<< HEAD
+
 	.macro jumpifnotchosenmove move, jumpptr
 	jumpifhalfword CMP_NOT_EQUAL, gChosenMove, \move, \jumpptr
 	.endm
-	
-	.macro jumpifstatus3 bank, status, jumpptr
-	jumpifstatus3condition \bank, \status, 0x0, \jumpptr
-=======
+
 	.macro jumpifstatus3 battler, status, jumpptr
 	jumpifstatus3condition \battler, \status, 0x0, \jumpptr
->>>>>>> 18953833
 	.endm
 	
 	.macro jumpifnostatus3 battler, status, jumpptr
