--- conflicted
+++ resolved
@@ -1835,12 +1835,6 @@
 	various BS_ATTACKER, VARIOUS_TRY_TO_CLEAR_PRIMAL_WEATHER
 	.endm
 
-<<<<<<< HEAD
-	.macro jumpifcantreverttoprimal ptr:req
-	various BS_ATTACKER, VARIOUS_JUMP_IF_CANT_REVERT_TO_PRIMAL
-	.4byte \ptr
-	.endm
-=======
 	.macro getrototillertargets ptr:req
 	various BS_ATTACKER, VARIOUS_GET_ROTOTILLER_TARGETS
 	.4byte \ptr
@@ -1854,7 +1848,11 @@
 	.macro tryactivatebattlebond battler:req
 	various \battler, VARIOUS_TRY_ACTIVATE_BATTLE_BOND
 	.endm
->>>>>>> 91e6c8fb
+
+	.macro jumpifcantreverttoprimal ptr:req
+	various BS_ATTACKER, VARIOUS_JUMP_IF_CANT_REVERT_TO_PRIMAL
+	.4byte \ptr
+	.endm
 
 @ helpful macros
 	.macro setstatchanger stat:req, stages:req, down:req
