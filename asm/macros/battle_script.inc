@ commands
	.macro attackcanceler
	.byte 0x0
	.endm

	.macro accuracycheck failPtr:req, move:req
	.byte 0x1
	.4byte \failPtr
	.2byte \move
	.endm

	.macro attackstring
	.byte 0x2
	.endm

	.macro ppreduce
	.byte 0x3
	.endm

	.macro critcalc
	.byte 0x4
	.endm

	.macro damagecalc
	.byte 0x5
	.endm

	.macro typecalc
	.byte 0x6
	.endm

	.macro adjustdamage
	.byte 0x7
	.endm

	.macro multihitresultmessage
	.byte 0x8
	.endm

	.macro attackanimation
	.byte 0x9
	.endm

	.macro waitanimation
	.byte 0xa
	.endm

	.macro healthbarupdate battler:req
	.byte 0xb
	.byte \battler
	.endm

	.macro datahpupdate battler:req
	.byte 0xc
	.byte \battler
	.endm

	.macro critmessage
	.byte 0xd
	.endm

	.macro effectivenesssound
	.byte 0xe
	.endm

	.macro resultmessage
	.byte 0xf
	.endm

	.macro printstring id:req
	.byte 0x10
	.2byte \id
	.endm

	.macro printselectionstring id:req
	.byte 0x11
	.2byte \id
	.endm

	.macro waitmessage time:req
	.byte 0x12
	.2byte \time
	.endm

	.macro printfromtable ptr:req
	.byte 0x13
	.4byte \ptr
	.endm

	.macro printselectionstringfromtable ptr:req
	.byte 0x14
	.4byte \ptr
	.endm

	.macro seteffectwithchance
	.byte 0x15
	.endm

	.macro seteffectprimary
	.byte 0x16
	.endm

	.macro seteffectsecondary
	.byte 0x17
	.endm

	.macro clearstatusfromeffect battler:req
	.byte 0x18
	.byte \battler
	.endm

	.macro tryfaintmon battler:req
	.byte 0x19
	.byte \battler
	.byte FALSE
	.4byte NULL
	.endm

	.macro tryfaintmon_spikes battler:req, ptr:req
	.byte 0x19
	.byte \battler
	.byte TRUE
	.4byte \ptr
	.endm

	.macro dofaintanimation battler:req
	.byte 0x1a
	.byte \battler
	.endm

	.macro cleareffectsonfaint battler:req
	.byte 0x1b
	.byte \battler
	.endm

	.macro jumpifstatus battler:req, status1:req, ptr:req
	.byte 0x1c
	.byte \battler
	.4byte \status1
	.4byte \ptr
	.endm

	.macro jumpifstatus2 battler:req, status2:req, ptr:req
	.byte 0x1d
	.byte \battler
	.4byte \status2
	.4byte \ptr
	.endm

	.macro jumpifability battler:req, ability:req, ptr:req
	.byte 0x1e
	.byte \battler
	.2byte \ability
	.4byte \ptr
	.endm

	.macro jumpifsideaffecting battler:req, sidestatus:req, ptr:req
	.byte 0x1f
	.byte \battler
	.4byte \sidestatus
	.4byte \ptr
	.endm

	.macro jumpifstat battler:req, ifflag:req, stat:req, value:req, ptr
	.byte 0x20
	.byte \battler
	.byte \ifflag
	.byte \stat
	.byte \value
	.4byte \ptr
	.endm

	.macro jumpifstatus3condition battler:req, status3:req, condition:req, ptr:req
	.byte 0x21
	.byte \battler
	.4byte \status3
	.byte \condition
	.4byte \ptr
	.endm

	.macro jumpbasedontype battler:req, type:req, case:req, ptr:req
	.byte 0x22
	.byte \battler
	.byte \type
	.byte \case
	.4byte \ptr
	.endm

	.macro jumpiftype battler:req, type:req, ptr:req
	jumpbasedontype \battler, \type, 1, \ptr
	.endm

	.macro jumpifnottype battler:req, type:req, ptr:req
	jumpbasedontype \battler, \type, 0, \ptr
	.endm

	.macro getexp battler:req
	.byte 0x23
	.byte \battler
	.endm

	.macro checkteamslost ptr:req
	.byte 0x24
	.4byte \ptr
	.endm

	.macro movevaluescleanup
	.byte 0x25
	.endm

	.macro setmultihit value:req
	.byte 0x26
	.byte \value
	.endm

	.macro decrementmultihit value:req
	.byte 0x27
	.4byte \value
	.endm

	.macro goto ptr:req
	.byte 0x28
	.4byte \ptr
	.endm

	.macro jumpifbyte ifflag:req, val:req, byte:req, ptr:req
	.byte 0x29
	.byte \ifflag
	.4byte \val
	.byte \byte
	.4byte \ptr
	.endm

	.macro jumpifhalfword ifflag:req, val:req, hword:req, ptr:req
	.byte 0x2a
	.byte \ifflag
	.4byte \val
	.2byte \hword
	.4byte \ptr
	.endm

	.macro jumpifword ifflag:req, val:req, word:req, ptr:req
	.byte 0x2b
	.byte \ifflag
	.4byte \val
	.4byte \word
	.4byte \ptr
	.endm

	.macro jumpifarrayequal val1:req, val2:req, size:req, ptr:req
	.byte 0x2c
	.4byte \val1
	.4byte \val2
	.byte \size
	.4byte \ptr
	.endm

	.macro jumpifarraynotequal val1:req, val2:req, size:req, ptr:req
	.byte 0x2d
	.4byte \val1
	.4byte \val2
	.byte \size
	.4byte \ptr
	.endm

	.macro setbyte ptr:req, byte:req
	.byte 0x2e
	.4byte \ptr
	.byte \byte
	.endm

	.macro addbyte ptr:req, byte:req
	.byte 0x2f
	.4byte \ptr
	.byte \byte
	.endm

	.macro subbyte ptr:req, byte:req
	.byte 0x30
	.4byte \ptr
	.byte \byte
	.endm

	.macro copyarray dest:req, src:req, size:req
	.byte 0x31
	.4byte \dest
	.4byte \src
	.byte \size
	.endm

	.macro copyarraywithindex dest:req, src:req, index:req, size:req
	.byte 0x32
	.4byte \dest
	.4byte \src
	.4byte \index
	.byte \size
	.endm

	.macro orbyte ptr:req, byte:req
	.byte 0x33
	.4byte \ptr
	.byte \byte
	.endm

	.macro orhalfword ptr:req, hword:req
	.byte 0x34
	.4byte \ptr
	.2byte \hword
	.endm

	.macro orword ptr:req, word:req
	.byte 0x35
	.4byte \ptr
	.4byte \word
	.endm

	.macro bicbyte ptr:req, byte:req
	.byte 0x36
	.4byte \ptr
	.byte \byte
	.endm

	.macro bichalfword ptr:req, hword:req
	.byte 0x37
	.4byte \ptr
	.2byte \hword
	.endm

	.macro bicword ptr:req, word:req
	.byte 0x38
	.4byte \ptr
	.4byte \word
	.endm

	.macro pause time:req
	.byte 0x39
	.2byte \time
	.endm

	.macro waitstate
	.byte 0x3a
	.endm

	.macro healthbar_update battler:req
	.byte 0x3b
	.byte \battler
	.endm

	.macro return
	.byte 0x3c
	.endm

	.macro end
	.byte 0x3d
	.endm

	.macro end2
	.byte 0x3e
	.endm

	.macro end3
	.byte 0x3f
	.endm

	.macro jumpifaffectedbyprotect ptr:req
	.byte 0x40
	.4byte \ptr
	.endm

	.macro call ptr:req
	.byte 0x41
	.4byte \ptr
	.endm

	.macro setroost
	.byte 0x42
	.endm

	.macro jumpifabilitypresent ability:req, ptr:req
	.byte 0x43
	.2byte \ability
	.4byte \ptr
	.endm

	.macro endselectionscript
	.byte 0x44
	.endm

	.macro playanimation battler:req, animType:req, arg=NULL
	.byte 0x45
	.byte \battler
	.byte \animType
	.4byte \arg
	.endm

	.macro playanimation_var battler:req, animType:req, arg=NULL
	.byte 0x46
	.byte \battler
	.4byte \animType
	.4byte \arg
	.endm

	.macro setgraphicalstatchangevalues
	.byte 0x47
	.endm

	.macro playstatchangeanimation battler:req, stats:req, statchange:req
	.byte 0x48
	.byte \battler
	.byte \stats
	.byte \statchange
	.endm

	.macro moveend endMode:req, endState:req
	.byte 0x49
	.byte \endMode
	.byte \endState
	.endm

	@ Help macros for 5 uses of moveend command

	@ All cases
	.macro moveendall
	setbyte sMOVEEND_STATE, 0
	moveend 0, 0
	.endm

	@ Chosen case
	.macro moveendcase case:req
	setbyte sMOVEEND_STATE, \case
	moveend 1, 0
	.endm

	@ All cases from (inclusive)
	.macro moveendfrom from:req
	setbyte sMOVEEND_STATE, \from
	moveend 0, 0
	.endm

	@ All cases from 0 to (not inclusive)
	.macro moveendto to:req
	setbyte sMOVEEND_STATE, 0
	moveend 2, \to
	.endm

	@ Cases from (inclusive) to (not inclusive)
	.macro moveendfromto from:req, to:req
	setbyte sMOVEEND_STATE, \from
	moveend 2, \to
	.endm

	.macro sethealblock ptr:req
	.byte 0x4a
	.4byte \ptr
	.endm

	.macro returnatktoball
	.byte 0x4b
	.endm

	.macro getswitchedmondata battler:req
	.byte 0x4c
	.byte \battler
	.endm

	.macro switchindataupdate battler:req
	.byte 0x4d
	.byte \battler
	.endm

	.macro switchinanim battler:req, dontclearsubstitutebit:req
	.byte 0x4e
	.byte \battler
	.byte \dontclearsubstitutebit
	.endm

	.macro jumpifcantswitch battler:req, ptr:req
	.byte 0x4f
	.byte \battler
	.4byte \ptr
	.endm

	.macro openpartyscreen battler:req, ptr:req
	.byte 0x50
	.byte \battler
	.4byte \ptr
	.endm

	.macro switchhandleorder battler:req, state:req
	.byte 0x51
	.byte \battler
	.byte \state
	.endm

	.macro switchineffects battler:req
	.byte 0x52
	.byte \battler
	.endm

	.macro trainerslidein battler:req
	.byte 0x53
	.byte \battler
	.endm

	.macro playse song:req
	.byte 0x54
	.2byte \song
	.endm

	.macro fanfare song:req
	.byte 0x55
	.2byte \song
	.endm

	.macro playfaintcry battler:req
	.byte 0x56
	.byte \battler
	.endm

	.macro endlinkbattle
	.byte 0x57
	.endm

	.macro returntoball battler:req
	.byte 0x58
	.byte \battler
	.endm

	.macro handlelearnnewmove learnedMovePtr:req, nothingToLearnPtr:req, isFirstMove:req
	.byte 0x59
	.4byte \learnedMovePtr
	.4byte \nothingToLearnPtr
	.byte \isFirstMove
	.endm

	.macro yesnoboxlearnmove forgotMovePtr:req
	.byte 0x5a
	.4byte \forgotMovePtr
	.endm

	.macro yesnoboxstoplearningmove noPtr:req
	.byte 0x5b
	.4byte \noPtr
	.endm

	.macro hitanimation battler:req
	.byte 0x5c
	.byte \battler
	.endm

	.macro getmoneyreward
	.byte 0x5d
	.endm

	.macro updatebattlermoves battler:req
	.byte 0x5e
	.byte \battler
	.endm

	.macro swapattackerwithtarget
	.byte 0x5f
	.endm

	.macro incrementgamestat stat:req
	.byte 0x60
	.byte \stat
	.endm

	.macro drawpartystatussummary battler:req
	.byte 0x61
	.byte \battler
	.endm

	.macro hidepartystatussummary battler:req
	.byte 0x62
	.byte \battler
	.endm

	.macro jumptocalledmove notChosenMove:req
	.byte 0x63
	.byte \notChosenMove
	.endm

	.macro statusanimation battler:req
	.byte 0x64
	.byte \battler
	.endm

	.macro status2animation battler:req, status2:req
	.byte 0x65
	.byte \battler
	.4byte \status2
	.endm

	.macro chosenstatusanimation battler:req, isStatus2:req, status:req
	.byte 0x66
	.byte \battler
	.byte \isStatus2
	.4byte \status
	.endm

	.macro yesnobox
	.byte 0x67
	.endm

	.macro cancelallactions
	.byte 0x68
	.endm

	.macro setgravity ptr:req
	.byte 0x69
	.4byte \ptr
	.endm

	.macro removeitem battler:req
	.byte 0x6a
	.byte \battler
	.endm

	.macro atknameinbuff1
	.byte 0x6b
	.endm

	.macro drawlvlupbox
	.byte 0x6c
	.endm

	.macro resetsentmonsvalue
	.byte 0x6d
	.endm

	.macro setatktoplayer0
	.byte 0x6e
	.endm

	.macro makevisible battler:req
	.byte 0x6f
	.byte \battler
	.endm

	.macro recordability battler:req
	.byte 0x70
	.byte \battler
	.endm

	.macro buffermovetolearn
	.byte 0x71
	.endm

	.macro jumpifplayerran ptr:req
	.byte 0x72
	.4byte \ptr
	.endm

	.macro hpthresholds battler:req
	.byte 0x73
	.byte \battler
	.endm

	.macro hpthresholds2 battler:req
	.byte 0x74
	.byte \battler
	.endm

	.macro useitemonopponent
	.byte 0x75
	.endm

	.macro various battler:req, id:req
	.byte 0x76
	.byte \battler
	.byte \id
	.endm

	.macro setprotectlike
	.byte 0x77
	.endm

	.macro faintifabilitynotdamp
	.byte 0x78
	.endm

	.macro setatkhptozero
	.byte 0x79
	.endm

	.macro jumpifnexttargetvalid ptr:req
	.byte 0x7a
	.4byte \ptr
	.endm

	.macro tryhealhalfhealth ptr:req, battler:req
	.byte 0x7b
	.4byte \ptr
	.byte \battler
	.endm

	.macro trymirrormove
	.byte 0x7c
	.endm

	.macro setrain
	.byte 0x7d
	.endm

	.macro setreflect
	.byte 0x7e
	.endm

	.macro setseeded
	.byte 0x7f
	.endm

	.macro manipulatedamage mode:req
	.byte 0x80
	.byte \mode
	.endm

	.macro trysetrest ptr:req
	.byte 0x81
	.4byte \ptr
	.endm

	.macro jumpifnotfirstturn ptr:req
	.byte 0x82
	.4byte \ptr
	.endm

	.macro setmiracleeye ptr:req
	.byte 0x83
	.4byte \ptr
	.endm

	.macro jumpifcantmakeasleep ptr:req
	.byte 0x84
	.4byte \ptr
	.endm

	.macro stockpile id:req
	.byte 0x85
	.byte \id
	.endm

	.macro stockpiletobasedamage ptr:req
	.byte 0x86
	.4byte \ptr
	.endm

	.macro stockpiletohpheal ptr:req
	.byte 0x87
	.4byte \ptr
	.endm

	.macro setdrainedhp
	.byte 0x88
	.endm

	.macro statbuffchange flags:req, jumpptr:req
	.byte 0x89
	.2byte \flags
	.4byte \jumpptr
	.endm

	.macro normalisebuffs
	.byte 0x8a
	.endm

	.macro setbide
	.byte 0x8b
	.endm

	.macro confuseifrepeatingattackends
	.byte 0x8c
	.endm

	.macro setmultihitcounter val:req
	.byte 0x8d
	.byte \val
	.endm

	.macro initmultihitstring
	.byte 0x8e
	.endm

	.macro forcerandomswitch ptr:req
	.byte 0x8f
	.4byte \ptr
	.endm

	.macro tryconversiontypechange ptr:req
	.byte 0x90
	.4byte \ptr
	.endm

	.macro givepaydaymoney
	.byte 0x91
	.endm

	.macro setlightscreen
	.byte 0x92
	.endm

	.macro tryKO ptr:req
	.byte 0x93
	.4byte \ptr
	.endm

	.macro damagetohalftargethp
	.byte 0x94
	.endm

	.macro setsandstorm
	.byte 0x95
	.endm

	.macro weatherdamage
	.byte 0x96
	.endm

	.macro tryinfatuating ptr:req
	.byte 0x97
	.4byte \ptr
	.endm

	.macro updatestatusicon battler:req
	.byte 0x98
	.byte \battler
	.endm

	.macro setmist
	.byte 0x99
	.endm

	.macro setfocusenergy
	.byte 0x9a
	.endm

	.macro transformdataexecution
	.byte 0x9b
	.endm

	.macro setsubstitute
	.byte 0x9c
	.endm

	.macro mimicattackcopy ptr:req
	.byte 0x9d
	.4byte \ptr
	.endm

	.macro metronome
	.byte 0x9e
	.endm

	.macro dmgtolevel
	.byte 0x9f
	.endm

	.macro psywavedamageeffect
	.byte 0xa0
	.endm

	.macro counterdamagecalculator ptr:req
	.byte 0xa1
	.4byte \ptr
	.endm

	.macro mirrorcoatdamagecalculator ptr:req
	.byte 0xa2
	.4byte \ptr
	.endm

	.macro disablelastusedattack ptr:req
	.byte 0xa3
	.4byte \ptr
	.endm

	.macro trysetencore ptr:req
	.byte 0xa4
	.4byte \ptr
	.endm

	.macro painsplitdmgcalc ptr:req
	.byte 0xa5
	.4byte \ptr
	.endm

	.macro settypetorandomresistance ptr:req
	.byte 0xa6
	.4byte \ptr
	.endm

	.macro setalwayshitflag
	.byte 0xa7
	.endm

	.macro copymovepermanently ptr:req
	.byte 0xa8
	.4byte \ptr
	.endm

	.macro trychoosesleeptalkmove ptr:req
	.byte 0xa9
	.4byte \ptr
	.endm

	.macro setdestinybond
	.byte 0xaa
	.endm

	.macro trysetdestinybondtohappen
	.byte 0xab
	.endm

	.macro settailwind ptr:req
	.byte 0xac
	.4byte \ptr
	.endm

	.macro tryspiteppreduce ptr:req
	.byte 0xad
	.4byte \ptr
	.endm

	.macro healpartystatus
	.byte 0xae
	.endm

	.macro cursetarget ptr:req
	.byte 0xaf
	.4byte \ptr
	.endm

	.macro trysetspikes ptr:req
	.byte 0xb0
	.4byte \ptr
	.endm

	.macro setforesight
	.byte 0xb1
	.endm

	.macro trysetperishsong ptr:req
	.byte 0xb2
	.4byte \ptr
	.endm

	.macro handlerollout
	.byte 0xb3
	.endm

	.macro jumpifconfusedandstatmaxed stat:req, ptr:req
	.byte 0xb4
	.byte \stat
	.4byte \ptr
	.endm

	.macro handlefurycutter
	.byte 0xb5
	.endm

	.macro setembargo ptr:req
	.byte 0xb6
	.4byte \ptr
	.endm

	.macro presentdamagecalculation
	.byte 0xb7
	.endm

	.macro setsafeguard
	.byte 0xb8
	.endm

	.macro magnitudedamagecalculation
	.byte 0xb9
	.endm

	.macro jumpifnopursuitswitchdmg ptr:req
	.byte 0xba
	.4byte \ptr
	.endm

	.macro setsunny
	.byte 0xbb
	.endm

	.macro maxattackhalvehp ptr:req
	.byte 0xbc
	.4byte \ptr
	.endm

	.macro copyfoestats ptr:req
	.byte 0xbd
	.4byte \ptr
	.endm

	.macro rapidspinfree
	.byte 0xbe
	.endm

	.macro setdefensecurlbit
	.byte 0xbf
	.endm

	.macro recoverbasedonsunlight ptr:req
	.byte 0xc0
	.4byte \ptr
	.endm

	.macro setstickyweb ptr:req
	.byte 0xc1
	.4byte \ptr
	.endm

	.macro selectfirstvalidtarget
	.byte 0xc2
	.endm

	.macro trysetfutureattack ptr:req
	.byte 0xc3
	.4byte \ptr
	.endm

	.macro trydobeatup endPtr:req, failPtr:req
	.byte 0xc4
	.4byte \endPtr
	.4byte \failPtr
	.endm

	.macro setsemiinvulnerablebit
	.byte 0xc5
	.endm

	.macro clearsemiinvulnerablebit
	.byte 0xc6
	.endm

	.macro setminimize
	.byte 0xc7
	.endm

	.macro sethail
	.byte 0xc8
	.endm

	.macro jumpifattackandspecialattackcannotfall ptr:req
	.byte 0xc9
	.4byte \ptr
	.endm

	.macro setforcedtarget
	.byte 0xca
	.endm

	.macro setcharge
	.byte 0xcb
	.endm

	.macro callterrainattack
	.byte 0xcc
	.endm

	.macro cureifburnedparalysedorpoisoned ptr:req
	.byte 0xcd
	.4byte \ptr
	.endm

	.macro settorment ptr:req
	.byte 0xce
	.4byte \ptr
	.endm

	.macro jumpifnodamage ptr:req
	.byte 0xcf
	.4byte \ptr
	.endm

	.macro settaunt ptr:req
	.byte 0xd0
	.4byte \ptr
	.endm

	.macro trysethelpinghand ptr:req
	.byte 0xd1
	.4byte \ptr
	.endm

	.macro tryswapitems ptr:req
	.byte 0xd2
	.4byte \ptr
	.endm

	.macro trycopyability ptr:req
	.byte 0xd3
	.4byte \ptr
	.endm

	.macro trywish turnNumber:req, ptr:req
	.byte 0xd4
	.byte \turnNumber
	.4byte \ptr
	.endm

	.macro settoxicspikes ptr:req
	.byte 0xd5
	.4byte \ptr
	.endm

	.macro setgastroacid ptr:req
	.byte 0xd6
	.4byte \ptr
	.endm

	.macro setyawn ptr:req
	.byte 0xd7
	.4byte \ptr
	.endm

	.macro setdamagetohealthdifference ptr:req
	.byte 0xd8
	.4byte \ptr
	.endm

	.macro setroom
	.byte 0xd9
	.endm

	.macro tryswapabilities ptr:req
	.byte 0xda
	.4byte \ptr
	.endm

	.macro tryimprison ptr:req
	.byte 0xdb
	.4byte \ptr
	.endm

	.macro setstealthrock ptr:req
	.byte 0xdc
	.4byte \ptr
	.endm

	.macro setuserstatus3 flags:req, ptr:req
	.byte 0xdd
	.4byte \flags
	.4byte \ptr
	.endm

	.macro assistattackselect ptr:req
	.byte 0xde
	.4byte \ptr
	.endm

	.macro trysetmagiccoat ptr:req
	.byte 0xdf
	.4byte \ptr
	.endm

	.macro trysetsnatch ptr:req
	.byte 0xe0
	.4byte \ptr
	.endm

	.macro trygetintimidatetarget ptr:req
	.byte 0xe1
	.4byte \ptr
	.endm

	.macro switchoutabilities battler:req
	.byte 0xe2
	.byte \battler
	.endm

	.macro jumpifhasnohp battler:req, ptr:req
	.byte 0xe3
	.byte \battler
	.4byte \ptr
	.endm

	.macro getsecretpowereffect
	.byte 0xe4
	.endm

	.macro pickup
	.byte 0xe5
	.endm

	.macro docastformchangeanimation
	.byte 0xe6
	.endm

	.macro trycastformdatachange
	.byte 0xe7
	.endm

	.macro settypebasedhalvers ptr:req
	.byte 0xe8
	.4byte \ptr
	.endm

	.macro jumpifsubstituteblocks ptr:req
	.byte 0xe9
	.4byte \ptr
	.endm

	.macro tryrecycleitem ptr:req
	.byte 0xea
	.4byte \ptr
	.endm

	.macro settypetoterrain ptr:req
	.byte 0xeb
	.4byte \ptr
	.endm

	.macro pursuitdoubles ptr:req
	.byte 0xec
	.4byte \ptr
	.endm

	.macro snatchsetbattlers
	.byte 0xed
	.endm

	.macro removelightscreenreflect
	.byte 0xee
	.endm

	.macro handleballthrow
	.byte 0xef
	.endm

	.macro givecaughtmon
	.byte 0xf0
	.endm

	.macro trysetcaughtmondexflags ptr:req
	.byte 0xf1
	.4byte \ptr
	.endm

	.macro displaydexinfo
	.byte 0xf2
	.endm

	.macro trygivecaughtmonnick ptr:req
	.byte 0xf3
	.4byte \ptr
	.endm

	.macro subattackerhpbydmg
	.byte 0xf4
	.endm

	.macro removeattackerstatus1
	.byte 0xf5
	.endm

	.macro finishaction
	.byte 0xf6
	.endm

	.macro finishturn
	.byte 0xf7
	.endm

	.macro trainerslideout position:req
	.byte 0xf8
	.byte \position
	.endm

	.macro settelekinesis ptr:req
	.byte 0xf9
	.4byte \ptr
	.endm

	.macro swapstatstages stat:req
	.byte 0xfa
	.byte \stat
	.endm

	.macro averagestats stat:req
	.byte 0xfb
	.byte \stat
	.endm

	.macro jumpifoppositegenders ptr:req
	.byte 0xfc
	.4byte \ptr
	.endm

	.macro trygetbaddreamstarget ptr:req
	.byte 0xfd
	.4byte \ptr
	.endm

	.macro tryworryseed ptr:req
	.byte 0xfe
	.4byte \ptr
	.endm

	.macro metalburstdamagecalculator ptr:req
	.byte 0xff
	.4byte \ptr
	.endm

@ various command changed to more readable macros
	.macro cancelmultiturnmoves battler:req
	various \battler, VARIOUS_CANCEL_MULTI_TURN_MOVES
	.endm

	.macro setmagiccoattarget battler:req
	various \battler, VARIOUS_SET_MAGIC_COAT_TARGET
	.endm

	.macro getifcantrunfrombattle battler:req
	various \battler, VARIOUS_IS_RUNNING_IMPOSSIBLE
	.endm

	.macro getmovetarget battler:req
	various \battler, VARIOUS_GET_MOVE_TARGET
	.endm

	.macro getbattlerfainted battler:req
	various \battler, VARIOUS_GET_BATTLER_FAINTED
	.endm

	.macro resetintimidatetracebits battler:req
	various \battler, VARIOUS_RESET_INTIMIDATE_TRACE_BITS
	.endm

	.macro updatechoicemoveonlvlup battler:req
	various \battler, VARIOUS_UPDATE_CHOICE_MOVE_ON_LVL_UP
	.endm

	.macro resetplayerfainted
	various BS_ATTACKER, VARIOUS_RESET_PLAYER_FAINTED
	.endm

	.macro palaceflavortext battler:req
	various \battler, VARIOUS_PALACE_FLAVOR_TEXT
	.endm

	.macro arenajudgmentwindow
	various BS_ATTACKER, VARIOUS_ARENA_JUDGMENT_WINDOW
	.endm

	.macro arenaopponentmonlost
	various BS_ATTACKER, VARIOUS_ARENA_OPPONENT_MON_LOST
	.endm

	.macro arenaplayermonlost
	various BS_ATTACKER, VARIOUS_ARENA_PLAYER_MON_LOST
	.endm

	.macro arenabothmonlost
	various BS_ATTACKER, VARIOUS_ARENA_BOTH_MONS_LOST
	.endm

	.macro forfeityesnobox battler:req
	various \battler, VARIOUS_EMIT_YESNOBOX
	.endm

	.macro arenadrawreftextbox
	various BS_ATTACKER, VARIOUS_DRAW_ARENA_REF_TEXT_BOX
	.endm

	.macro arenaerasereftextbox
	various BS_ATTACKER, VARIOUS_ERASE_ARENA_REF_TEXT_BOX
	.endm

	.macro arenajudgmentstring id:req
	various \id, VARIOUS_ARENA_JUDGMENT_STRING
	.endm

	.macro arenawaitmessage id:req
	various \id, VARIOUS_ARENA_WAIT_STRING
	.endm

	.macro waitcry battler:req
	various \battler, VARIOUS_WAIT_CRY
	.endm

	.macro returnopponentmon1toball battler:req
	various \battler, VARIOUS_RETURN_OPPONENT_MON1
	.endm

	.macro returnopponentmon2toball battler:req
	various \battler, VARIOUS_RETURN_OPPONENT_MON2
	.endm

	.macro volumedown
	various BS_ATTACKER, VARIOUS_VOLUME_DOWN
	.endm

	.macro volumeup
	various BS_ATTACKER, VARIOUS_VOLUME_UP
	.endm

	.macro setalreadystatusedmoveattempt battler:req
	various \battler, VARIOUS_SET_ALREADY_STATUS_MOVE_ATTEMPT
	.endm

	.macro palacetryescapestatus battler:req
	various \battler, VARIOUS_PALACE_TRY_ESCAPE_STATUS
	.endm

	.macro setoutcomeonteleport battler:req
	various \battler, VARIOUS_SET_TELEPORT_OUTCOME
	.endm

	.macro playtrainerdefeatbgm battler:req
	various \battler, VARIOUS_PLAY_TRAINER_DEFEATED_MUSIC
	.endm

	.macro stattextbuffer battler:req
	various \battler, VARIOUS_STAT_TEXT_BUFFER
	.endm

	.macro switchinabilities battler:req
	various \battler, VARIOUS_SWITCHIN_ABILITIES
	.endm

	.macro savetarget
	various BS_TARGET, VARIOUS_SAVE_TARGET
	.endm

	.macro restoretarget
	various BS_TARGET, VARIOUS_RESTORE_TARGET
	.endm

	.macro instanthpdrop battler:req
	various \battler, VARIOUS_INSTANT_HP_DROP
	.endm

	.macro clearstatus battler:req
	various \battler, VARIOUS_CLEAR_STATUS
	.endm

	.macro restorepp battler:req
	various \battler, VARIOUS_RESTORE_PP
	.endm

	.macro tryactivatemoxie battler:req
	various \battler, VARIOUS_TRY_ACTIVATE_MOXIE
	.endm

	.macro tryactivatebeastboost battler:req
	various \battler, VARIOUS_TRY_ACTIVATE_BEAST_BOOST
	.endm

	.macro tryactivatereceiver battler:req
	various \battler, VARIOUS_TRY_ACTIVATE_RECEIVER
	.endm

	.macro tryactivatesoulheart
	various BS_ATTACKER, VARIOUS_TRY_ACTIVATE_SOULHEART
	.endm

	.macro tryactivatefellstinger battler:req
	various \battler, VARIOUS_TRY_ACTIVATE_FELL_STINGER
	.endm

	.macro playmoveanimation battler:req, move:req
	various \battler, VARIOUS_PLAY_MOVE_ANIMATION
	.2byte \move
	.endm

	.macro setluckychant battler:req, ptr:req
	various \battler VARIOUS_SET_LUCKY_CHANT
	.4byte \ptr
	.endm

	.macro suckerpunchcheck ptr:req
	various BS_ATTACKER, VARIOUS_SUCKER_PUNCH_CHECK
	.4byte \ptr
	.endm

	.macro setabilitysimple battler:req, ptr:req
	various \battler VARIOUS_SET_SIMPLE_BEAM
	.4byte \ptr
	.endm

	.macro tryentrainment ptr:req
	various BS_ATTACKER, VARIOUS_TRY_ENTRAINMENT
	.4byte \ptr
	.endm

	.macro setlastusedability battler:req
	various \battler, VARIOUS_SET_LAST_USED_ABILITY
	.endm

	.macro tryhealpulse battler:req, ptr:req
	various \battler, VARIOUS_TRY_HEAL_PULSE
	.4byte \ptr
	.endm

	.macro tryquash ptr:req
	various BS_ATTACKER, VARIOUS_TRY_QUASH
	.4byte \ptr
	.endm

	.macro tryafteryou ptr:req
	various BS_ATTACKER, VARIOUS_AFTER_YOU
	.4byte \ptr
	.endm

	.macro trybestow ptr:req
	various BS_ATTACKER, VARIOUS_BESTOW
	.4byte \ptr
	.endm

	.macro invertstatstages battler:req
	various \battler, VARIOUS_INVERT_STAT_STAGES
	.endm

	.macro setterrain ptr:req
	various BS_ATTACKER, VARIOUS_SET_TERRAIN
	.4byte \ptr
	.endm

	.macro trymefirst ptr:req
	various BS_ATTACKER, VARIOUS_TRY_ME_FIRST
	.4byte \ptr
	.endm

	.macro jumpifbattleend ptr:req
	various BS_ATTACKER, VARIOUS_JUMP_IF_BATTLE_END
	.4byte \ptr
	.endm

	.macro tryelectrify ptr:req
	various BS_ATTACKER, VARIOUS_TRY_ELECTRIFY
	.4byte \ptr
	.endm

	.macro tryreflecttype ptr:req
	various BS_ATTACKER, VARIOUS_TRY_REFLECT_TYPE
	.4byte \ptr
	.endm

	.macro trysoak ptr:req
	various BS_ATTACKER, VARIOUS_TRY_SOAK
	.4byte \ptr
	.endm

	.macro handlemegaevo battler:req, case:req
	various \battler, VARIOUS_HANDLE_MEGA_EVO
	.byte \case
	.endm

	.macro handleprimalreversion battler:req, case:req
	various \battler, VARIOUS_HANDLE_PRIMAL_REVERSION
	.byte \case
	.endm

	.macro handleformchange battler:req, case:req
	various \battler, VARIOUS_HANDLE_FORM_CHANGE
	.byte \case
	.endm

	.macro jumpifcantuselastresort battler:req, ptr:req
	various \battler, VARIOUS_TRY_LAST_RESORT
	.4byte \ptr
	.endm

	.macro argumentstatuseffect
	various BS_ATTACKER, VARIOUS_ARGUMENT_STATUS_EFFECT
	.endm

	.macro tryhitswitchtarget ptr:req
	various BS_ATTACKER, VARIOUS_TRY_HIT_SWITCH_TARGET
	.4byte \ptr
	.endm

	.macro tryautotomize battler:req, ptr:req
	various \battler, VARIOUS_TRY_AUTOTOMIZE
	.4byte \ptr
	.endm

	.macro jumpifcantusesynchronoise ptr:req
	various BS_ATTACKER, VARIOUS_TRY_SYNCHRONOISE
	.4byte \ptr
	.endm

	.macro trycopycat ptr:req
	various BS_ATTACKER, VARIOUS_TRY_COPYCAT
	.4byte \ptr
	.endm

	.macro showabilitypopup battler:req
	various \battler, VARIOUS_ABILITY_POPUP
	.endm

	.macro updateabilitypopup battler:req
	various \battler, VARIOUS_UPDATE_ABILITY_POPUP
	.endm

	.macro defogclear battler:req, clear:req, ptr:req
	various \battler, VARIOUS_DEFOG
	.byte \clear
	.4byte \ptr
	.endm

	.macro jumpiftargetally ptr:req
	various BS_ATTACKER, VARIOUS_JUMP_IF_TARGET_ALLY
	.4byte \ptr
	.endm

	.macro trypsychoshift ptr:req
	various BS_ATTACKER, VARIOUS_PSYCHO_SHIFT
	.4byte \ptr
	.endm

	.macro curestatus battler:req
	various \battler, VARIOUS_CURE_STATUS
	.endm

	.macro powertrick battler:req
	various \battler, VARIOUS_POWER_TRICK
	.endm

	.macro argumenttomoveeffect
	various BS_ATTACKER, VARIOUS_ARGUMENT_TO_MOVE_EFFECT
	.endm

	.macro jumpifnotgrounded battler:req, ptr:req
	various \battler, VARIOUS_JUMP_IF_NOT_GROUNDED
	.4byte \ptr
	.endm

	.macro handletrainerslidemsg battler:req, field:req
	various \battler, VARIOUS_HANDLE_TRAINER_SLIDE_MSG
	.byte \field
	.endm

	.macro trytrainerslidefirstdownmsg battler:req
	various \battler, VARIOUS_TRY_TRAINER_SLIDE_MSG_FIRST_OFF
	.endm

	.macro trytrainerslidelastonmsg battler:req
	various \battler, VARIOUS_TRY_TRAINER_SLIDE_MSG_LAST_ON
	.endm

	.macro setauroraveil battler:req
	various \battler, VARIOUS_SET_AURORA_VEIL
	.endm

	.macro trysetthirdtype battler:req, ptr:req
	various \battler, VARIOUS_TRY_THIRD_TYPE
	.4byte \ptr
	.endm

	.macro tryaccupressure battler:req, ptr:req
	various \battler, VARIOUS_ACUPRESSURE
	.4byte \ptr
	.endm

	.macro setpowder battler:req
	various \battler, VARIOUS_SET_POWDER
	.endm

	.macro spectralthiefprintstats
	various BS_ATTACKER, VARIOUS_SPECTRAL_THIEF
	.endm

	.macro bringdownairbornebattler battler:req
	various \battler, VARIOUS_GRAVITY_ON_AIRBORNE_MONS
	.endm

	.macro checkgrassyterrainheal battler:req, ptr:req
	various \battler, VARIOUS_CHECK_IF_GRASSY_TERRAIN_HEALS
	.4byte \ptr
	.endm

	.macro jumpifnotberry battler:req, ptr:req
	various \battler, VARIOUS_JUMP_IF_NOT_BERRY
	.4byte \ptr
	.endm

	.macro jumpifroarfails ptr:req
	various BS_ATTACKER, VARIOUS_JUMP_IF_ROAR_FAILS
	.4byte \ptr
	.endm

	.macro tryinstruct ptr:req
	various BS_ATTACKER, VARIOUS_TRY_INSTRUCT
	.4byte \ptr
	.endm

	.macro settracedability battler:req
	various \battler, VARIOUS_TRACE_ABILITY
	.endm

	.macro updatenick battler:req
	various \battler, VARIOUS_UPDATE_NICK
	.endm

	.macro tryillusionoff battler:req
	various \battler, VARIOUS_TRY_ILLUSION_OFF
	.endm

	.macro spriteignore0hp val:req
	various BS_ATTACKER, VARIOUS_SET_SPRITEIGNORE0HP
	.byte \val
	.endm

	.macro getstatvalue battler:req, statId:req
	various \battler, VARIOUS_GET_STAT_VALUE
	.byte \statId
	.endm

	.macro jumpiffullhp battler:req, ptr:req
	various \battler, VARIOUS_JUMP_IF_FULL_HP
	.4byte \ptr
	.endm

	.macro losetype battler:req, type:req
	various \battler, VARIOUS_LOSE_TYPE
	.byte \type
	.endm

	.macro tryfriskmsg battler:req
	various \battler, VARIOUS_TRY_FRISK
	.endm

	.macro jumpifshieldsdown battler:req, ptr:req
	various \battler, VARIOUS_JUMP_IF_SHIELDS_DOWN_PROTECTED
	.4byte \ptr
	.endm

	.macro trypoisontype attacker:req, target:req, ptr:req
	various \attacker, VARIOUS_POISON_TYPE_IMMUNITY
	.byte \target
	.4byte \ptr
	.endm

	.macro tryparalyzetype attacker:req, target:req, ptr:req
	various \attacker, VARIOUS_PARALYZE_TYPE_IMMUNITY
	.byte \target
	.4byte \ptr
	.endm

	.macro trysetfairylock ptr:req
	various BS_ATTACKER, VARIOUS_TRY_FAIRY_LOCK
	.4byte \ptr
	.endm

	.macro jumpifnoally battler:req, ptr:req
	various \battler, VARIOUS_JUMP_IF_NO_ALLY
	.4byte \ptr
	.endm

	.macro jumpifnoholdeffect battler:req, holdEffet:req, ptr:req
	various \battler, VARIOUS_JUMP_IF_NO_HOLD_EFFECT
	.byte \holdEffet
	.4byte \ptr
	.endm

	.macro infatuatewithbattler battler1:req, battler2:req
	various \battler1, VARIOUS_INFATUATE_WITH_BATTLER
	.byte \battler2
	.endm

	.macro setlastuseditem battler:req
	various \battler, VARIOUS_SET_LAST_USED_ITEM
	.endm

	.macro jumpifabsent battler:req, ptr:req
	various \battler, VARIOUS_JUMP_IF_ABSENT
	.4byte \ptr
	.endm

	.macro destroyabilitypopup
	various BS_ABILITY_BATTLER, VARIOUS_DESTROY_ABILITY_POPUP
	.endm

	.macro gettotemboost ptr:req
	various BS_ATTACKER, VARIOUS_TOTEM_BOOST
	.4byte \ptr
	.endm

	.macro tryactivategrimneigh, battler:req
	various \battler, VARIOUS_TRY_ACTIVATE_GRIM_NEIGH
	.endm

	.macro consumeberry battler:req, restoreItem=FALSE
	various \battler, VARIOUS_CONSUME_BERRY
	.byte \restoreItem
	.endm

	.macro activateitemeffects battler:req
	various \battler, VARIOUS_MOVEEND_ITEM_EFFECTS
	.endm

	.macro pickpocketsteal
	various 0, VARIOUS_PICKPOCKET
	.endm

	.macro doterrainseed battler:req, ptr:req
	various \battler, VARIOUS_TERRAIN_SEED
	.4byte \ptr
	.endm

	.macro makeinvisible battler:req
	various \battler, VARIOUS_MAKE_INVISIBLE
	.endm

	.macro tryroomservice battler:req, ptr:req
	various \battler, VARIOUS_ROOM_SERVICE
	.4byte \ptr
	.endm

	.macro jumpifterrainaffected battler:req, terrainFlags:req, ptr:req
	various \battler, VARIOUS_JUMP_IF_TERRAIN_AFFECTED
	.4byte \terrainFlags
	.4byte \ptr
	.endm

	.macro jumpifpranksterblocked battler:req, ptr:req
	various \battler, VARIOUS_JUMP_IF_PRANKSTER_BLOCKED
	.4byte \ptr
	.endm

	.macro eeriespellppreduce ptr:req
	various BS_TARGET, VARIOUS_EERIE_SPELL_PP_REDUCE
	.4byte \ptr
	.endm

	.macro jumpifteamhealthy battler:req, ptr:req
	various \battler, VARIOUS_JUMP_IF_TEAM_HEALTHY
	.4byte \ptr
	.endm

	.macro tryhealquarterhealth battler:req, ptr:req
	various \battler, VARIOUS_TRY_HEAL_QUARTER_HP
	.4byte \ptr
	.endm

	.macro removeterrain
	various BS_ATTACKER, VARIOUS_REMOVE_TERRAIN
	.endm

	.macro trytoclearprimalweather
	various BS_ATTACKER, VARIOUS_TRY_TO_CLEAR_PRIMAL_WEATHER
	.endm

	.macro setattackertostickywebuser
	various BS_TARGET, VARIOUS_SET_ATTACKER_STICKY_WEB_USER
	.endm

	.macro getrototillertargets ptr:req
	various BS_ATTACKER, VARIOUS_GET_ROTOTILLER_TARGETS
	.4byte \ptr
	.endm

	.macro jumpifnotrototilleraffected battler:req, ptr:req
	various \battler, VARIOUS_JUMP_IF_NOT_ROTOTILLER_AFFECTED
	.4byte \ptr
	.endm

	.macro tryactivatebattlebond battler:req
	various \battler, VARIOUS_TRY_ACTIVATE_BATTLE_BOND
	.endm

	.macro jumpifcantreverttoprimal ptr:req
	various BS_ATTACKER, VARIOUS_JUMP_IF_CANT_REVERT_TO_PRIMAL
	.4byte \ptr
	.endm

	.macro applyplasmafists
	various BS_ATTACKER, VARIOUS_APPLY_PLASMA_FISTS
	.endm

	.macro jumpifweatheraffected battler:req, weather:req, ptr:req
	various \battler, VARIOUS_JUMP_IF_WEATHER_AFFECTED
	.4byte \weather
	.4byte \ptr
	.endm

	.macro jumpifspecies battler:req, species:req, ptr:req
	various \battler, VARIOUS_JUMP_IF_SPECIES
	.2byte \species
	.4byte \ptr
	.endm

	.macro tryendneutralizinggas battler:req
	various \battler, VARIOUS_TRY_END_NEUTRALIZING_GAS
	.endm

	.macro trytoapplymimicry battler:req, ptr:req
	various \battler, VARIOUS_TRY_TO_APPLY_MIMICRY
	.4byte \ptr
	.endm

	.macro trynoretreat battler:req, ptr:req
	various \battler, VARIOUS_TRY_NO_RETREAT
	.4byte \ptr
	.endm

	.macro trytarshot battler:req, ptr:req
	various \battler, VARIOUS_TRY_TAR_SHOT
	.4byte \ptr
	.endm

	.macro cantarshotwork battler:req, ptr:req
	various \battler, VARIOUS_CAN_TAR_SHOT_WORK
	.4byte \ptr
	.endm

	.macro checkpoltergeist battler:req, ptr:req
	various \battler, VARIOUS_CHECK_POLTERGEIST
	.4byte \ptr
	.endm

	.macro setoctolock battler:req, ptr:req
	various \battler, VARIOUS_SET_OCTOLOCK
	.4byte \ptr
	.endm

	.macro cutonethirdhpraisestats ptr:req
	various BS_ATTACKER, VARIOUS_CUT_1_3_HP_RAISE_STATS
	.4byte \ptr
	.endm

	.macro photongeysercheck
	various BS_ATTACKER, VARIOUS_PHOTON_GEYSER_CHECK
	.endm

	.macro shellsidearmcheck
	various BS_ATTACKER, VARIOUS_SHELL_SIDE_ARM_CHECK
	.endm

@ helpful macros
	.macro setstatchanger stat:req, stages:req, down:req
	setbyte sSTATCHANGER, \stat | \stages << 3 | \down << 7
	.endm

	.macro setmoveeffect effect:req
	sethword sMOVE_EFFECT, \effect
	sethword sSAVED_MOVE_EFFECT, \effect
	.endm

	.macro chosenstatus1animation battler:req, status:req
	chosenstatusanimation \battler, 0x0, \status
	.endm

	.macro chosenstatus2animation battler:req, status:req
	chosenstatusanimation \battler, 0x1, \status
	.endm

	.macro sethword dst:req, value:req
	setbyte \dst, (\value) & 0xFF
	setbyte \dst + 1, ((\value) >> 8) & 0xFF
	.endm

	.macro setword dst:req, value:req
	setbyte \dst, (\value) & 0xFF
	setbyte \dst + 1, ((\value) >> 8) & 0xFF
	setbyte \dst + 2, ((\value) >> 16) & 0xFF
	setbyte \dst + 3, ((\value) >> 24) & 0xFF
	.endm

	.macro copybyte dst:req, src:req
	copyarray \dst, \src, 0x1
	.endm

	.macro copyhword dst:req, src:req
	copyarray \dst, \src, 0x2
	.endm

	.macro copyword dst:req, src:req
	copyarray \dst, \src, 0x4
	.endm

	.macro jumpifbytenotequal byte1:req, byte2:req, jumpptr:req
	jumpifarraynotequal \byte1, \byte2, 0x1, \jumpptr
	.endm

	.macro jumpifbyteequal byte1:req, byte2:req, jumpptr:req
	jumpifarrayequal \byte1, \byte2, 0x1, \jumpptr
	.endm

	.macro jumpifmove move:req, jumpptr:req
	jumpifhalfword CMP_EQUAL, gCurrentMove, \move, \jumpptr
	.endm

	.macro jumpifnotmove move:req, jumpptr:req
	jumpifhalfword CMP_NOT_EQUAL, gCurrentMove, \move, \jumpptr
	.endm

	.macro jumpifnotchosenmove move:req, jumpptr:req
	jumpifhalfword CMP_NOT_EQUAL, gChosenMove, \move, \jumpptr
	.endm

	.macro jumpifstatus3 battler:req, status:req, jumpptr:req
	jumpifstatus3condition \battler, \status, FALSE, \jumpptr
	.endm

	.macro jumpifnostatus3 battler:req, status:req, jumpptr:req
	jumpifstatus3condition \battler, \status, TRUE, \jumpptr
	.endm

	.macro jumpifmovehadnoeffect jumpptr:req
	jumpifbyte CMP_COMMON_BITS, gMoveResultFlags, MOVE_RESULT_NO_EFFECT, \jumpptr
	.endm

	.macro jumpifbattletype flags:req, jumpptr:req
	jumpifword CMP_COMMON_BITS, gBattleTypeFlags, \flags, \jumpptr
	.endm

	.macro jumpifnotbattletype flags:req, jumpptr:req
	jumpifword CMP_NO_COMMON_BITS, gBattleTypeFlags, \flags, \jumpptr
	.endm

	.macro dmg_1_8_targethp
	manipulatedamage DMG_1_8_TARGET_HP
	.endm

	.macro dmgtomaxattackerhp
	manipulatedamage DMG_FULL_ATTACKER_HP
	.endm

	.macro dmgtocurrattackerhp
	manipulatedamage DMG_CURR_ATTACKER_HP
	.endm

	.macro dmg_1_2_attackerhp
	manipulatedamage DMG_1_2_ATTACKER_HP
	.endm

	.macro jumpifflowerveil jumpptr:req
	jumpifnottype BS_TARGET, TYPE_GRASS, 1f
	jumpifability BS_TARGET_SIDE, ABILITY_FLOWER_VEIL, \jumpptr
	1:
	.endm

	.macro jumpifflowerveilattacker jumpptr:req
	jumpifnottype BS_ATTACKER, TYPE_GRASS, 1f
	jumpifability BS_ATTACKER_SIDE, ABILITY_FLOWER_VEIL, \jumpptr
	1:
	.endm

	.macro setallytonexttarget jumpptr:req
	jumpifbyte CMP_GREATER_THAN, gBattlerTarget, 0x1, 1f
	addbyte gBattlerTarget, 0x2
	goto \jumpptr
	1:
	subbyte gBattlerTarget, 0x2
	goto \jumpptr
	.endm

	.macro jumpifleafguardprotected battler:req, jumpptr:req
	various \battler, VARIOUS_JUMP_IF_LEAF_GUARD_PROTECTED
	.4byte \jumpptr
	.endm

	.macro jumpifsafeguard jumpptr:req
	jumpifability BS_ATTACKER, ABILITY_INFILTRATOR, 1f
	jumpifsideaffecting BS_TARGET, SIDE_STATUS_SAFEGUARD, \jumpptr
	1:
<<<<<<< HEAD
	.endm

	@ Will jump to script pointer if the target weighs less than 200 kg, or 441 lbs.
	.macro jumpifunder200 battler:req, ptr:req
	various \battler, VARIOUS_JUMP_IF_UNDER_200
	.4byte \ptr
	.endm

	@ Sets the sky drop status and does all other necessary operations
	.macro setskydrop
	various 0, VARIOUS_SET_SKY_DROP
	.endm

	@ Clears the sky drop status and does all other necessary operations.
	@ If the target fainted in before this script is called, it goes to the given script.
	.macro clearskydrop ptr:req
	various 0, VARIOUS_CLEAR_SKY_DROP
	.4byte \ptr
	.endm

	@ Accounts for if the target of Sky Drop was in confuse_lock when the attacker falls asleep due to Yawn.
	.macro skydropyawn
	various 0, VARIOUS_SKY_DROP_YAWN
=======
>>>>>>> a725592a
	.endm<|MERGE_RESOLUTION|>--- conflicted
+++ resolved
@@ -2060,7 +2060,6 @@
 	jumpifability BS_ATTACKER, ABILITY_INFILTRATOR, 1f
 	jumpifsideaffecting BS_TARGET, SIDE_STATUS_SAFEGUARD, \jumpptr
 	1:
-<<<<<<< HEAD
 	.endm
 
 	@ Will jump to script pointer if the target weighs less than 200 kg, or 441 lbs.
@@ -2084,6 +2083,4 @@
 	@ Accounts for if the target of Sky Drop was in confuse_lock when the attacker falls asleep due to Yawn.
 	.macro skydropyawn
 	various 0, VARIOUS_SKY_DROP_YAWN
-=======
->>>>>>> a725592a
 	.endm