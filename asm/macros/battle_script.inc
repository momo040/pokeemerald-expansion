@ commands
	.macro attackcanceler
	.byte 0x0
	.endm

	.macro accuracycheck param0:req, param1:req
	.byte 0x1
	.4byte \param0
	.2byte \param1
	.endm

	.macro attackstring
	.byte 0x2
	.endm

	.macro ppreduce
	.byte 0x3
	.endm

	.macro critcalc
	.byte 0x4
	.endm

	.macro damagecalc
	.byte 0x5
	.endm

	.macro typecalc
	.byte 0x6
	.endm

	.macro adjustdamage
	.byte 0x7
	.endm

	.macro multihitresultmessage
	.byte 0x8
	.endm

	.macro attackanimation
	.byte 0x9
	.endm

	.macro waitanimation
	.byte 0xa
	.endm

	.macro healthbarupdate battler:req
	.byte 0xb
	.byte \battler
	.endm

	.macro datahpupdate battler:req
	.byte 0xc
	.byte \battler
	.endm

	.macro critmessage
	.byte 0xd
	.endm

	.macro effectivenesssound
	.byte 0xe
	.endm

	.macro resultmessage
	.byte 0xf
	.endm

	.macro printstring id:req
	.byte 0x10
	.2byte \id
	.endm

	.macro printselectionstring id:req
	.byte 0x11
	.2byte \id
	.endm

	.macro waitmessage param0:req
	.byte 0x12
	.2byte \param0
	.endm

	.macro printfromtable ptr:req
	.byte 0x13
	.4byte \ptr
	.endm

	.macro printselectionstringfromtable ptr:req
	.byte 0x14
	.4byte \ptr
	.endm

	.macro seteffectwithchance
	.byte 0x15
	.endm

	.macro seteffectprimary
	.byte 0x16
	.endm

	.macro seteffectsecondary
	.byte 0x17
	.endm

	.macro clearstatusfromeffect battler:req
	.byte 0x18
	.byte \battler
	.endm

	.macro tryfaintmon battler:req, param1:req, ptr:req
	.byte 0x19
	.byte \battler
	.byte \param1
	.4byte \ptr
	.endm

	.macro dofaintanimation battler:req
	.byte 0x1a
	.byte \battler
	.endm

	.macro cleareffectsonfaint battler:req
	.byte 0x1b
	.byte \battler
	.endm

	.macro jumpifstatus battler:req, status1:req, ptr:req
	.byte 0x1c
	.byte \battler
	.4byte \status1
	.4byte \ptr
	.endm

	.macro jumpifstatus2 battler:req, status2:req, ptr:req
	.byte 0x1d
	.byte \battler
	.4byte \status2
	.4byte \ptr
	.endm

	.macro jumpifability param0:req, ability:req, ptr:req
	.byte 0x1e
	.byte \param0
	.2byte \ability
	.4byte \ptr
	.endm

	.macro jumpifsideaffecting battler:req, sidestatus:req, ptr:req
	.byte 0x1f
	.byte \battler
	.4byte \sidestatus
	.4byte \ptr
	.endm

	.macro jumpifstat battler:req, ifflag:req, stat:req, value:req, ptr
	.byte 0x20
	.byte \battler
	.byte \ifflag
	.byte \stat
	.byte \value
	.4byte \ptr
	.endm

	.macro jumpifstatus3condition battler:req, status3:req, param2:req, ptr:req
	.byte 0x21
	.byte \battler
	.4byte \status3
	.byte \param2
	.4byte \ptr
	.endm

	.macro jumpbasedontype battler:req, type:req, case:req, ptr:req
	.byte 0x22
	.byte \battler
	.byte \type
	.byte \case
	.4byte \ptr
	.endm

	.macro jumpiftype battler:req, type:req, ptr:req
	jumpbasedontype \battler, \type, 1, \ptr
	.endm

	.macro jumpifnottype battler:req, type:req, ptr:req
	jumpbasedontype \battler, \type, 0, \ptr
	.endm

	.macro getexp battler:req
	.byte 0x23
	.byte \battler
	.endm

	.macro atk24 ptr:req
	.byte 0x24
	.4byte \ptr
	.endm

	.macro movevaluescleanup
	.byte 0x25
	.endm

	.macro setmultihit value:req
	.byte 0x26
	.byte \value
	.endm

	.macro decrementmultihit value:req
	.byte 0x27
	.4byte \value
	.endm

	.macro goto ptr:req
	.byte 0x28
	.4byte \ptr
	.endm

	.macro jumpifbyte ifflag:req, param1:req, param2:req, param3:req
	.byte 0x29
	.byte \ifflag
	.4byte \param1
	.byte \param2
	.4byte \param3
	.endm

	.macro jumpifhalfword ifflag:req, param1:req, param2:req, param3:req
	.byte 0x2a
	.byte \ifflag
	.4byte \param1
	.2byte \param2
	.4byte \param3
	.endm

	.macro jumpifword ifflag:req, param1:req, param2:req, param3:req
	.byte 0x2b
	.byte \ifflag
	.4byte \param1
	.4byte \param2
	.4byte \param3
	.endm

	.macro jumpifarrayequal param0:req, param1:req, param2:req, param3:req
	.byte 0x2c
	.4byte \param0
	.4byte \param1
	.byte \param2
	.4byte \param3
	.endm

	.macro jumpifarraynotequal param0:req, param1:req, param2:req, param3:req
	.byte 0x2d
	.4byte \param0
	.4byte \param1
	.byte \param2
	.4byte \param3
	.endm

	.macro setbyte ptr:req, param1:req
	.byte 0x2e
	.4byte \ptr
	.byte \param1
	.endm

	.macro addbyte ptr:req, param1:req
	.byte 0x2f
	.4byte \ptr
	.byte \param1
	.endm

	.macro subbyte ptr:req, param1:req
	.byte 0x30
	.4byte \ptr
	.byte \param1
	.endm

	.macro copyarray param0:req, param1:req, param2:req
	.byte 0x31
	.4byte \param0
	.4byte \param1
	.byte \param2
	.endm

	.macro copyarraywithindex param0:req, param1:req, param2:req, param3:req
	.byte 0x32
	.4byte \param0
	.4byte \param1
	.4byte \param2
	.byte \param3
	.endm

	.macro orbyte ptr:req, param1:req
	.byte 0x33
	.4byte \ptr
	.byte \param1
	.endm

	.macro orhalfword ptr:req, param1:req
	.byte 0x34
	.4byte \ptr
	.2byte \param1
	.endm

	.macro orword ptr:req, param1:req
	.byte 0x35
	.4byte \ptr
	.4byte \param1
	.endm

	.macro bicbyte ptr:req, param1:req
	.byte 0x36
	.4byte \ptr
	.byte \param1
	.endm

	.macro bichalfword ptr:req, param1:req
	.byte 0x37
	.4byte \ptr
	.2byte \param1
	.endm

	.macro bicword ptr:req, param1:req
	.byte 0x38
	.4byte \ptr
	.4byte \param1
	.endm

	.macro pause param0:req
	.byte 0x39
	.2byte \param0
	.endm

	.macro waitstate
	.byte 0x3a
	.endm

	.macro healthbar_update battler:req
	.byte 0x3b
	.byte \battler
	.endm

	.macro return
	.byte 0x3c
	.endm

	.macro end
	.byte 0x3d
	.endm

	.macro end2
	.byte 0x3e
	.endm

	.macro end3
	.byte 0x3f
	.endm

	.macro jumpifaffectedbyprotect ptr:req
	.byte 0x40
	.4byte \ptr
	.endm

	.macro call ptr:req
	.byte 0x41
	.4byte \ptr
	.endm

	.macro setroost
	.byte 0x42
	.endm

	.macro jumpifabilitypresent ability:req, ptr:req
	.byte 0x43
	.2byte \ability
	.4byte \ptr
	.endm

	.macro endselectionscript
	.byte 0x44
	.endm

	.macro playanimation battler:req, param1:req, param2:req
	.byte 0x45
	.byte \battler
	.byte \param1
	.4byte \param2
	.endm

	.macro playanimation2 battler:req, param1:req, param2:req
	.byte 0x46
	.byte \battler
	.4byte \param1
	.4byte \param2
	.endm

	.macro setgraphicalstatchangevalues
	.byte 0x47
	.endm

	.macro playstatchangeanimation battler:req, stats:req, statchange:req
	.byte 0x48
	.byte \battler
	.byte \stats
	.byte \statchange
	.endm

	.macro moveend param0:req, param1:req
	.byte 0x49
	.byte \param0
	.byte \param1
	.endm

	@ Help macros for 5 uses of moveend command

	@ All cases
	.macro moveendall
	setbyte sMOVEEND_STATE, 0
	moveend 0, 0
	.endm

	@ Chosen case
	.macro moveendcase case:req
	setbyte sMOVEEND_STATE, \case
	moveend 1, 0
	.endm

	@ All cases from (inclusive)
	.macro moveendfrom from:req
	setbyte sMOVEEND_STATE, \from
	moveend 0, 0
	.endm

	@ All cases from 0 to (not inclusive)
	.macro moveendto to:req
	setbyte sMOVEEND_STATE, 0
	moveend 2, \to
	.endm

	@ Cases from (inclusive) to (not inclusive)
	.macro moveendfromto from:req, to:req
	setbyte sMOVEEND_STATE, \from
	moveend 2, \to
	.endm

	.macro sethealblock ptr
	.byte 0x4a
	.4byte \ptr
	.endm

	.macro returnatktoball
	.byte 0x4b
	.endm

	.macro getswitchedmondata battler:req
	.byte 0x4c
	.byte \battler
	.endm

	.macro switchindataupdate battler:req
	.byte 0x4d
	.byte \battler
	.endm

	.macro switchinanim battler:req, dontclearsubstitutebit:req
	.byte 0x4e
	.byte \battler
	.byte \dontclearsubstitutebit
	.endm

	.macro jumpifcantswitch battler:req, ptr:req
	.byte 0x4f
	.byte \battler
	.4byte \ptr
	.endm

	.macro openpartyscreen param0:req, param1:req
	.byte 0x50
	.byte \param0
	.4byte \param1
	.endm

	.macro switchhandleorder battler:req, param1:req
	.byte 0x51
	.byte \battler
	.byte \param1
	.endm

	.macro switchineffects battler:req
	.byte 0x52
	.byte \battler
	.endm

	.macro trainerslidein battler:req
	.byte 0x53
	.byte \battler
	.endm

	.macro playse param0:req
	.byte 0x54
	.2byte \param0
	.endm

	.macro fanfare param0:req
	.byte 0x55
	.2byte \param0
	.endm

	.macro playfaintcry battler:req
	.byte 0x56
	.byte \battler
	.endm

	.macro endlinkbattle
	.byte 0x57
	.endm

	.macro returntoball battler:req
	.byte 0x58
	.byte \battler
	.endm

	.macro handlelearnnewmove param0:req, param1:req, param2:req
	.byte 0x59
	.4byte \param0
	.4byte \param1
	.byte \param2
	.endm

	.macro yesnoboxlearnmove param0:req
	.byte 0x5a
	.4byte \param0
	.endm

	.macro yesnoboxstoplearningmove param0:req
	.byte 0x5b
	.4byte \param0
	.endm

	.macro hitanimation battler:req
	.byte 0x5c
	.byte \battler
	.endm

	.macro getmoneyreward
	.byte 0x5d
	.endm

	.macro atk5E battler:req
	.byte 0x5e
	.byte \battler
	.endm

	.macro swapattackerwithtarget
	.byte 0x5f
	.endm

	.macro incrementgamestat param0:req
	.byte 0x60
	.byte \param0
	.endm

	.macro drawpartystatussummary battler:req
	.byte 0x61
	.byte \battler
	.endm

	.macro hidepartystatussummary battler:req
	.byte 0x62
	.byte \battler
	.endm

	.macro jumptocalledmove param0:req
	.byte 0x63
	.byte \param0
	.endm

	.macro statusanimation battler:req
	.byte 0x64
	.byte \battler
	.endm

	.macro status2animation battler:req, status2:req
	.byte 0x65
	.byte \battler
	.4byte \status2
	.endm

	.macro chosenstatusanimation battler:req, param1:req, param2:req
	.byte 0x66
	.byte \battler
	.byte \param1
	.4byte \param2
	.endm

	.macro yesnobox
	.byte 0x67
	.endm

	.macro cancelallactions
	.byte 0x68
	.endm

	.macro setgravity ptr
	.byte 0x69
	.4byte \ptr
	.endm

	.macro removeitem battler:req
	.byte 0x6a
	.byte \battler
	.endm

	.macro atknameinbuff1
	.byte 0x6b
	.endm

	.macro drawlvlupbox
	.byte 0x6c
	.endm

	.macro resetsentmonsvalue
	.byte 0x6d
	.endm

	.macro setatktoplayer0
	.byte 0x6e
	.endm

	.macro makevisible battler:req
	.byte 0x6f
	.byte \battler
	.endm

	.macro recordability battler:req
	.byte 0x70
	.byte \battler
	.endm

	.macro buffermovetolearn
	.byte 0x71
	.endm

	.macro jumpifplayerran ptr:req
	.byte 0x72
	.4byte \ptr
	.endm

	.macro hpthresholds battler:req
	.byte 0x73
	.byte \battler
	.endm

	.macro hpthresholds2 battler:req
	.byte 0x74
	.byte \battler
	.endm

	.macro useitemonopponent
	.byte 0x75
	.endm

	.macro various battler:req, param1:req
	.byte 0x76
	.byte \battler
	.byte \param1
	.endm

	.macro setprotectlike
	.byte 0x77
	.endm

	.macro faintifabilitynotdamp
	.byte 0x78
	.endm

	.macro setatkhptozero
	.byte 0x79
	.endm

	.macro jumpifnexttargetvalid ptr:req
	.byte 0x7a
	.4byte \ptr
	.endm

	.macro tryhealhalfhealth param0:req, battler:req
	.byte 0x7b
	.4byte \param0
	.byte \battler
	.endm

	.macro trymirrormove
	.byte 0x7c
	.endm

	.macro setrain
	.byte 0x7d
	.endm

	.macro setreflect
	.byte 0x7e
	.endm

	.macro setseeded
	.byte 0x7f
	.endm

	.macro manipulatedamage param0:req
	.byte 0x80
	.byte \param0
	.endm

	.macro trysetrest param0:req
	.byte 0x81
	.4byte \param0
	.endm

	.macro jumpifnotfirstturn ptr:req
	.byte 0x82
	.4byte \ptr
	.endm

	.macro setmiracleeye ptr
	.byte 0x83
	.4byte \ptr
	.endm

	.macro jumpifcantmakeasleep param0:req
	.byte 0x84
	.4byte \param0
	.endm

	.macro stockpile id:req
	.byte 0x85
	.byte \id
	.endm

	.macro stockpiletobasedamage param0:req
	.byte 0x86
	.4byte \param0
	.endm

	.macro stockpiletohpheal param0:req
	.byte 0x87
	.4byte \param0
	.endm

	.macro setdrainedhp
	.byte 0x88
	.endm

	.macro statbuffchange flags:req, jumpptr:req
	.byte 0x89
	.2byte \flags
	.4byte \jumpptr
	.endm

	.macro normalisebuffs
	.byte 0x8a
	.endm

	.macro setbide
	.byte 0x8b
	.endm

	.macro confuseifrepeatingattackends
	.byte 0x8c
	.endm

	.macro setmultihitcounter param0:req
	.byte 0x8d
	.byte \param0
	.endm

	.macro initmultihitstring
	.byte 0x8e
	.endm

	.macro forcerandomswitch param0:req
	.byte 0x8f
	.4byte \param0
	.endm

	.macro tryconversiontypechange param0:req
	.byte 0x90
	.4byte \param0
	.endm

	.macro givepaydaymoney
	.byte 0x91
	.endm

	.macro setlightscreen
	.byte 0x92
	.endm

	.macro tryKO param0:req
	.byte 0x93
	.4byte \param0
	.endm

	.macro damagetohalftargethp
	.byte 0x94
	.endm

	.macro setsandstorm
	.byte 0x95
	.endm

	.macro weatherdamage
	.byte 0x96
	.endm

	.macro tryinfatuating param0:req
	.byte 0x97
	.4byte \param0
	.endm

	.macro updatestatusicon battler:req
	.byte 0x98
	.byte \battler
	.endm

	.macro setmist
	.byte 0x99
	.endm

	.macro setfocusenergy
	.byte 0x9a
	.endm

	.macro transformdataexecution
	.byte 0x9b
	.endm

	.macro setsubstitute
	.byte 0x9c
	.endm

	.macro mimicattackcopy param0:req
	.byte 0x9d
	.4byte \param0
	.endm

	.macro metronome
	.byte 0x9e
	.endm

	.macro dmgtolevel
	.byte 0x9f
	.endm

	.macro psywavedamageeffect
	.byte 0xa0
	.endm

	.macro counterdamagecalculator param0:req
	.byte 0xa1
	.4byte \param0
	.endm

	.macro mirrorcoatdamagecalculator param0:req
	.byte 0xa2
	.4byte \param0
	.endm

	.macro disablelastusedattack param0:req
	.byte 0xa3
	.4byte \param0
	.endm

	.macro trysetencore param0:req
	.byte 0xa4
	.4byte \param0
	.endm

	.macro painsplitdmgcalc param0:req
	.byte 0xa5
	.4byte \param0
	.endm

	.macro settypetorandomresistance param0:req
	.byte 0xa6
	.4byte \param0
	.endm

	.macro setalwayshitflag
	.byte 0xa7
	.endm

	.macro copymovepermanently param0:req
	.byte 0xa8
	.4byte \param0
	.endm

	.macro trychoosesleeptalkmove param0:req
	.byte 0xa9
	.4byte \param0
	.endm

	.macro setdestinybond
	.byte 0xaa
	.endm

	.macro trysetdestinybondtohappen
	.byte 0xab
	.endm

	.macro settailwind ptr:req
	.byte 0xac
	.4byte \ptr
	.endm

	.macro tryspiteppreduce param0:req
	.byte 0xad
	.4byte \param0
	.endm

	.macro healpartystatus
	.byte 0xae
	.endm

	.macro cursetarget param0:req
	.byte 0xaf
	.4byte \param0
	.endm

	.macro trysetspikes param0:req
	.byte 0xb0
	.4byte \param0
	.endm

	.macro setforesight
	.byte 0xb1
	.endm

	.macro trysetperishsong param0:req
	.byte 0xb2
	.4byte \param0
	.endm

	.macro handlerollout
	.byte 0xb3
	.endm

	.macro jumpifconfusedandstatmaxed stat:req, ptr:req
	.byte 0xb4
	.byte \stat
	.4byte \ptr
	.endm

	.macro handlefurycutter
	.byte 0xb5
	.endm

	.macro setembargo ptr
	.byte 0xb6
	.4byte \ptr
	.endm

	.macro presentdamagecalculation
	.byte 0xb7
	.endm

	.macro setsafeguard
	.byte 0xb8
	.endm

	.macro magnitudedamagecalculation
	.byte 0xb9
	.endm

	.macro jumpifnopursuitswitchdmg param0:req
	.byte 0xba
	.4byte \param0
	.endm

	.macro setsunny
	.byte 0xbb
	.endm

	.macro maxattackhalvehp param0:req
	.byte 0xbc
	.4byte \param0
	.endm

	.macro copyfoestats param0:req
	.byte 0xbd
	.4byte \param0
	.endm

	.macro rapidspinfree
	.byte 0xbe
	.endm

	.macro setdefensecurlbit
	.byte 0xbf
	.endm

	.macro recoverbasedonsunlight param0:req
	.byte 0xc0
	.4byte \param0
	.endm

	.macro setstickyweb ptr
	.byte 0xc1
	.4byte \ptr
	.endm

	.macro selectfirstvalidtarget
	.byte 0xc2
	.endm

	.macro trysetfutureattack param0:req
	.byte 0xc3
	.4byte \param0
	.endm

	.macro trydobeatup param0:req, param1:req
	.byte 0xc4
	.4byte \param0
	.4byte \param1
	.endm

	.macro setsemiinvulnerablebit
	.byte 0xc5
	.endm

	.macro clearsemiinvulnerablebit
	.byte 0xc6
	.endm

	.macro setminimize
	.byte 0xc7
	.endm

	.macro sethail
	.byte 0xc8
	.endm

	.macro jumpifattackandspecialattackcannotfall ptr:req
	.byte 0xc9
	.4byte \ptr
	.endm

	.macro setforcedtarget
	.byte 0xca
	.endm

	.macro setcharge
	.byte 0xcb
	.endm

	.macro callterrainattack
	.byte 0xcc
	.endm

	.macro cureifburnedparalysedorpoisoned param0:req
	.byte 0xcd
	.4byte \param0
	.endm

	.macro settorment param0:req
	.byte 0xce
	.4byte \param0
	.endm

	.macro jumpifnodamage param0:req
	.byte 0xcf
	.4byte \param0
	.endm

	.macro settaunt param0:req
	.byte 0xd0
	.4byte \param0
	.endm

	.macro trysethelpinghand param0:req
	.byte 0xd1
	.4byte \param0
	.endm

	.macro tryswapitems param0:req
	.byte 0xd2
	.4byte \param0
	.endm

	.macro trycopyability param0:req
	.byte 0xd3
	.4byte \param0
	.endm

	.macro trywish param0:req, param1:req
	.byte 0xd4
	.byte \param0
	.4byte \param1
	.endm

	.macro settoxicspikes ptr:req
	.byte 0xd5
	.4byte \ptr
	.endm

	.macro setgastroacid ptr
	.byte 0xd6
	.4byte \ptr
	.endm

	.macro setyawn param0:req
	.byte 0xd7
	.4byte \param0
	.endm

	.macro setdamagetohealthdifference param0:req
	.byte 0xd8
	.4byte \param0
	.endm

	.macro setroom
	.byte 0xd9
	.endm

	.macro tryswapabilities param0:req
	.byte 0xda
	.4byte \param0
	.endm

	.macro tryimprison param0:req
	.byte 0xdb
	.4byte \param0
	.endm

	.macro setstealthrock ptr:req
	.byte 0xdc
	.4byte \ptr
	.endm

	.macro setuserstatus3 flags ptr
	.byte 0xdd
	.4byte \flags
	.4byte \ptr
	.endm

	.macro assistattackselect param0:req
	.byte 0xde
	.4byte \param0
	.endm

	.macro trysetmagiccoat param0:req
	.byte 0xdf
	.4byte \param0
	.endm

	.macro trysetsnatch param0:req
	.byte 0xe0
	.4byte \param0
	.endm

	.macro trygetintimidatetarget param0:req
	.byte 0xe1
	.4byte \param0
	.endm

	.macro switchoutabilities battler:req
	.byte 0xe2
	.byte \battler
	.endm

	.macro jumpifhasnohp battler:req, param1:req
	.byte 0xe3
	.byte \battler
	.4byte \param1
	.endm

	.macro getsecretpowereffect
	.byte 0xe4
	.endm

	.macro pickup
	.byte 0xe5
	.endm

	.macro docastformchangeanimation
	.byte 0xe6
	.endm

	.macro trycastformdatachange
	.byte 0xe7
	.endm

	.macro settypebasedhalvers param0:req
	.byte 0xe8
	.4byte \param0
	.endm

	.macro jumpifsubstituteblocks ptr
	.byte 0xe9
	.4byte \ptr
	.endm

	.macro tryrecycleitem param0:req
	.byte 0xea
	.4byte \param0
	.endm

	.macro settypetoterrain param0:req
	.byte 0xeb
	.4byte \param0
	.endm

	.macro pursuitrelated param0:req
	.byte 0xec
	.4byte \param0
	.endm

	.macro snatchsetbattlers
	.byte 0xed
	.endm

	.macro removelightscreenreflect
	.byte 0xee
	.endm

	.macro handleballthrow
	.byte 0xef
	.endm

	.macro givecaughtmon
	.byte 0xf0
	.endm

	.macro trysetcaughtmondexflags param0:req
	.byte 0xf1
	.4byte \param0
	.endm

	.macro displaydexinfo
	.byte 0xf2
	.endm

	.macro trygivecaughtmonnick param0:req
	.byte 0xf3
	.4byte \param0
	.endm

	.macro subattackerhpbydmg
	.byte 0xf4
	.endm

	.macro removeattackerstatus1
	.byte 0xf5
	.endm

	.macro finishaction
	.byte 0xf6
	.endm

	.macro finishturn
	.byte 0xf7
	.endm

	.macro trainerslideout param0:req
	.byte 0xf8
	.byte \param0
	.endm

	.macro settelekinesis ptr:req
	.byte 0xf9
	.4byte \ptr
	.endm

	.macro swapstatstages stat:req
	.byte 0xfa
	.byte \stat
	.endm

	.macro averagestats stat:req
	.byte 0xfb
	.byte \stat
	.endm

	.macro jumpifoppositegenders ptr:req
	.byte 0xfc
	.4byte \ptr
	.endm

	.macro trygetbaddreamstarget ptr:req
	.byte 0xfd
	.4byte \ptr
	.endm

	.macro tryworryseed ptr:req
	.byte 0xfe
	.4byte \ptr
	.endm

	.macro metalburstdamagecalculator ptr:req
	.byte 0xff
	.4byte \ptr
	.endm

@ various command changed to more readable macros
	.macro cancelmultiturnmoves battler:req
	various \battler, VARIOUS_CANCEL_MULTI_TURN_MOVES
	.endm

	.macro setmagiccoattarget battler:req
	various \battler, VARIOUS_SET_MAGIC_COAT_TARGET
	.endm

	.macro getifcantrunfrombattle battler:req
	various \battler, VARIOUS_IS_RUNNING_IMPOSSIBLE
	.endm

	.macro getmovetarget battler:req
	various \battler, VARIOUS_GET_MOVE_TARGET
	.endm

	.macro getbattlerfainted battler:req
	various \battler, VARIOUS_GET_BATTLER_FAINTED
	.endm

	.macro resetintimidatetracebits battler:req
	various \battler, VARIOUS_RESET_INTIMIDATE_TRACE_BITS
	.endm

	.macro updatechoicemoveonlvlup battler:req
	various \battler, VARIOUS_UPDATE_CHOICE_MOVE_ON_LVL_UP
	.endm

	.macro various7 battler:req
	various \battler, 7
	.endm

	.macro palaceflavortext battler:req
	various \battler, VARIOUS_PALACE_FLAVOR_TEXT
	.endm

	.macro arenajudgmentwindow
	various BS_ATTACKER, VARIOUS_ARENA_JUDGMENT_WINDOW
	.endm

	.macro arenaopponentmonlost
	various BS_ATTACKER, VARIOUS_ARENA_OPPONENT_MON_LOST
	.endm

	.macro arenaplayermonlost
	various BS_ATTACKER, VARIOUS_ARENA_PLAYER_MON_LOST
	.endm

	.macro arenabothmonlost
	various BS_ATTACKER, VARIOUS_ARENA_BOTH_MONS_LOST
	.endm

	.macro forfeityesnobox battler:req
	various \battler, VARIOUS_EMIT_YESNOBOX
	.endm

	.macro various14 battler:req
	various \battler, 14
	.endm

	.macro various15 battler:req
	various \battler, 15
	.endm

	.macro arenajudgmentstring id:req
	various \id, VARIOUS_ARENA_JUDGMENT_STRING
	.endm

	.macro arenawaitmessage id:req
	various \id, VARIOUS_ARENA_WAIT_STRING
	.endm

	.macro waitcry battler:req
	various \battler, VARIOUS_WAIT_CRY
	.endm

	.macro returnopponentmon1toball battler:req
	various \battler, VARIOUS_RETURN_OPPONENT_MON1
	.endm

	.macro returnopponentmon2toball battler:req
	various \battler, VARIOUS_RETURN_OPPONENT_MON2
	.endm

	.macro volumedown
	various BS_ATTACKER, VARIOUS_VOLUME_DOWN
	.endm

	.macro volumeup
	various BS_ATTACKER, VARIOUS_VOLUME_UP
	.endm

	.macro setalreadystatusedmoveattempt battler:req
	various \battler, 23
	.endm

	.macro various24 battler:req
	various \battler, 24
	.endm

	.macro setoutcomeonteleport battler:req
	various \battler, VARIOUS_SET_TELEPORT_OUTCOME
	.endm

	.macro playtrainerdefeatbgm battler:req
	various \battler, VARIOUS_PLAY_TRAINER_DEFEATED_MUSIC
	.endm

	.macro stattextbuffer battler:req
	various \battler, VARIOUS_STAT_TEXT_BUFFER
	.endm

	.macro switchinabilities battler:req
	various \battler, VARIOUS_SWITCHIN_ABILITIES
	.endm

	.macro savetarget
	various BS_TARGET, VARIOUS_SAVE_TARGET
	.endm

	.macro restoretarget
	various BS_TARGET, VARIOUS_RESTORE_TARGET
	.endm

	.macro instanthpdrop battler:req
	various \battler, VARIOUS_INSTANT_HP_DROP
	.endm

	.macro clearstatus battler:req
	various \battler, VARIOUS_CLEAR_STATUS
	.endm

	.macro restorepp battler:req
	various \battler, VARIOUS_RESTORE_PP
	.endm

	.macro tryactivatemoxie battler:req
	various \battler, VARIOUS_TRY_ACTIVATE_MOXIE
	.endm

	.macro tryactivatebeastboost battler:req
	various \battler, VARIOUS_TRY_ACTIVATE_BEAST_BOOST
	.endm

	.macro tryactivatereceiver battler:req
	various \battler, VARIOUS_TRY_ACTIVATE_RECEIVER
	.endm

	.macro tryactivatesoulheart
	various BS_ATTACKER, VARIOUS_TRY_ACTIVATE_SOULHEART
	.endm

	.macro tryactivatefellstinger battler:req
	various \battler, VARIOUS_TRY_ACTIVATE_FELL_STINGER
	.endm

	.macro playmoveanimation battler:req, move:req
	various \battler, VARIOUS_PLAY_MOVE_ANIMATION
	.2byte \move
	.endm

	.macro setluckychant battler:req, ptr:req
	various \battler VARIOUS_SET_LUCKY_CHANT
	.4byte \ptr
	.endm

	.macro suckerpunchcheck ptr:req
	various BS_ATTACKER, VARIOUS_SUCKER_PUNCH_CHECK
	.4byte \ptr
	.endm

	.macro setabilitysimple battler:req, ptr:req
	various \battler VARIOUS_SET_SIMPLE_BEAM
	.4byte \ptr
	.endm

	.macro tryentrainment ptr:req
	various BS_ATTACKER, VARIOUS_TRY_ENTRAINMENT
	.4byte \ptr
	.endm

	.macro setlastusedability battler:req
	various \battler, VARIOUS_SET_LAST_USED_ABILITY
	.endm

	.macro tryhealpulse battler:req, ptr:req
	various \battler, VARIOUS_TRY_HEAL_PULSE
	.4byte \ptr
	.endm

	.macro tryquash ptr:req
	various BS_ATTACKER, VARIOUS_TRY_QUASH
	.4byte \ptr
	.endm

	.macro tryafteryou ptr:req
	various BS_ATTACKER, VARIOUS_AFTER_YOU
	.4byte \ptr
	.endm

	.macro trybestow ptr:req
	various BS_ATTACKER, VARIOUS_BESTOW
	.4byte \ptr
	.endm

	.macro invertstatstages battler:req
	various \battler, VARIOUS_INVERT_STAT_STAGES
	.endm

	.macro setterrain ptr:req
	various BS_ATTACKER, VARIOUS_SET_TERRAIN
	.4byte \ptr
	.endm

	.macro trymefirst ptr:req
	various BS_ATTACKER, VARIOUS_TRY_ME_FIRST
	.4byte \ptr
	.endm

	.macro jumpifbattleend ptr:req
	various BS_ATTACKER, VARIOUS_JUMP_IF_BATTLE_END
	.4byte \ptr
	.endm

	.macro tryelectrify ptr:req
	various BS_ATTACKER, VARIOUS_TRY_ELECTRIFY
	.4byte \ptr
	.endm

	.macro tryreflecttype ptr:req
	various BS_ATTACKER, VARIOUS_TRY_REFLECT_TYPE
	.4byte \ptr
	.endm

	.macro trysoak ptr:req
	various BS_ATTACKER, VARIOUS_TRY_SOAK
	.4byte \ptr
	.endm

	.macro handlemegaevo battler:req, case:req
	various \battler, VARIOUS_HANDLE_MEGA_EVO
	.byte \case
	.endm

	.macro handleprimalreversion battler:req, case:req
	various \battler, VARIOUS_HANDLE_PRIMAL_REVERSION
	.byte \case
	.endm

	.macro handleformchange battler:req, case:req
	various \battler, VARIOUS_HANDLE_FORM_CHANGE
	.byte \case
	.endm

	.macro jumpifcantuselastresort battler:req, ptr:req
	various \battler, VARIOUS_TRY_LAST_RESORT
	.4byte \ptr
	.endm

	.macro argumentstatuseffect
	various BS_ATTACKER, VARIOUS_ARGUMENT_STATUS_EFFECT
	.endm

	.macro tryhitswitchtarget ptr:req
	various BS_ATTACKER, VARIOUS_TRY_HIT_SWITCH_TARGET
	.4byte \ptr
	.endm

	.macro tryautotomize battler:req, ptr:req
	various \battler, VARIOUS_TRY_AUTOTOMIZE
	.4byte \ptr
	.endm

	.macro jumpifcantusesynchronoise ptr:req
	various BS_ATTACKER, VARIOUS_TRY_SYNCHRONOISE
	.4byte \ptr
	.endm

	.macro trycopycat ptr:req
	various BS_ATTACKER, VARIOUS_TRY_COPYCAT
	.4byte \ptr
	.endm

	.macro showabilitypopup battler:req
	various \battler, VARIOUS_ABILITY_POPUP
	.endm
	
	.macro updateabilitypopup battler:req
	various \battler, VARIOUS_UPDATE_ABILITY_POPUP
	.endm

	.macro defogclear battler:req, clear:req, ptr:req
	various \battler, VARIOUS_DEFOG
	.byte \clear
	.4byte \ptr
	.endm

	.macro jumpiftargetally ptr:req
	various BS_ATTACKER, VARIOUS_JUMP_IF_TARGET_ALLY
	.4byte \ptr
	.endm

	.macro trypsychoshift ptr:req
	various BS_ATTACKER, VARIOUS_PSYCHO_SHIFT
	.4byte \ptr
	.endm

	.macro curestatus battler:req
	various \battler, VARIOUS_CURE_STATUS
	.endm

	.macro powertrick battler:req
	various \battler, VARIOUS_POWER_TRICK
	.endm

	.macro argumenttomoveeffect
	various BS_ATTACKER, VARIOUS_ARGUMENT_TO_MOVE_EFFECT
	.endm

	.macro jumpifnotgrounded battler:req, ptr:req
	various \battler, VARIOUS_JUMP_IF_NOT_GROUNDED
	.4byte \ptr
	.endm

	.macro handletrainerslidemsg battler:req, field:req
	various \battler, VARIOUS_HANDLE_TRAINER_SLIDE_MSG
	.byte \field
	.endm

	.macro trytrainerslidefirstdownmsg battler:req
	various \battler, VARIOUS_TRY_TRAINER_SLIDE_MSG_FIRST_OFF
	.endm

	.macro trytrainerslidelastonmsg battler:req
	various \battler, VARIOUS_TRY_TRAINER_SLIDE_MSG_LAST_ON
	.endm

	.macro setauroraveil battler:req
	various \battler, VARIOUS_SET_AURORA_VEIL
	.endm

	.macro trysetthirdtype battler:req, ptr:req
	various \battler, VARIOUS_TRY_THIRD_TYPE
	.4byte \ptr
	.endm

	.macro tryaccupressure battler:req, ptr:req
	various \battler, VARIOUS_ACUPRESSURE
	.4byte \ptr
	.endm

	.macro setpowder battler:req
	various \battler, VARIOUS_SET_POWDER
	.endm

	.macro spectralthiefprintstats
	various BS_ATTACKER, VARIOUS_SPECTRAL_THIEF
	.endm

	.macro bringdownairbornebattler battler:req
	various \battler, VARIOUS_GRAVITY_ON_AIRBORNE_MONS
	.endm

	.macro checkgrassyterrainheal battler:req, ptr:req
	various \battler, VARIOUS_CHECK_IF_GRASSY_TERRAIN_HEALS
	.4byte \ptr
	.endm

	.macro jumpifnotberry battler:req, ptr:req
	various \battler, VARIOUS_JUMP_IF_NOT_BERRY
	.4byte \ptr
	.endm

	.macro jumpifroarfails ptr:req
	various BS_ATTACKER, VARIOUS_JUMP_IF_ROAR_FAILS
	.4byte \ptr
	.endm

	.macro tryinstruct ptr:req
	various BS_ATTACKER, VARIOUS_TRY_INSTRUCT
	.4byte \ptr
	.endm

	.macro settracedability battler:req
	various \battler, VARIOUS_TRACE_ABILITY
	.endm

	.macro updatenick battler:req
	various \battler, VARIOUS_UPDATE_NICK
	.endm

	.macro tryillusionoff battler:req
	various \battler, VARIOUS_TRY_ILLUSION_OFF
	.endm

	.macro spriteignore0hp val:req
	various BS_ATTACKER, VARIOUS_SET_SPRITEIGNORE0HP
	.byte \val
	.endm

	.macro getstatvalue battler:req, statId:req
	various \battler, VARIOUS_GET_STAT_VALUE
	.byte \statId
	.endm

	.macro jumpiffullhp battler:req, ptr:req
	various \battler, VARIOUS_JUMP_IF_FULL_HP
	.4byte \ptr
	.endm

	.macro losetype battler:req, type:req
	various \battler, VARIOUS_LOSE_TYPE
	.byte \type
	.endm

	.macro tryfriskmsg battler:req
	various \battler, VARIOUS_TRY_FRISK
	.endm

	.macro jumpifshieldsdown battler:req, ptr:req
	various \battler, VARIOUS_JUMP_IF_SHIELDS_DOWN_PROTECTED
	.4byte \ptr
	.endm

	.macro trypoisontype attacker:req, target:req, ptr:req
	various \attacker, VARIOUS_POISON_TYPE_IMMUNITY
	.byte \target
	.4byte \ptr
	.endm

	.macro tryparalyzetype attacker:req, target:req, ptr:req
	various \attacker, VARIOUS_PARALYZE_TYPE_IMMUNITY
	.byte \target
	.4byte \ptr
	.endm

	.macro trysetfairylock ptr:req
	various BS_ATTACKER, VARIOUS_TRY_FAIRY_LOCK
	.4byte \ptr
	.endm

	.macro jumpifnoally battler:req, ptr:req
	various \battler, VARIOUS_JUMP_IF_NO_ALLY
	.4byte \ptr
	.endm

	.macro jumpifnoholdeffect battler:req, holdEffet:req, ptr:req
	various \battler, VARIOUS_JUMP_IF_NO_HOLD_EFFECT
	.byte \holdEffet
	.4byte \ptr
	.endm

	.macro infatuatewithbattler battler1:req, battler2:req
	various \battler1, VARIOUS_INFATUATE_WITH_BATTLER
	.byte \battler2
	.endm

	.macro setlastuseditem battler:req
	various \battler, VARIOUS_SET_LAST_USED_ITEM
	.endm

	.macro jumpifabsent battler:req, ptr:req
	various \battler, VARIOUS_JUMP_IF_ABSENT
	.4byte \ptr
	.endm

	.macro destroyabilitypopup
	various BS_ABILITY_BATTLER, VARIOUS_DESTROY_ABILITY_POPUP
	.endm

	.macro gettotemboost ptr:req
	various BS_ATTACKER, VARIOUS_TOTEM_BOOST
	.4byte \ptr
	.endm
	
	.macro tryactivategrimneigh, battler:req
	various \battler, VARIOUS_TRY_ACTIVATE_GRIM_NEIGH
	.endm
	
	.macro consumeberry battler:req, restoreItem=FALSE
	various \battler, VARIOUS_CONSUME_BERRY
	.byte \restoreItem
	.endm

	.macro activateitemeffects battler:req
	various \battler, VARIOUS_MOVEEND_ITEM_EFFECTS
	.endm
	
	.macro pickpocketsteal
	various 0, VARIOUS_PICKPOCKET
	.endm
	
	.macro doterrainseed battler:req, ptr:req
	various \battler, VARIOUS_TERRAIN_SEED
	.4byte \ptr
	.endm
	
	.macro makeinvisible battler:req
	various \battler, VARIOUS_MAKE_INVISIBLE
	.endm
	
	.macro tryroomservice battler:req, ptr:req
	various \battler, VARIOUS_ROOM_SERVICE
	.4byte \ptr
	.endm
	
	.macro jumpifterrainaffected battler:req, terrainFlags:req, ptr:req
	various \battler, VARIOUS_JUMP_IF_TERRAIN_AFFECTED
	.4byte \terrainFlags
	.4byte \ptr
	.endm

	.macro jumpifpranksterblocked battler:req, ptr:req
	various \battler, VARIOUS_JUMP_IF_PRANKSTER_BLOCKED
	.4byte \ptr
	.endm

	.macro eeriespellppreduce ptr:req
	various BS_TARGET, VARIOUS_EERIE_SPELL_PP_REDUCE
	.4byte \ptr
	.endm
	
	.macro jumpifteamhealthy battler:req, ptr:req
	various \battler, VARIOUS_JUMP_IF_TEAM_HEALTHY
	.4byte \ptr
	.endm
	
	.macro tryhealquarterhealth battler:req, ptr:req
	various \battler, VARIOUS_TRY_HEAL_QUARTER_HP
	.4byte \ptr
	.endm
	
	.macro removeterrain
	various BS_ATTACKER, VARIOUS_REMOVE_TERRAIN
	.endm
	
	.macro trytoclearprimalweather
	various BS_ATTACKER, VARIOUS_TRY_TO_CLEAR_PRIMAL_WEATHER
	.endm
	
	.macro setattackertostickywebuser
	various BS_TARGET, VARIOUS_SET_ATTACKER_STICKY_WEB_USER
	.endm

	.macro getrototillertargets ptr:req
	various BS_ATTACKER, VARIOUS_GET_ROTOTILLER_TARGETS
	.4byte \ptr
	.endm
	
	.macro jumpifnotrototilleraffected battler:req, ptr:req
	various \battler, VARIOUS_JUMP_IF_NOT_ROTOTILLER_AFFECTED
	.4byte \ptr
	.endm

	.macro tryactivatebattlebond battler:req
	various \battler, VARIOUS_TRY_ACTIVATE_BATTLE_BOND
	.endm

	.macro jumpifcantreverttoprimal ptr:req
	various BS_ATTACKER, VARIOUS_JUMP_IF_CANT_REVERT_TO_PRIMAL
	.4byte \ptr
	.endm
  
	.macro applyplasmafists
	various BS_ATTACKER, VARIOUS_APPLY_PLASMA_FISTS
	.endm
	
	.macro jumpifweatheraffected battler:req, weather:req, ptr:req
	various \battler, VARIOUS_JUMP_IF_WEATHER_AFFECTED
	.4byte \weather
	.4byte \ptr
	.endm

	.macro jumpifspecies battler:req, species:req, ptr:req
	various \battler, VARIOUS_JUMP_IF_SPECIES
	.2byte \species
	.4byte \ptr
	.endm

<<<<<<< HEAD
	.macro photongeysercheck
	various BS_ATTACKER, VARIOUS_PHOTON_GEYSER_CHECK
	.endm

	.macro shellsidearmcheck
	various BS_ATTACKER, VARIOUS_SHELL_SIDE_ARM_CHECK
=======
	.macro trytoapplymimicry battler:req, ptr:req
	various \battler, VARIOUS_TRY_TO_APPLY_MIMICRY
	.4byte \ptr
>>>>>>> 6070c70b
	.endm

@ helpful macros
	.macro setstatchanger stat:req, stages:req, down:req
	setbyte sSTATCHANGER \stat | \stages << 3 | \down << 7
	.endm

	.macro setmoveeffect effect:req
	sethword sMOVE_EFFECT \effect
	sethword sSAVED_MOVE_EFFECT \effect
	.endm

	.macro chosenstatus1animation battler:req, status:req
	chosenstatusanimation \battler, 0x0, \status
	.endm

	.macro chosenstatus2animation battler:req, status:req
	chosenstatusanimation \battler, 0x1, \status
	.endm

	.macro sethword dst:req, value:req
	setbyte \dst, (\value) & 0xFF
	setbyte \dst + 1, ((\value) >> 8) & 0xFF
	.endm

	.macro setword dst:req, value:req
	setbyte \dst, (\value) & 0xFF
	setbyte \dst + 1, ((\value) >> 8) & 0xFF
	setbyte \dst + 2, ((\value) >> 16) & 0xFF
	setbyte \dst + 3, ((\value) >> 24) & 0xFF
	.endm

	.macro copybyte dst:req, src:req
	copyarray \dst, \src, 0x1
	.endm

	.macro copyhword dst:req, src:req
	copyarray \dst, \src, 0x2
	.endm

	.macro copyword dst:req, src:req
	copyarray \dst, \src, 0x4
	.endm

	.macro jumpifbytenotequal byte1:req, byte2:req, jumpptr:req
	jumpifarraynotequal \byte1, \byte2, 0x1, \jumpptr
	.endm

	.macro jumpifbyteequal byte1:req, byte2:req, jumpptr:req
	jumpifarrayequal \byte1, \byte2, 0x1, \jumpptr
	.endm

	.macro jumpifmove move:req, jumpptr:req
	jumpifhalfword CMP_EQUAL, gCurrentMove, \move, \jumpptr
	.endm

	.macro jumpifnotmove move:req, jumpptr:req
	jumpifhalfword CMP_NOT_EQUAL, gCurrentMove, \move, \jumpptr
	.endm

	.macro jumpifnotchosenmove move:req, jumpptr:req
	jumpifhalfword CMP_NOT_EQUAL, gChosenMove, \move, \jumpptr
	.endm

	.macro jumpifstatus3 battler, status:req, jumpptr:req
	jumpifstatus3condition \battler, \status, 0x0, \jumpptr
	.endm

	.macro jumpifnostatus3 battler:req, status:req, jumpptr:req
	jumpifstatus3condition \battler, \status, 0x1, \jumpptr
	.endm

	.macro jumpifmovehadnoeffect jumpptr:req
	jumpifbyte CMP_COMMON_BITS, gMoveResultFlags, MOVE_RESULT_NO_EFFECT, \jumpptr
	.endm

	.macro jumpifbattletype flags:req, jumpptr:req
	jumpifword CMP_COMMON_BITS, gBattleTypeFlags, \flags, \jumpptr
	.endm

	.macro jumpifnotbattletype flags:req, jumpptr:req
	jumpifword CMP_NO_COMMON_BITS, gBattleTypeFlags, \flags, \jumpptr
	.endm

	.macro dmg_1_8_targethp
	manipulatedamage DMG_1_8_TARGET_HP
	.endm

	.macro dmgtomaxattackerhp
	manipulatedamage DMG_FULL_ATTACKER_HP
	.endm

	.macro dmgtocurrattackerhp
	manipulatedamage DMG_CURR_ATTACKER_HP
	.endm

	.macro dmg_1_2_attackerhp
	manipulatedamage DMG_1_2_ATTACKER_HP
	.endm

	.macro jumpifflowerveil jumpptr:req
	jumpifnottype BS_TARGET, TYPE_GRASS, 1f
	jumpifability BS_TARGET_SIDE, ABILITY_FLOWER_VEIL, \jumpptr
	1:
	.endm

	.macro jumpifflowerveilattacker jumpptr:req
	jumpifnottype BS_ATTACKER, TYPE_GRASS, 1f
	jumpifability BS_ATTACKER_SIDE, ABILITY_FLOWER_VEIL, \jumpptr
	1:
	.endm

	.macro setallytonexttarget jumpptr:req
	jumpifbyte CMP_GREATER_THAN, gBattlerTarget, 0x1, 1f
	addbyte gBattlerTarget, 0x2
	goto \jumpptr
	1:
	subbyte gBattlerTarget, 0x2
	goto \jumpptr
	.endm

	.macro jumpifleafguardprotected battler:req, jumpptr:req
	various \battler, VARIOUS_JUMP_IF_LEAF_GUARD_PROTECTED
	.4byte \jumpptr
	.endm

	.macro jumpifsafeguard jumpptr:req
	jumpifability BS_ATTACKER, ABILITY_INFILTRATOR, 1f
	jumpifsideaffecting BS_TARGET, SIDE_STATUS_SAFEGUARD, \jumpptr
	1:
	.endm
<|MERGE_RESOLUTION|>--- conflicted
+++ resolved
@@ -1878,18 +1878,17 @@
 	.4byte \ptr
 	.endm
 
-<<<<<<< HEAD
+	.macro trytoapplymimicry battler:req, ptr:req
+	various \battler, VARIOUS_TRY_TO_APPLY_MIMICRY
+	.4byte \ptr
+	.endm
+
 	.macro photongeysercheck
 	various BS_ATTACKER, VARIOUS_PHOTON_GEYSER_CHECK
 	.endm
 
 	.macro shellsidearmcheck
 	various BS_ATTACKER, VARIOUS_SHELL_SIDE_ARM_CHECK
-=======
-	.macro trytoapplymimicry battler:req, ptr:req
-	various \battler, VARIOUS_TRY_TO_APPLY_MIMICRY
-	.4byte \ptr
->>>>>>> 6070c70b
 	.endm
 
 @ helpful macros
