@ commands
	.macro attackcanceler
	.byte 0x0
	.endm

	.macro accuracycheck failInstr:req, move:req
	.byte 0x1
	.4byte \failInstr
	.2byte \move
	.endm

	.macro attackstring
	.byte 0x2
	.endm

	.macro ppreduce
	.byte 0x3
	.endm

	.macro critcalc
	.byte 0x4
	.endm

	.macro damagecalc
	.byte 0x5
	.endm

	.macro typecalc
	.byte 0x6
	.endm

	.macro adjustdamage
	.byte 0x7
	.endm

	.macro multihitresultmessage
	.byte 0x8
	.endm

	.macro attackanimation
	.byte 0x9
	.endm

	.macro waitanimation
	.byte 0xa
	.endm

	.macro healthbarupdate battler:req
	.byte 0xb
	.byte \battler
	.endm

	.macro datahpupdate battler:req
	.byte 0xc
	.byte \battler
	.endm

	.macro critmessage
	.byte 0xd
	.endm

	.macro effectivenesssound
	.byte 0xe
	.endm

	.macro resultmessage
	.byte 0xf
	.endm

	.macro printstring id:req
	.byte 0x10
	.2byte \id
	.endm

	.macro printsavedstring
	printstring 0
	.endm

	.macro printselectionstring id:req
	.byte 0x11
	.2byte \id
	.endm

	.macro waitmessage time:req
	.byte 0x12
	.2byte \time
	.endm

	.macro printfromtable ptr:req
	.byte 0x13
	.4byte \ptr
	.endm

	.macro printselectionstringfromtable ptr:req
	.byte 0x14
	.4byte \ptr
	.endm

	.macro setadditionaleffects
	1:
	.byte 0x15
	jumpifhalfword CMP_EQUAL, sMOVE_EFFECT, MOVE_EFFECT_CONTINUE, 1b
	.endm

	.macro seteffectprimary moveEffect=0
	.if \moveEffect != 0
		setmoveeffect \moveEffect
	.endif
	.byte 0x16
	.endm

	.macro seteffectsecondary moveEffect=0
	.if \moveEffect != 0
		setmoveeffect \moveEffect
	.endif
	.byte 0x17
	.endm

	.macro clearstatusfromeffect battler:req, moveEffect=0
	.if \moveEffect != 0
		setmoveeffect \moveEffect
	.endif
	.byte 0x18
	.byte \battler
	.endm

	.macro tryfaintmon battler:req
	.byte 0x19
	.byte \battler
	.byte FALSE
	.4byte NULL
	.endm

	.macro tryfaintmon_spikes battler:req, instr:req
	.byte 0x19
	.byte \battler
	.byte TRUE
	.4byte \instr
	.endm

	.macro dofaintanimation battler:req
	.byte 0x1a
	.byte \battler
	.endm

	.macro cleareffectsonfaint battler:req
	.byte 0x1b
	.byte \battler
	.endm

	.macro jumpifstatus battler:req, flags:req, jumpInstr:req
	.byte 0x1c
	.byte \battler
	.4byte \flags
	.4byte \jumpInstr
	.endm

	.macro jumpifstatus2 battler:req, flags:req, jumpInstr:req
	.byte 0x1d
	.byte \battler
	.4byte \flags
	.4byte \jumpInstr
	.endm

	.macro jumpifability battler:req, ability:req, jumpInstr:req
	.byte 0x1e
	.byte \battler
	.2byte \ability
	.4byte \jumpInstr
	.endm

	.macro jumpifsideaffecting battler:req, flags:req, jumpInstr:req
	.byte 0x1f
	.byte \battler
	.4byte \flags
	.4byte \jumpInstr
	.endm

	.macro jumpifstat battler:req, comparison:req, stat:req, value:req, jumpInstr:req
	.byte 0x20
	.byte \battler
	.byte \comparison
	.byte \stat
	.byte \value
	.4byte \jumpInstr
	.endm

	.macro jumpifstatus3condition battler:req, flags:req, jumpIfTrue:req, jumpInstr:req
	.byte 0x21
	.byte \battler
	.4byte \flags
	.byte \jumpIfTrue
	.4byte \jumpInstr
	.endm

	.macro jumpbasedontype battler:req, type:req, jumpIfType:req, jumpInstr:req
	.byte 0x22
	.byte \battler
	.byte \type
	.byte \jumpIfType
	.4byte \jumpInstr
	.endm

	.macro jumpiftype battler:req, type:req, jumpInstr:req
	jumpbasedontype \battler, \type, TRUE, \jumpInstr
	.endm

	.macro jumpifnottype battler:req, type:req, jumpInstr:req
	jumpbasedontype \battler, \type, FALSE, \jumpInstr
	.endm

	.macro getexp battler:req
	.byte 0x23
	.byte \battler
	.endm

	.macro checkteamslost jumpInstr:req
	.byte 0x24
	.4byte \jumpInstr
	.endm

	.macro movevaluescleanup
	.byte 0x25
	.endm

	.macro setmultihit value:req
	.byte 0x26
	.byte \value
	.endm

	.macro decrementmultihit loopInstr:req
	.byte 0x27
	.4byte \loopInstr
	.endm

	.macro goto instr:req
	.byte 0x28
	.4byte \instr
	.endm

	.macro jumpifbyte comparison:req, bytePtr:req, value:req, jumpInstr:req
	.byte 0x29
	.byte \comparison
	.4byte \bytePtr
	.byte \value
	.4byte \jumpInstr
	.endm

	.macro jumpifhalfword comparison:req, halfwordPtr:req, value:req, jumpInstr:req
	.byte 0x2a
	.byte \comparison
	.4byte \halfwordPtr
	.2byte \value
	.4byte \jumpInstr
	.endm

	.macro jumpifword comparison:req, wordPtr:req, value:req, jumpInstr:req
	.byte 0x2b
	.byte \comparison
	.4byte \wordPtr
	.4byte \value
	.4byte \jumpInstr
	.endm

	.macro jumpifarrayequal array1:req, array2:req, size:req, jumpInstr:req
	.byte 0x2c
	.4byte \array1
	.4byte \array2
	.byte \size
	.4byte \jumpInstr
	.endm

	.macro jumpifarraynotequal array1:req, array2:req, size:req, jumpInstr:req
	.byte 0x2d
	.4byte \array1
	.4byte \array2
	.byte \size
	.4byte \jumpInstr
	.endm

	.macro setbyte bytePtr:req, value:req
	.byte 0x2e
	.4byte \bytePtr
	.byte \value
	.endm

	.macro addbyte bytePtr:req, value:req
	.byte 0x2f
	.4byte \bytePtr
	.byte \value
	.endm

	.macro subbyte bytePtr:req, value:req
	.byte 0x30
	.4byte \bytePtr
	.byte \value
	.endm

	.macro copyarray dest:req, src:req, size:req
	.byte 0x31
	.4byte \dest
	.4byte \src
	.byte \size
	.endm

	.macro copyarraywithindex dest:req, src:req, indexPtr:req, size:req
	.byte 0x32
	.4byte \dest
	.4byte \src
	.4byte \indexPtr
	.byte \size
	.endm

	.macro orbyte bytePtr:req, value:req
	.byte 0x33
	.4byte \bytePtr
	.byte \value
	.endm

	.macro orhalfword halfwordPtr:req, value:req
	.byte 0x34
	.4byte \halfwordPtr
	.2byte \value
	.endm

	.macro orword wordPtr:req, value:req
	.byte 0x35
	.4byte \wordPtr
	.4byte \value
	.endm

	.macro bicbyte bytePtr:req, value:req
	.byte 0x36
	.4byte \bytePtr
	.byte \value
	.endm

	.macro bichalfword halfwordPtr:req, value:req
	.byte 0x37
	.4byte \halfwordPtr
	.2byte \value
	.endm

	.macro bicword wordPtr:req, value:req
	.byte 0x38
	.4byte \wordPtr
	.4byte \value
	.endm

	.macro pause frames:req
	.byte 0x39
	.2byte \frames
	.endm

	.macro waitstate
	.byte 0x3a
	.endm

	.macro healthbar_update battler:req
	.byte 0x3b
	.byte \battler
	.endm

	.macro return
	.byte 0x3c
	.endm

	.macro end
	.byte 0x3d
	.endm

	.macro end2
	.byte 0x3e
	.endm

	.macro end3
	.byte 0x3f
	.endm

	.macro call instr:req
	.byte 0x41
	.4byte \instr
	.endm

	.macro setroost
	.byte 0x42
	.endm

	.macro jumpifabilitypresent ability:req, jumpInstr:req
	.byte 0x43
	.2byte \ability
	.4byte \jumpInstr
	.endm

	.macro endselectionscript
	.byte 0x44
	.endm

	.macro playanimation battler:req, animId:req, argPtr=NULL
	.byte 0x45
	.byte \battler
	.byte \animId
	.4byte \argPtr
	.endm

	.macro playanimation_var battler:req, animIdPtr:req, argPtr=NULL
	.byte 0x46
	.byte \battler
	.4byte \animIdPtr
	.4byte \argPtr
	.endm

	.macro setgraphicalstatchangevalues
	.byte 0x47
	.endm

	.macro playstatchangeanimation battler:req, stats:req, flags:req
	.byte 0x48
	.byte \battler
	.byte \stats
	.byte \flags
	.endm

	.macro moveend endMode:req, endState:req
	.byte 0x49
	.byte \endMode
	.byte \endState
	.endm

	@ Help macros for 5 uses of moveend command

	@ All cases
	.macro moveendall
	setbyte sMOVEEND_STATE, 0
	moveend 0, 0
	.endm

	@ Chosen case
	.macro moveendcase case:req
	setbyte sMOVEEND_STATE, \case
	moveend 1, 0
	.endm

	@ All cases from (inclusive)
	.macro moveendfrom from:req
	setbyte sMOVEEND_STATE, \from
	moveend 0, 0
	.endm

	@ All cases from 0 to (not inclusive)
	.macro moveendto to:req
	setbyte sMOVEEND_STATE, 0
	moveend 2, \to
	.endm

	@ Cases from (inclusive) to (not inclusive)
	.macro moveendfromto from:req, to:req
	setbyte sMOVEEND_STATE, \from
	moveend 2, \to
	.endm

	.macro sethealblock failInstr:req
	.byte 0x4a
	.4byte \failInstr
	.endm

	.macro returnatktoball
	.byte 0x4b
	.endm

	.macro getswitchedmondata battler:req
	.byte 0x4c
	.byte \battler
	.endm

	.macro switchindataupdate battler:req
	.byte 0x4d
	.byte \battler
	.endm

	.macro switchinanim battler:req, dontClearSubstitute:req
	.byte 0x4e
	.byte \battler
	.byte \dontClearSubstitute
	.endm

	.macro jumpifcantswitch battler:req, jumpInstr:req
	.byte 0x4f
	.byte \battler
	.4byte \jumpInstr
	.endm

	.macro openpartyscreen battler:req, failInstr:req
	.byte 0x50
	.byte \battler
	.4byte \failInstr
	.endm

	.macro switchhandleorder battler:req, state:req
	.byte 0x51
	.byte \battler
	.byte \state
	.endm

	.macro switchineffects battler:req
	.byte 0x52
	.byte \battler
	.endm

	.macro trainerslidein position:req
	.byte 0x53
	.byte \position
	.endm

	.macro playse song:req
	.byte 0x54
	.2byte \song
	.endm

	.macro fanfare song:req
	.byte 0x55
	.2byte \song
	.endm

	.macro playfaintcry battler:req
	.byte 0x56
	.byte \battler
	.endm

	.macro endlinkbattle
	.byte 0x57
	.endm

	.macro returntoball battler:req, changingForm:req
	.byte 0x58
	.byte \battler
	.byte \changingForm
	.endm

	.macro handlelearnnewmove learnedMoveInstr:req, nothingToLearnInstr:req, isFirstMove:req
	.byte 0x59
	.4byte \learnedMoveInstr
	.4byte \nothingToLearnInstr
	.byte \isFirstMove
	.endm

	.macro yesnoboxlearnmove forgotMoveInstr:req
	.byte 0x5a
	.4byte \forgotMoveInstr
	.endm

	.macro yesnoboxstoplearningmove noInstr:req
	.byte 0x5b
	.4byte \noInstr
	.endm

	.macro hitanimation battler:req
	.byte 0x5c
	.byte \battler
	.endm

	.macro getmoneyreward
	.byte 0x5d
	.endm

	.macro updatebattlermoves battler:req
	.byte 0x5e
	.byte \battler
	.endm

	.macro swapattackerwithtarget
	.byte 0x5f
	.endm

	.macro incrementgamestat stat:req
	.byte 0x60
	.byte \stat
	.endm

	.macro drawpartystatussummary battler:req
	.byte 0x61
	.byte \battler
	.endm

	.macro hidepartystatussummary battler:req
	.byte 0x62
	.byte \battler
	.endm

	.macro jumptocalledmove notChosenMove:req
	.byte 0x63
	.byte \notChosenMove
	.endm

	.macro statusanimation battler:req
	.byte 0x64
	.byte \battler
	.endm

	.macro status2animation battler:req, status2:req
	.byte 0x65
	.byte \battler
	.4byte \status2
	.endm

	.macro chosenstatusanimation battler:req, isStatus2:req, status:req
	.byte 0x66
	.byte \battler
	.byte \isStatus2
	.4byte \status
	.endm

	.macro yesnobox
	.byte 0x67
	.endm

	.macro cancelallactions
	.byte 0x68
	.endm

	.macro setgravity failInstr:req
	.byte 0x69
	.4byte \failInstr
	.endm

	.macro removeitem battler:req
	.byte 0x6a
	.byte \battler
	.endm

	.macro atknameinbuff1
	.byte 0x6b
	.endm

	.macro drawlvlupbox
	.byte 0x6c
	.endm

	.macro resetsentmonsvalue
	.byte 0x6d
	.endm

	.macro setatktoplayer0
	.byte 0x6e
	.endm

	.macro makevisible battler:req
	.byte 0x6f
	.byte \battler
	.endm

	.macro recordability battler:req
	.byte 0x70
	.byte \battler
	.endm

	.macro buffermovetolearn
	.byte 0x71
	.endm

	.macro jumpifplayerran jumpInstr:req
	.byte 0x72
	.4byte \jumpInstr
	.endm

	.macro hpthresholds battler:req
	.byte 0x73
	.byte \battler
	.endm

	.macro hpthresholds2 battler:req
	.byte 0x74
	.byte \battler
	.endm

	.macro useitemonopponent
	.byte 0x75
	.endm

	.macro various battler:req, id:req
	.byte 0x76
	.byte \battler
	.byte \id
	.endm

	.macro setprotectlike
	.byte 0x77
	.endm

	.macro tryexplosion
	.byte 0x78
	.endm

	.macro setatkhptozero
	.byte 0x79
	.endm

	.macro jumpifnexttargetvalid jumpInstr:req
	.byte 0x7a
	.4byte \jumpInstr
	.endm

	.macro tryhealhalfhealth failInstr:req, battler:req
	.byte 0x7b
	.4byte \failInstr
	.byte \battler
	.endm

	.macro trymirrormove
	.byte 0x7c
	.endm

	.macro setfieldweather weather:req
	.byte 0x7d
	.byte \weather
	.endm

	.macro setreflect
	.byte 0x7e
	.endm

	.macro setseeded
	.byte 0x7f
	.endm

	.macro manipulatedamage mode:req
	.byte 0x80
	.byte \mode
	.endm

	.macro trysetrest failInstr:req
	.byte 0x81
	.4byte \failInstr
	.endm

	.macro jumpifnotfirstturn jumpInstr:req
	.byte 0x82
	.4byte \jumpInstr
	.endm

	.macro setmiracleeye failInstr:req
	.byte 0x83
	.4byte \failInstr
	.endm

	.macro jumpifuproarwakes jumpInstr:req
	.byte 0x84
	.4byte \jumpInstr
	.endm

	.macro stockpile id:req
	.byte 0x85
	.byte \id
	.endm

	.macro stockpiletobasedamage failInstr:req
	.byte 0x86
	.4byte \failInstr
	.endm

	.macro stockpiletohpheal failInstr:req
	.byte 0x87
	.4byte \failInstr
	.endm

	.macro setdrainedhp
	.byte 0x88
	.endm

	.macro statbuffchange flags:req, failInstr:req
	.byte 0x89
	.2byte \flags
	.4byte \failInstr
	.endm

	.macro normalisebuffs
	.byte 0x8a
	.endm

	.macro setbide
	.byte 0x8b
	.endm

	.macro twoturnmoveschargestringandanimation
	.byte 0x8c
	.4byte 1f @animation then attack string
	@default - attack string then animation
	printsavedstring
	waitmessage B_WAIT_TIME_LONG
	attackanimation
	waitanimation
	goto 2f
	1:
	attackanimation
	waitanimation
	printsavedstring
	waitmessage B_WAIT_TIME_LONG
	2:
	.endm

	.macro setmultihitcounter value:req
	.byte 0x8d
	.byte \value
	.endm

	.macro initmultihitstring
	.byte 0x8e
	.endm

	.macro forcerandomswitch failInstr:req
	.byte 0x8f
	.4byte \failInstr
	.endm

	.macro tryconversiontypechange failInstr:req
	.byte 0x90
	.4byte \failInstr
	.endm

	.macro givepaydaymoney
	.byte 0x91
	.endm

	.macro setlightscreen
	.byte 0x92
	.endm

	.macro tryKO failInstr:req
	.byte 0x93
	.4byte \failInstr
	.endm

	.macro damagetohalftargethp
	.byte 0x94
	.endm

	.macro unused_95
	.byte 0x95
	.endm

	.macro unused_96
	.byte 0x96
	.endm

	.macro tryinfatuating failInstr:req
	.byte 0x97
	.4byte \failInstr
	.endm

	.macro updatestatusicon battler:req
	.byte 0x98
	.byte \battler
	.endm

	.macro setmist
	.byte 0x99
	.endm

	.macro setfocusenergy battler:req
	.byte 0x9a
	.byte \battler
	.endm

	.macro transformdataexecution
	.byte 0x9b
	.endm

	.macro setsubstitute
	.byte 0x9c
	.endm

	.macro mimicattackcopy failInstr:req
	.byte 0x9d
	.4byte \failInstr
	.endm

	.macro metronome
	.byte 0x9e
	.endm

	.macro dmgtolevel
	.byte 0x9f
	.endm

	.macro psywavedamageeffect
	.byte 0xa0
	.endm

	.macro counterdamagecalculator failInstr:req
	.byte 0xa1
	.4byte \failInstr
	.endm

	.macro mirrorcoatdamagecalculator failInstr:req
	.byte 0xa2
	.4byte \failInstr
	.endm

	.macro disablelastusedattack failInstr:req
	.byte 0xa3
	.4byte \failInstr
	.endm

	.macro trysetencore failInstr:req
	.byte 0xa4
	.4byte \failInstr
	.endm

	.macro painsplitdmgcalc failInstr:req
	.byte 0xa5
	.4byte \failInstr
	.endm

	.macro settypetorandomresistance failInstr:req
	.byte 0xa6
	.4byte \failInstr
	.endm

	.macro setalwayshitflag
	.byte 0xa7
	.endm

	.macro copymovepermanently failInstr:req
	.byte 0xa8
	.4byte \failInstr
	.endm

	.macro trychoosesleeptalkmove failInstr:req
	.byte 0xa9
	.4byte \failInstr
	.endm

	.macro setdestinybond
	.byte 0xaa
	.endm

	.macro trysetdestinybondtohappen
	.byte 0xab
	.endm

	.macro settailwind failInstr:req
	.byte 0xac
	.4byte \failInstr
	.endm

	.macro tryspiteppreduce failInstr:req
	.byte 0xad
	.4byte \failInstr
	.endm

	.macro healpartystatus
	.byte 0xae
	.endm

	.macro cursetarget failInstr:req
	.byte 0xaf
	.4byte \failInstr
	.endm

	.macro trysetspikes failInstr:req
	.byte 0xb0
	.4byte \failInstr
	.endm

	.macro setforesight
	.byte 0xb1
	.endm

	.macro trysetperishsong failInstr:req
	.byte 0xb2
	.4byte \failInstr
	.endm

	.macro handlerollout
	.byte 0xb3
	.endm

	.macro jumpifconfusedandstatmaxed stat:req, jumpInstr:req
	.byte 0xb4
	.byte \stat
	.4byte \jumpInstr
	.endm

	.macro handlefurycutter
	.byte 0xb5
	.endm

	.macro setembargo failInstr:req
	.byte 0xb6
	.4byte \failInstr
	.endm

	.macro presentdamagecalculation
	.byte 0xb7
	.endm

	.macro setsafeguard
	.byte 0xb8
	.endm

	.macro magnitudedamagecalculation
	.byte 0xb9
	.endm

	.macro jumpifnopursuitswitchdmg jumpInstr:req
	.byte 0xba
	.4byte \jumpInstr
	.endm

	.macro unused_bb
	.byte 0xbb
	.endm

	.macro halvehp failInstr:req
	.byte 0xbc
	.4byte \failInstr
	.endm

	.macro copyfoestats unused:req
	.byte 0xbd
	.4byte \unused
	.endm

	.macro rapidspinfree
	.byte 0xbe
	.endm

	.macro setdefensecurlbit
	.byte 0xbf
	.endm

	.macro recoverbasedonsunlight failInstr:req
	.byte 0xc0
	.4byte \failInstr
	.endm

	.macro setstickyweb failInstr:req
	.byte 0xc1
	.4byte \failInstr
	.endm

	.macro selectfirstvalidtarget
	.byte 0xc2
	.endm

	.macro trysetfutureattack failInstr:req
	.byte 0xc3
	.4byte \failInstr
	.endm

	.macro trydobeatup endInstr, failInstr
	.byte 0xc4
	.4byte \endInstr
	.4byte \failInstr
	.endm

	.macro setsemiinvulnerablebit clear=FALSE
	.byte 0xc5
	.byte \clear
	.endm

	.macro clearsemiinvulnerablebit
	setsemiinvulnerablebit TRUE
	.endm

	.macro tryfiretwoturnmovenowbyeffect battler:req, checkChargeTurnEffects:req, jumpInstr:req
	.byte 0xc6
	.byte \battler
	.byte \checkChargeTurnEffects
	.4byte \jumpInstr
	.endm

	.macro tryfiretwoturnmovewithoutcharging battler:req, jumpInstr:req
	tryfiretwoturnmovenowbyeffect \battler, TRUE, \jumpInstr
	.endm

	.macro tryfiretwoturnmoveaftercharging battler:req, jumpInstr:req
	tryfiretwoturnmovenowbyeffect \battler, FALSE, \jumpInstr
	.endm

	.macro setminimize
	.byte 0xc7
	.endm

	.macro unused_c8
	.byte 0xc8
	.endm

	.macro trymemento failInstr:req
	.byte 0xc9
	.4byte \failInstr
	.endm

	.macro setforcedtarget
	.byte 0xca
	.endm

	.macro setcharge battler:req
	.byte 0xcb
	.byte \battler
	.endm

	.macro callterrainattack
	.byte 0xcc
	.endm

	.macro cureifburnedparalysedorpoisoned failInstr:req
	.byte 0xcd
	.4byte \failInstr
	.endm

	.macro settorment failInstr:req
	.byte 0xce
	.4byte \failInstr
	.endm

	.macro jumpifnodamage jumpInstr:req
	.byte 0xcf
	.4byte \jumpInstr
	.endm

	.macro settaunt failInstr:req
	.byte 0xd0
	.4byte \failInstr
	.endm

	.macro trysethelpinghand failInstr:req
	.byte 0xd1
	.4byte \failInstr
	.endm

	.macro tryswapitems failInstr:req
	.byte 0xd2
	.4byte \failInstr
	.endm

	.macro trycopyability battler:req, failInstr:req
	.byte 0xd3
	.byte \battler
	.4byte \failInstr
	.endm

	.macro trywish turnNumber:req, failInstr:req
	.byte 0xd4
	.byte \turnNumber
	.4byte \failInstr
	.endm

	.macro settoxicspikes failInstr:req
	.byte 0xd5
	.4byte \failInstr
	.endm

	.macro setgastroacid failInstr:req
	.byte 0xd6
	.4byte \failInstr
	.endm

	.macro setyawn failInstr:req
	.byte 0xd7
	.4byte \failInstr
	.endm

	.macro setdamagetohealthdifference failInstr:req
	.byte 0xd8
	.4byte \failInstr
	.endm

	.macro setroom
	.byte 0xd9
	.endm

	.macro tryswapabilities failInstr:req
	.byte 0xda
	.4byte \failInstr
	.endm

	.macro tryimprison failInstr:req
	.byte 0xdb
	.4byte \failInstr
	.endm

	.macro setstealthrock failInstr:req
	.byte 0xdc
	.4byte \failInstr
	.endm

	.macro setuserstatus3 flags:req, failInstr:req
	.byte 0xdd
	.4byte \flags
	.4byte \failInstr
	.endm

	.macro assistattackselect failInstr:req
	.byte 0xde
	.4byte \failInstr
	.endm

	.macro trysetmagiccoat failInstr:req
	.byte 0xdf
	.4byte \failInstr
	.endm

	.macro trysetsnatch failInstr:req
	.byte 0xe0
	.4byte \failInstr
	.endm

	.macro unused2 ptr:req
	.byte 0xe1
	.4byte \ptr
	.endm

	.macro switchoutabilities battler:req
	.byte 0xe2
	.byte \battler
	.endm

	.macro jumpifhasnohp battler:req, jumpInstr:req
	.byte 0xe3
	.byte \battler
	.4byte \jumpInstr
	.endm

	.macro jumpifnotcurrentmoveargtype battler:req, failInstr:req
	.byte 0xe4
	.byte \battler
	.4byte \failInstr
	.endm

	.macro pickup
	.byte 0xe5
	.endm

	.macro unused3
	.byte 0xe6
	.endm

	.macro unused4
	.byte 0xe7
	.endm

	.macro settypebasedhalvers failInstr:req
	.byte 0xe8
	.4byte \failInstr
	.endm

	.macro jumpifsubstituteblocks jumpInstr:req
	.byte 0xe9
	.4byte \jumpInstr
	.endm

	.macro tryrecycleitem failInstr:req
	.byte 0xea
	.4byte \failInstr
	.endm

	.macro settypetoterrain failInstr:req
	.byte 0xeb
	.4byte \failInstr
	.endm

	.macro pursuitdoubles failInstr:req
	.byte 0xec
	.4byte \failInstr
	.endm

	.macro snatchsetbattlers
	.byte 0xed
	.endm

	.macro removelightscreenreflect
	.byte 0xee
	.endm

	.macro handleballthrow
	.byte 0xef
	.endm

	.macro givecaughtmon
	.byte 0xf0
	.endm

	.macro trysetcaughtmondexflags failInstr:req
	.byte 0xf1
	.4byte \failInstr
	.endm

	.macro displaydexinfo
	.byte 0xf2
	.endm

	.macro trygivecaughtmonnick successInstr:req
	.byte 0xf3
	.4byte \successInstr
	.endm

	.macro subattackerhpbydmg
	.byte 0xf4
	.endm

	.macro removeattackerstatus1
	.byte 0xf5
	.endm

	.macro finishaction
	.byte 0xf6
	.endm

	.macro finishturn
	.byte 0xf7
	.endm

	.macro trainerslideout position:req
	.byte 0xf8
	.byte \position
	.endm

	.macro settelekinesis failInstr:req
	.byte 0xf9
	.4byte \failInstr
	.endm

	.macro swapstatstages stat:req
	.byte 0xfa
	.byte \stat
	.endm

	.macro averagestats stat:req
	.byte 0xfb
	.byte \stat
	.endm

	.macro jumpifoppositegenders jumpInstr:req
	.byte 0xfc
	.4byte \jumpInstr
	.endm

	.macro unused ptr:req
	.byte 0xfd
	.4byte \ptr
	.endm

	.macro tryworryseed failInstr:req
	.byte 0xfe
	.4byte \failInstr
	.endm

	.macro callnative func:req
	.byte 0xff
	.4byte \func
	.endm

	.macro savetarget
	callnative BS_SaveTarget
	.endm

	.macro restoretarget
	callnative BS_RestoreTarget
	.endm

	.macro saveattacker
	callnative BS_SaveAttacker
	.endm

	.macro restoreattacker
	callnative BS_RestoreAttacker
	.endm

	.macro metalburstdamagecalculator failInstr:req
	callnative BS_CalcMetalBurstDmg
	.4byte \failInstr
	.endm

	.macro jumpifcantfling battler:req, jumpInstr:req
	callnative BS_JumpIfCantFling
	.byte \battler
	.4byte \jumpInstr
	.endm

	.macro itemstatchangeeffects battler:req
	callnative BS_RunStatChangeItems
	.byte \battler
	.endm

	.macro allyswitchswapbattlers
	callnative BS_AllySwitchSwapBattler
	.endm

	.macro allyswitchfailchance jumpInstr:req
	callnative BS_AllySwitchFailChance
	.4byte \jumpInstr
	.endm

	.macro dostockpilestatchangeswearoff, battler:req, statChangeInstr:req
	callnative BS_DoStockpileStatChangesWearOff
	.byte \battler
	.4byte \statChangeInstr
	.endm

	.macro jumpifmorethanhalfHP battler:req, jumpInstr:req
	callnative BS_JumpIfMoreThanHalfHP
	.byte \battler
	.4byte \jumpInstr
	.endm

	.macro itemrestorehp jumpInstr:req, restoreBattlerInstr:req
	callnative BS_ItemRestoreHP
	.4byte \jumpInstr
	.4byte \restoreBattlerInstr
	.endm

	.macro itemcurestatus jumpInstr:req
	callnative BS_ItemCureStatus
	.4byte \jumpInstr
	.endm

	.macro itemincreasestat
	callnative BS_ItemIncreaseStat
	.endm

	.macro itemrestorepp
	callnative BS_ItemRestorePP
	.endm

	.macro tryrevertweatherform
	callnative BS_TryRevertWeatherForm
	.endm

	.macro applysaltcure battler:req
	callnative BS_ApplySaltCure
	.byte \battler
	.endm

	.macro trysetoctolock battler:req, failInstr:req
	callnative BS_TrySetOctolock
	.byte \battler
	.4byte \failInstr
	.endm

	.macro setglaiverush
	callnative BS_SetGlaiveRush
	.endm

	.macro tryrelicsong
	callnative BS_TryRelicSong
	.endm

	.macro setpledge jumpInstr:req
	callnative BS_SetPledge
	.4byte \jumpInstr
	.endm

	.macro setpledgestatus battler:req sidestatus:req
	callnative BS_SetPledgeStatus
	.byte \battler
	.4byte \sidestatus
	.endm

	.macro trycopycat failInstr:req
	callnative BS_TryCopycat
	.4byte \failInstr
	.endm

	.macro setzeffect
	callnative BS_SetZEffect
	.endm

	@ Used by effects that may proc Symbiosis but do not call removeitem.
	.macro trysymbiosis
	callnative BS_TrySymbiosis
	.endm

	@ returns B_SIDE_x to gBattleCommunication[0]
	.macro getbattlerside battler:req
	callnative BS_GetBattlerSide
	.byte \battler
	.endm

	.macro checkparentalbondcounter counter:req, ptr:req
	callnative BS_CheckParentalBondCounter
	.byte \counter
	.4byte \ptr
	.endm

	.macro jumpifcantloseitem battler:req, ptr:req
	callnative BS_JumpIfCantLoseItem
	.byte \battler
	.4byte \ptr
	.endm

	.macro handlemegaevo battler:req, case:req
	callnative BS_HandleMegaEvolution
	.byte \battler
	.byte \case
	.endm

	.macro handleprimalreversion battler:req, case:req
	callnative BS_HandlePrimalReversion
	.byte \battler
	.byte \case
	.endm

	.macro handleultraburst battler:req, case:req
	callnative BS_HandleUltraBurst
	.byte \battler
	.byte \case
	.endm

	.macro jumpifshelltrap battler:req, jumpInstr:req
	callnative BS_JumpIfShellTrap
	.byte \battler
	.4byte \jumpInstr
	.endm

	.macro jumpifemergencyexited battler:req, jumpInstr:req
	callnative BS_JumpIfEmergencyExited
	.byte \battler
	.4byte \jumpInstr
	.endm

	.macro jumpifelectricabilityaffected battler:req, ability:req, jumpInstr:req
	callnative BS_JumpIfElectricAbilityAffected
	.byte \battler
	.2byte \ability
	.4byte \jumpInstr
	.endm

	.macro jumpifargument argument:req, jumpInstr:req
	callnative BS_JumpIfArgument
	.byte \argument
	.4byte \jumpInstr
	.endm

	.macro setremoveterrain failInstr:req
	callnative BS_SetRemoveTerrain
	.4byte \failInstr
	.endm

	.macro jumpifterrainaffected battler:req, terrainFlags:req, jumpInstr:req
	callnative BS_JumpIfTerrainAffected
	.byte \battler
	.4byte \terrainFlags
	.4byte \jumpInstr
	.endm

	.macro tryreflecttype failInstr:req
	callnative BS_TryReflectType
	.4byte \failInstr
	.endm

	@ Used to active a different Max Move effects.
	.macro setmaxmoveeffect
	callnative BS_SetMaxMoveEffect
	.endm

	.macro setsteelsurge, failInstr:req
	callnative BS_SetSteelsurge
	.4byte \failInstr
	.endm

	.macro trysetstatus1, ptr:req
	callnative BS_TrySetStatus1
	.4byte \ptr
	.endm

	.macro trysetstatus2, ptr:req
	callnative BS_TrySetStatus2
	.4byte \ptr
	.endm

	.macro tryhealsixthhealth, ptr:req
	callnative BS_HealOneSixth
	.4byte \ptr
	.endm

	.macro tryrecycleberry, ptr:req
	callnative BS_TryRecycleBerry
	.4byte \ptr
	.endm

	.macro updatedynamax
	callnative BS_UpdateDynamax
	.endm

	.macro jumpiftargetdynamaxed, ptr:req
	callnative BS_JumpIfDynamaxed
	.4byte \ptr
	.endm

	.macro trytrainerslidezmovemsg
	callnative BS_TryTrainerSlideZMoveMsg
	.endm

	.macro trytrainerslidemegaevolutionmsg
	callnative BS_TryTrainerSlideMegaEvolutionMsg
	.endm

	.macro trytrainerslidedynamaxmsg
	callnative BS_TryTrainerSlideDynamaxMsg
	.endm

	.macro tryhealpulse failInstr:req
	callnative BS_TryHealPulse
	.4byte \failInstr
	.endm

	.macro trydefog clear:req, failInstr:req
	callnative BS_TryDefog
	.byte \clear
	.4byte \failInstr
	.endm

	.macro trytriggerstatusform
	callnative BS_TryTriggerStatusForm
	.endm

	.macro setphotongeysercategory
	callnative BS_SetPhotonGeyserCategory
	.endm

	.macro tryupperhand failInstr:req
	callnative BS_TryUpperHand
	.4byte \failInstr
	.endm

	.macro tryupdaterecoiltracker
	callnative BS_TryUpdateRecoilTracker
	.endm

	.macro tryupdateleaderscresttracker
	callnative BS_TryUpdateLeadersCrestTracker
	.endm

	.macro trytidyup clear:req, jumpInstr:req
	callnative BS_TryTidyUp
	.byte \clear
	.4byte \jumpInstr
	.endm

	.macro trygulpmissile
	callnative BS_TryGulpMissile
	.endm

	.macro tryactivategulpmissile
	callnative BS_TryActivateGulpMissile
	.endm

	.macro tryquash failInstr:req
	callnative BS_TryQuash
	.4byte \failInstr
	.endm

	.macro copyfoesstatincrease battler:req, failInstr:req
	callnative BS_CopyFoesStatIncrease
	.byte \battler
	.4byte \failInstr
	.endm

	.macro removeweather
	callnative BS_RemoveWeather
	.endm

	.macro applyterastallization
	callnative BS_ApplyTerastallization
	.endm

	.macro damagetoquartertargethp
	callnative BS_DamageToQuarterTargetHP
	.endm

	.macro ficklebeamdamagecalculation
	callnative BS_FickleBeamDamageCalculation
	.endm

	.macro trytarshot failInstr:req
	callnative BS_TryTarShot
	.4byte \failInstr
	.endm

	.macro jumpifteainvulnerable battler:req, jumpInstr:req
	callnative BS_TeatimeInvul
	.byte \battler
	.4byte \jumpInstr
	.endm

	.macro jumpifteanoberry failInstr:req
	callnative BS_TeatimeTargets
	.4byte \failInstr
	.endm

	.macro trywindriderpower battler:req, failInstr:req
	callnative BS_TryWindRiderPower
	.byte \battler
	.4byte \failInstr
	.endm

	.macro activateweatherchangeabilities battler:req
	callnative BS_ActivateWeatherChangeAbilities
	.byte \battler
	.endm

	.macro activateterrainchangeabilities battler:req
	callnative BS_ActivateTerrainChangeAbilities
	.byte \battler
	.endm

	@ Stores Healing Wish effect.
	.macro storehealingwish battler:req
	callnative BS_StoreHealingWish
	.byte \battler
	.endm

	.macro hitswitchtargetfailed
	callnative BS_HitSwitchTargetFailed
	.endm

	.macro tryrevivalblessing, failInstr:req
	callnative BS_TryRevivalBlessing
	.4byte \failInstr
	.endm

	.macro jumpifblockedbysoundproof battler:req, failInstr:req
	callnative BS_JumpIfBlockedBySoundproof
	.byte \battler
	.4byte \failInstr
	.endm

	.macro tryhitswitchtarget failInstr:req
	callnative BS_TryHitSwitchTarget
	.4byte \failInstr
	.endm

<<<<<<< HEAD
	.macro jumpifcommanderactive jumpInstr:req
	callnative BS_JumpIfCommanderActive
	.4byte \jumpInstr
	.endm

	.macro checkpokeflute
	callnative BS_CheckPokeFlute
	.endm

	.macro waitfanfare
	callnative BS_WaitFanfare
	.endm

	.macro setbeakblast
	callnative BS_SetBeakBlast
	.endm

	.macro cantarshotwork failInstr:req
	callnative BS_CanTarShotWork
	.4byte \failInstr
	.endm

	.macro removeterrain
	callnative BS_RemoveTerrain
=======
	.macro setmagiccoattarget
	callnative BS_SetMagicCoatTarget
>>>>>>> dc740b4e
	.endm

@ various command changed to more readable macros
	.macro cancelmultiturnmoves battler:req
	various \battler, VARIOUS_CANCEL_MULTI_TURN_MOVES
	.endm

<<<<<<< HEAD
	.macro setmagiccoattarget battler:req
	various \battler, VARIOUS_SET_MAGIC_COAT_TARGET
=======
	@ Stores Healing Wish effect.
	.macro storehealingwish battler:req
	various \battler, VARIOUS_STORE_HEALING_WISH
>>>>>>> dc740b4e
	.endm

	.macro getifcantrunfrombattle battler:req
	various \battler, VARIOUS_IS_RUNNING_IMPOSSIBLE
	.endm

	.macro getmovetarget battler:req
	various \battler, VARIOUS_GET_MOVE_TARGET
	.endm

	.macro getbattlerfainted battler:req
	various \battler, VARIOUS_GET_BATTLER_FAINTED
	.endm

	.macro resetswitchinabilitybits battler:req
	various \battler, VARIOUS_RESET_SWITCH_IN_ABILITY_BITS
	.endm

	.macro updatechoicemoveonlvlup battler:req
	various \battler, VARIOUS_UPDATE_CHOICE_MOVE_ON_LVL_UP
	.endm

	.macro resetplayerfainted
	various BS_ATTACKER, VARIOUS_RESET_PLAYER_FAINTED
	.endm

	.macro palaceflavortext battler:req
	various \battler, VARIOUS_PALACE_FLAVOR_TEXT
	.endm

	.macro arenajudgmentwindow
	various BS_ATTACKER, VARIOUS_ARENA_JUDGMENT_WINDOW
	.endm

	.macro arenaopponentmonlost
	various BS_ATTACKER, VARIOUS_ARENA_OPPONENT_MON_LOST
	.endm

	.macro arenaplayermonlost
	various BS_ATTACKER, VARIOUS_ARENA_PLAYER_MON_LOST
	.endm

	.macro arenabothmonlost
	various BS_ATTACKER, VARIOUS_ARENA_BOTH_MONS_LOST
	.endm

	.macro forfeityesnobox battler:req
	various \battler, VARIOUS_EMIT_YESNOBOX
	.endm

	.macro arenadrawreftextbox
	various BS_ATTACKER, VARIOUS_DRAW_ARENA_REF_TEXT_BOX
	.endm

	.macro arenaerasereftextbox
	various BS_ATTACKER, VARIOUS_ERASE_ARENA_REF_TEXT_BOX
	.endm

	.macro arenajudgmentstring id:req
	various \id, VARIOUS_ARENA_JUDGMENT_STRING
	.endm

	.macro arenawaitmessage id:req
	various \id, VARIOUS_ARENA_WAIT_STRING
	.endm

	.macro waitcry battler:req
	various \battler, VARIOUS_WAIT_CRY
	.endm

	.macro returnopponentmon1toball battler:req
	various \battler, VARIOUS_RETURN_OPPONENT_MON1
	.endm

	.macro returnopponentmon2toball battler:req
	various \battler, VARIOUS_RETURN_OPPONENT_MON2
	.endm

	.macro volumedown
	various BS_ATTACKER, VARIOUS_VOLUME_DOWN
	.endm

	.macro volumeup
	various BS_ATTACKER, VARIOUS_VOLUME_UP
	.endm

	.macro setalreadystatusedmoveattempt battler:req
	various \battler, VARIOUS_SET_ALREADY_STATUS_MOVE_ATTEMPT
	.endm

	.macro palacetryescapestatus battler:req
	various \battler, VARIOUS_PALACE_TRY_ESCAPE_STATUS
	.endm

	.macro setoutcomeonteleport battler:req
	various \battler, VARIOUS_SET_TELEPORT_OUTCOME
	.endm

	.macro playtrainerdefeatbgm battler:req
	various \battler, VARIOUS_PLAY_TRAINER_DEFEATED_MUSIC
	.endm

	.macro stattextbuffer battler:req
	various \battler, VARIOUS_STAT_TEXT_BUFFER
	.endm

	.macro switchinabilities battler:req
	various \battler, VARIOUS_SWITCHIN_ABILITIES
	.endm

	.macro instanthpdrop battler:req
	various \battler, VARIOUS_INSTANT_HP_DROP
	.endm

	.macro clearstatus battler:req
	various \battler, VARIOUS_CLEAR_STATUS
	.endm

	.macro restorepp battler:req
	various \battler, VARIOUS_RESTORE_PP
	.endm

	.macro tryactivatemoxie battler:req
	various \battler, VARIOUS_TRY_ACTIVATE_MOXIE
	.endm

	.macro tryactivatebeastboost battler:req
	various \battler, VARIOUS_TRY_ACTIVATE_BEAST_BOOST
	.endm

	.macro tryactivatereceiver battler:req
	various \battler, VARIOUS_TRY_ACTIVATE_RECEIVER
	.endm

	.macro tryactivatesoulheart
	various BS_ATTACKER, VARIOUS_TRY_ACTIVATE_SOULHEART
	.endm

	.macro tryactivatefellstinger battler:req
	various \battler, VARIOUS_TRY_ACTIVATE_FELL_STINGER
	.endm

	.macro playmoveanimation battler:req, move:req
	various \battler, VARIOUS_PLAY_MOVE_ANIMATION
	.2byte \move
	.endm

	.macro setluckychant battler:req, failInstr:req
	various \battler VARIOUS_SET_LUCKY_CHANT
	.4byte \failInstr
	.endm

	.macro suckerpunchcheck failInstr:req
	various BS_ATTACKER, VARIOUS_SUCKER_PUNCH_CHECK
	.4byte \failInstr
	.endm

	.macro setabilitysimple battler:req, failInstr:req
	various \battler VARIOUS_SET_SIMPLE_BEAM
	.4byte \failInstr
	.endm

	.macro tryentrainment failInstr:req
	various BS_ATTACKER, VARIOUS_TRY_ENTRAINMENT
	.4byte \failInstr
	.endm

	.macro setlastusedability battler:req
	various \battler, VARIOUS_SET_LAST_USED_ABILITY
	.endm

	.macro tryafteryou failInstr:req
	various BS_ATTACKER, VARIOUS_AFTER_YOU
	.4byte \failInstr
	.endm

	.macro trybestow failInstr:req
	various BS_ATTACKER, VARIOUS_BESTOW
	.4byte \failInstr
	.endm

	.macro invertstatstages battler:req
	various \battler, VARIOUS_INVERT_STAT_STAGES
	.endm

	.macro trymefirst failInstr:req
	various BS_ATTACKER, VARIOUS_TRY_ME_FIRST
	.4byte \failInstr
	.endm

	.macro jumpifbattleend jumpInstr:req
	various BS_ATTACKER, VARIOUS_JUMP_IF_BATTLE_END
	.4byte \jumpInstr
	.endm

	.macro tryelectrify failInstr:req
	various BS_ATTACKER, VARIOUS_TRY_ELECTRIFY
	.4byte \failInstr
	.endm

	.macro trysoak failInstr:req
	various BS_ATTACKER, VARIOUS_TRY_SOAK
	.4byte \failInstr
	.endm

	.macro handleformchange battler:req, case:req
	various \battler, VARIOUS_HANDLE_FORM_CHANGE
	.byte \case
	.endm

	.macro jumpifcantuselastresort battler:req, jumpInstr:req
	various \battler, VARIOUS_TRY_LAST_RESORT
	.4byte \jumpInstr
	.endm

	.macro setargtobattledamage
	various BS_ATTACKER, VARIOUS_SET_ARG_TO_BATTLE_DAMAGE
	.endm

	.macro tryautotomize battler:req, failInstr:req
	various \battler, VARIOUS_TRY_AUTOTOMIZE
	.4byte \failInstr
	.endm

	.macro jumpifcantusesynchronoise jumpInstr:req
	various BS_ATTACKER, VARIOUS_TRY_SYNCHRONOISE
	.4byte \jumpInstr
	.endm

	.macro showabilitypopup battler:req
	various \battler, VARIOUS_ABILITY_POPUP
	.endm

	.macro updateabilitypopup battler:req
	various \battler, VARIOUS_UPDATE_ABILITY_POPUP
	.endm

	.macro jumpiftargetally jumpInstr:req
	various BS_ATTACKER, VARIOUS_JUMP_IF_TARGET_ALLY
	.4byte \jumpInstr
	.endm

	.macro trypsychoshift failInstr:req
	various BS_ATTACKER, VARIOUS_PSYCHO_SHIFT
	.4byte \failInstr
	.endm

	.macro curestatus battler:req
	various \battler, VARIOUS_CURE_STATUS
	.endm

	.macro powertrick battler:req
	various \battler, VARIOUS_POWER_TRICK
	.endm

	.macro jumpifnotgrounded battler:req, jumpInstr:req
	various \battler, VARIOUS_JUMP_IF_NOT_GROUNDED
	.4byte \jumpInstr
	.endm

	.macro handletrainerslidemsg battler:req, case:req
	various \battler, VARIOUS_HANDLE_TRAINER_SLIDE_MSG
	.byte \case
	.endm

	.macro trytrainerslidefirstdownmsg battler:req
	various \battler, VARIOUS_TRY_TRAINER_SLIDE_MSG_FIRST_OFF
	.endm

	.macro trytrainerslidelastonmsg battler:req
	various \battler, VARIOUS_TRY_TRAINER_SLIDE_MSG_LAST_ON
	.endm

	.macro setauroraveil battler:req
	various \battler, VARIOUS_SET_AURORA_VEIL
	.endm

	.macro trysetthirdtype battler:req, failInstr:req
	various \battler, VARIOUS_TRY_THIRD_TYPE
	.4byte \failInstr
	.endm

	.macro tryaccupressure battler:req, failInstr:req
	various \battler, VARIOUS_ACUPRESSURE
	.4byte \failInstr
	.endm

	.macro setpowder battler:req
	various \battler, VARIOUS_SET_POWDER
	.endm

	.macro spectralthiefprintstats
	various BS_ATTACKER, VARIOUS_SPECTRAL_THIEF
	.endm

	.macro bringdownairbornebattler battler:req
	various \battler, VARIOUS_GRAVITY_ON_AIRBORNE_MONS
	.endm

	.macro checkgrassyterrainheal battler:req, failInstr:req
	various \battler, VARIOUS_CHECK_IF_GRASSY_TERRAIN_HEALS
	.4byte \failInstr
	.endm

	.macro jumpifnotberry battler:req, jumpInstr:req
	various \battler, VARIOUS_JUMP_IF_NOT_BERRY
	.4byte \jumpInstr
	.endm

	.macro jumpifroarfails jumpInstr:req
	various BS_ATTACKER, VARIOUS_JUMP_IF_ROAR_FAILS
	.4byte \jumpInstr
	.endm

	.macro tryinstruct failInstr:req
	various BS_ATTACKER, VARIOUS_TRY_INSTRUCT
	.4byte \failInstr
	.endm

	.macro settracedability battler:req
	various \battler, VARIOUS_TRACE_ABILITY
	.endm

	.macro updatenick battler:req
	various \battler, VARIOUS_UPDATE_NICK
	.endm

	.macro tryillusionoff battler:req
	various \battler, VARIOUS_TRY_ILLUSION_OFF
	.endm

	.macro spriteignore0hp value:req
	various BS_ATTACKER, VARIOUS_SET_SPRITEIGNORE0HP
	.byte \value
	.endm

	.macro getstatvalue battler:req, stat:req
	various \battler, VARIOUS_GET_STAT_VALUE
	.byte \stat
	.endm

	.macro jumpiffullhp battler:req, jumpInstr:req
	various \battler, VARIOUS_JUMP_IF_FULL_HP
	.4byte \jumpInstr
	.endm

	.macro losetype battler:req, type:req
	various \battler, VARIOUS_LOSE_TYPE
	.byte \type
	.endm

	.macro tryfriskmsg battler:req
	various \battler, VARIOUS_TRY_FRISK
	.endm

	.macro jumpifshieldsdown battler:req, jumpInstr:req
	various \battler, VARIOUS_JUMP_IF_SHIELDS_DOWN_PROTECTED
	.4byte \jumpInstr
	.endm

	.macro trypoisontype attacker:req, target:req, failInstr:req
	various \attacker, VARIOUS_POISON_TYPE_IMMUNITY
	.byte \target
	.4byte \failInstr
	.endm

	.macro tryparalyzetype attacker:req, target:req, failInstr:req
	various \attacker, VARIOUS_PARALYZE_TYPE_IMMUNITY
	.byte \target
	.4byte \failInstr
	.endm

	.macro trysetfairylock failInstr:req
	various BS_ATTACKER, VARIOUS_TRY_FAIRY_LOCK
	.4byte \failInstr
	.endm

	.macro jumpifnoally battler:req, jumpInstr:req
	various \battler, VARIOUS_JUMP_IF_NO_ALLY
	.4byte \jumpInstr
	.endm

	.macro jumpifholdeffect battler:req, holdEffect:req, jumpInstr:req, equal=TRUE
	various \battler, VARIOUS_JUMP_IF_HOLD_EFFECT
	.byte \holdEffect
	.4byte \jumpInstr
	.byte \equal
	.endm

	.macro jumpifnoholdeffect battler:req, holdEffect:req, jumpInstr:req
	jumpifholdeffect \battler, \holdEffect, \jumpInstr, FALSE
	.endm

	.macro infatuatewithbattler battler:req, infatuateWith:req
	various \battler, VARIOUS_INFATUATE_WITH_BATTLER
	.byte \infatuateWith
	.endm

	.macro setlastuseditem battler:req
	various \battler, VARIOUS_SET_LAST_USED_ITEM
	.endm

	.macro jumpifabsent battler:req, jumpInstr:req
	various \battler, VARIOUS_JUMP_IF_ABSENT
	.4byte \jumpInstr
	.endm

	.macro destroyabilitypopup
	various BS_ABILITY_BATTLER, VARIOUS_DESTROY_ABILITY_POPUP
	.endm

	.macro gettotemboost jumpInstr:req
	various BS_ATTACKER, VARIOUS_TOTEM_BOOST
	.4byte \jumpInstr
	.endm

	.macro tryactivategrimneigh, battler:req
	various \battler, VARIOUS_TRY_ACTIVATE_GRIM_NEIGH
	.endm

	.macro consumeberry battler:req, fromBattler:req
	various \battler, VARIOUS_CONSUME_BERRY
	.byte \fromBattler
	.endm

	.macro activateitemeffects battler:req
	various \battler, VARIOUS_MOVEEND_ITEM_EFFECTS
	.endm

	.macro pickpocketsteal
	various 0, VARIOUS_PICKPOCKET
	.endm

	.macro doterrainseed battler:req, failInstr:req
	various \battler, VARIOUS_TERRAIN_SEED
	.4byte \failInstr
	.endm

	.macro makeinvisible battler:req
	various \battler, VARIOUS_MAKE_INVISIBLE
	.endm

	.macro tryroomservice battler:req, failInstr:req
	various \battler, VARIOUS_ROOM_SERVICE
	.4byte \failInstr
	.endm

	.macro jumpifpranksterblocked battler:req, jumpInstr:req
	various \battler, VARIOUS_JUMP_IF_PRANKSTER_BLOCKED
	.4byte \jumpInstr
	.endm

	.macro eeriespellppreduce failInstr:req
	various BS_TARGET, VARIOUS_EERIE_SPELL_PP_REDUCE
	.4byte \failInstr
	.endm

	.macro jumpifteamhealthy battler:req, jumpInstr:req
	various \battler, VARIOUS_JUMP_IF_TEAM_HEALTHY
	.4byte \jumpInstr
	.endm

	.macro tryhealquarterhealth battler:req, failInstr:req
	various \battler, VARIOUS_TRY_HEAL_QUARTER_HP
	.4byte \failInstr
	.endm

	.macro trytoclearprimalweather
	various BS_ATTACKER, VARIOUS_TRY_TO_CLEAR_PRIMAL_WEATHER
	.endm

	.macro setattackertostickywebuser
	various BS_TARGET, VARIOUS_SET_ATTACKER_STICKY_WEB_USER
	.endm

	.macro getrototillertargets failInstr:req
	various BS_ATTACKER, VARIOUS_GET_ROTOTILLER_TARGETS
	.4byte \failInstr
	.endm

	.macro jumpifnotrototilleraffected battler:req, jumpInstr:req
	various \battler, VARIOUS_JUMP_IF_NOT_ROTOTILLER_AFFECTED
	.4byte \jumpInstr
	.endm

	.macro tryactivatebattlebond battler:req
	various \battler, VARIOUS_TRY_ACTIVATE_BATTLE_BOND
	.endm

	.macro jumpifcantreverttoprimal jumpInstr:req
	various BS_ATTACKER, VARIOUS_JUMP_IF_CANT_REVERT_TO_PRIMAL
	.4byte \jumpInstr
	.endm

	.macro jumpifweatheraffected battler:req, flags:req, jumpInstr:req
	various \battler, VARIOUS_JUMP_IF_WEATHER_AFFECTED
	.4byte \flags
	.4byte \jumpInstr
	.endm

	.macro jumpifspecies battler:req, species:req, jumpInstr:req
	various \battler, VARIOUS_JUMP_IF_SPECIES
	.2byte \species
	.4byte \jumpInstr
	.endm

	.macro tryendneutralizinggas battler:req
	various \battler, VARIOUS_TRY_END_NEUTRALIZING_GAS
	.endm

	.macro trynoretreat battler:req, failInstr:req
	various \battler, VARIOUS_TRY_NO_RETREAT
	.4byte \failInstr
	.endm

	.macro checkpoltergeist battler:req, failInstr:req
	various \battler, VARIOUS_CHECK_POLTERGEIST
	.4byte \failInstr
	.endm

	.macro cutonethirdhpraisestats failInstr:req
	various BS_ATTACKER, VARIOUS_CUT_1_3_HP_RAISE_STATS
	.4byte \failInstr
	.endm

	.macro curecertainstatuses battler:req
	various \battler, VARIOUS_CURE_CERTAIN_STATUSES
	.endm

	.macro tryresetnegativestatstages battler:req
	various \battler, VARIOUS_TRY_RESET_NEGATIVE_STAT_STAGES
	.endm

	.macro jumpiflastuseditemberry jumpInstr:req
	various BS_ATTACKER, VARIOUS_JUMP_IF_LAST_USED_ITEM_BERRY
	.4byte \jumpInstr
	.endm

	.macro jumpiflastuseditemholdeffect battler:req, holdEffect:req, jumpInstr:req
	various \battler, VARIOUS_JUMP_IF_LAST_USED_ITEM_HOLD_EFFECT
	.byte \holdEffect
	.4byte \jumpInstr
	.endm

	.macro savebattleritem battler:req
	various \battler, VARIOUS_SAVE_BATTLER_ITEM
	.endm

	.macro restorebattleritem battler:req
	various \battler, VARIOUS_RESTORE_BATTLER_ITEM
	.endm

	.macro battleritemtolastuseditem battler:req
	various \battler, VARIOUS_BATTLER_ITEM_TO_LAST_USED_ITEM
	.endm

	.macro swapsidestatuses
	various BS_ATTACKER, VARIOUS_SWAP_SIDE_STATUSES
	.endm

	.macro swapstats stat:req
	various BS_ATTACKER, VARIOUS_SWAP_STATS
	.byte \stat
	.endm

@ helpful macros
	.macro setstatchanger stat:req, stages:req, down:req
	setbyte sSTATCHANGER, \stat | \stages << 3 | \down << 7
	.endm

	.macro setmoveeffect effect:req
	sethword sMOVE_EFFECT, \effect
	sethword sSAVED_MOVE_EFFECT, \effect
	.endm

	.macro chosenstatus1animation battler:req, status:req
	chosenstatusanimation \battler, 0x0, \status
	.endm

	.macro chosenstatus2animation battler:req, status:req
	chosenstatusanimation \battler, 0x1, \status
	.endm

	.macro sethword dst:req, value:req
	setbyte \dst, (\value) & 0xFF
	setbyte \dst + 1, ((\value) >> 8) & 0xFF
	.endm

	.macro setword dst:req, value:req
	setbyte \dst, (\value) & 0xFF
	setbyte \dst + 1, ((\value) >> 8) & 0xFF
	setbyte \dst + 2, ((\value) >> 16) & 0xFF
	setbyte \dst + 3, ((\value) >> 24) & 0xFF
	.endm

	.macro copybyte dst:req, src:req
	copyarray \dst, \src, 0x1
	.endm

	.macro copyhword dst:req, src:req
	copyarray \dst, \src, 0x2
	.endm

	.macro copyword dst:req, src:req
	copyarray \dst, \src, 0x4
	.endm

	.macro jumpifbytenotequal byte1:req, byte2:req, jumpInstr:req
	jumpifarraynotequal \byte1, \byte2, 0x1, \jumpInstr
	.endm

	.macro jumpifbyteequal byte1:req, byte2:req, jumpInstr:req
	jumpifarrayequal \byte1, \byte2, 0x1, \jumpInstr
	.endm

	.macro jumpifmove move:req, jumpInstr:req
	jumpifhalfword CMP_EQUAL, gCurrentMove, \move, \jumpInstr
	.endm

	.macro jumpifnotmove move:req, jumpInstr:req
	jumpifhalfword CMP_NOT_EQUAL, gCurrentMove, \move, \jumpInstr
	.endm

	.macro jumpifnotchosenmove move:req, jumpInstr:req
	jumpifhalfword CMP_NOT_EQUAL, gChosenMove, \move, \jumpInstr
	.endm

	.macro jumpifstatus3 battler:req, flags:req, jumpInstr:req
	jumpifstatus3condition \battler, \flags, FALSE, \jumpInstr
	.endm

	.macro jumpifnostatus3 battler:req, flags:req, jumpInstr:req
	jumpifstatus3condition \battler, \flags, TRUE, \jumpInstr
	.endm

	.macro jumpifmovehadnoeffect jumpInstr:req
	jumpifbyte CMP_COMMON_BITS, gMoveResultFlags, MOVE_RESULT_NO_EFFECT, \jumpInstr
	.endm

	.macro jumpifside battler:req, side:req, equalJumpInstr:req
	getbattlerside \battler
	jumpifbyte CMP_EQUAL, gBattleCommunication, \side, \equalJumpInstr
	.endm

	.macro jumpifbattletype flags:req, jumpInstr:req
	jumpifword CMP_COMMON_BITS, gBattleTypeFlags, \flags, \jumpInstr
	.endm

	.macro jumpifnotbattletype flags:req, jumpInstr:req
	jumpifword CMP_NO_COMMON_BITS, gBattleTypeFlags, \flags, \jumpInstr
	.endm

	.macro dmg_1_8_targethp
	manipulatedamage DMG_1_8_TARGET_HP
	.endm

	.macro dmgtomaxattackerhp
	manipulatedamage DMG_FULL_ATTACKER_HP
	.endm

	.macro dmgtocurrattackerhp
	manipulatedamage DMG_CURR_ATTACKER_HP
	.endm

	.macro jumpifflowerveil jumpInstr:req
	jumpifnottype BS_TARGET, TYPE_GRASS, 1f
	jumpifability BS_TARGET_SIDE, ABILITY_FLOWER_VEIL, \jumpInstr
	1:
	.endm

	.macro jumpifflowerveilattacker jumpInstr:req
	jumpifnottype BS_ATTACKER, TYPE_GRASS, 1f
	jumpifability BS_ATTACKER_SIDE, ABILITY_FLOWER_VEIL, \jumpInstr
	1:
	.endm

	.macro setallytonexttarget jumpInstr:req
	jumpifbyte CMP_GREATER_THAN, gBattlerTarget, 0x1, 1f
	addbyte gBattlerTarget, 0x2
	goto \jumpInstr
	1:
	subbyte gBattlerTarget, 0x2
	goto \jumpInstr
	.endm

	.macro setallytonextattacker jumpInstr:req
	jumpifbyte CMP_GREATER_THAN, gBattlerAttacker, 0x1, 1f
	addbyte gBattlerAttacker, 0x2
	goto \jumpInstr
	1:
	subbyte gBattlerAttacker, 0x2
	goto \jumpInstr
	.endm

	.macro jumpifleafguardprotected battler:req, jumpInstr:req
	various \battler, VARIOUS_JUMP_IF_LEAF_GUARD_PROTECTED
	.4byte \jumpInstr
	.endm

	.macro jumpifsafeguard jumpInstr:req
	jumpifability BS_ATTACKER, ABILITY_INFILTRATOR, 1f
	jumpifsideaffecting BS_TARGET, SIDE_STATUS_SAFEGUARD, \jumpInstr
	1:
	.endm

	@ Will jump to script pointer if the target weighs less than 200 kg, or 441 lbs.
	.macro jumpifunder200 battler:req, failInstr:req
	various \battler, VARIOUS_JUMP_IF_UNDER_200
	.4byte \failInstr
	.endm

	@ Sets the sky drop status and does all other necessary operations
	.macro setskydrop
	various 0, VARIOUS_SET_SKY_DROP
	.endm

	@ Clears the sky drop status and does all other necessary operations.
	@ If the target fainted in before this script is called, it goes to the given script.
	.macro clearskydrop failInstr:req
	various 0, VARIOUS_CLEAR_SKY_DROP
	.4byte \failInstr
	.endm

	@ Accounts for if the target of Sky Drop was in confuse_lock when the attacker falls asleep due to Yawn.
	.macro skydropyawn
	various 0, VARIOUS_SKY_DROP_YAWN
	.endm

	@ Tries to increase or decrease a battler's stat's stat stage by a specified amount. If impossible, jumps to \script.
	.macro modifybattlerstatstage battler:req, stat:req, mode:req, amount:req, script:req, animation:req, customString

	@ \mode parameters
	INCREASE = FALSE
	DECREASE = TRUE

	@ \animation parameters
	ANIM_OFF = FALSE
	ANIM_ON = TRUE

	setstatchanger \stat, \amount, \mode
	statbuffchange STAT_CHANGE_ALLOW_PTR, \script
	setgraphicalstatchangevalues
	.if \animation == TRUE
		playanimation \battler, B_ANIM_STATS_CHANGE, sB_ANIM_ARG1
	.endif
	.ifnb \customString
		printstring \customString
	.else
		.if \mode == DECREASE
			printfromtable gStatDownStringIds
		.else
		.if \mode == INCREASE
			printfromtable gStatUpStringIds
		.endif
		.endif
	.endif
	waitmessage B_WAIT_TIME_LONG
	.endm

	@ Will jump to script pointer if the specified battler has or has not fainted.
	.macro jumpiffainted battler:req, value:req, ptr:req
	getbattlerfainted \battler
	jumpifbyte CMP_EQUAL, gBattleCommunication, \value, \ptr
	.endm

	.macro flushtextbox
	printstring STRINGID_EMPTYSTRING3
	waitmessage 1
	.endm<|MERGE_RESOLUTION|>--- conflicted
+++ resolved
@@ -1731,7 +1731,10 @@
 	.4byte \failInstr
 	.endm
 
-<<<<<<< HEAD
+	.macro setmagiccoattarget
+	callnative BS_SetMagicCoatTarget
+	.endm
+
 	.macro jumpifcommanderactive jumpInstr:req
 	callnative BS_JumpIfCommanderActive
 	.4byte \jumpInstr
@@ -1756,25 +1759,11 @@
 
 	.macro removeterrain
 	callnative BS_RemoveTerrain
-=======
-	.macro setmagiccoattarget
-	callnative BS_SetMagicCoatTarget
->>>>>>> dc740b4e
 	.endm
 
 @ various command changed to more readable macros
 	.macro cancelmultiturnmoves battler:req
 	various \battler, VARIOUS_CANCEL_MULTI_TURN_MOVES
-	.endm
-
-<<<<<<< HEAD
-	.macro setmagiccoattarget battler:req
-	various \battler, VARIOUS_SET_MAGIC_COAT_TARGET
-=======
-	@ Stores Healing Wish effect.
-	.macro storehealingwish battler:req
-	various \battler, VARIOUS_STORE_HEALING_WISH
->>>>>>> dc740b4e
 	.endm
 
 	.macro getifcantrunfrombattle battler:req
