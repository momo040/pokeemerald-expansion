	@ Initialize the Battle Tower challenge
	.macro tower_init
	setvar VAR_0x8004, BATTLE_TOWER_FUNC_INIT
	special CallBattleTowerFunc
	.endm

	@ Get the value of some TOWER_DATA_*. See GetTowerData for the data types that can be retrieved
	.macro tower_get data:req
	setvar VAR_0x8004, BATTLE_TOWER_FUNC_GET_DATA
	setvar VAR_0x8005, \data
	special CallBattleTowerFunc
	.endm

	@ Set some TOWER_DATA_* to val. See SetTowerData for the data types that can be set
	.macro tower_set data:req, val=0xFFFF
	setvar VAR_0x8004, BATTLE_TOWER_FUNC_SET_DATA
	setvar VAR_0x8005, \data
	.if \val != 0xFFFF
	setvar VAR_0x8006, \val
	.endif
	special CallBattleTowerFunc
	.endm

	@ Choose and set the gfx for the next opponent. Also used by Battle Tents
	.macro tower_setopponent
	setvar VAR_0x8004, BATTLE_TOWER_FUNC_SET_OPPONENT
	special CallBattleTowerFunc
	.endm

	@ Increments the battle number and returns the new one. Also clears E-Reader trainer if defeated, and saves the current win streak
	.macro tower_setbattlewon
	setvar VAR_0x8004, BATTLE_TOWER_FUNC_SET_BATTLE_WON
	special CallBattleTowerFunc
	.endm

	@ Try to award ribbons for completing 56th straight Battle Tower win. VAR_RESULT is TRUE if ribbons were awarded.
	.macro tower_giveribbons
	setvar VAR_0x8004, BATTLE_TOWER_FUNC_GIVE_RIBBONS
	special CallBattleTowerFunc
	.endm

	@ Save the game and set the challenge status
	.macro tower_save challengeStatus:req
	setvar VAR_0x8004, BATTLE_TOWER_FUNC_SAVE
	setvar VAR_0x8005, \challengeStatus
	special CallBattleTowerFunc
	.endm

	@ Buffer the opponent's easy chat intro speech to STR_VAR_4
	.macro tower_getopponentintro opponent:req
	setvar VAR_0x8004, BATTLE_TOWER_FUNC_GET_OPPONENT_INTRO
	setvar VAR_0x8005, \opponent
	special CallBattleTowerFunc
	.endm

	@ Load the parties, gfx, and other data (like Apprentice id) for the multi partner candidates
	.macro tower_loadpartners
	setvar VAR_0x8004, BATTLE_TOWER_FUNC_LOAD_PARTNERS
	special CallBattleTowerFunc
	.endm

	@ Print message from potential multi partner. msgId is any PARTNER_MSGID_*
	.macro tower_dopartnermsg msgId:req
	setvar VAR_0x8004, BATTLE_TOWER_FUNC_PARTNER_MSG
	setvar VAR_0x8005, \msgId
	special CallBattleTowerFunc
	.endm

	@ Receives/loads the opponent data for a link multi challenge. Returns 6 when finished, and finishes immediately if not doing a link multi battle.
	.macro tower_loadlinkopponents
	setvar VAR_0x8004, BATTLE_TOWER_FUNC_LOAD_LINK_OPPONENTS
	special CallBattleTowerFunc
	.endm

	@ Attempts to close link connection. Used when finishing a link multi challenge.
	.macro tower_closelink
	setvar VAR_0x8004, BATTLE_TOWER_FUNC_TRY_CLOSE_LINK
	special CallBattleTowerFunc
	.endm

	@ Set VAR_OBJ_GFX_ID_E to the gfx id of the selected multi partner
	.macro tower_setpartnergfx
	setvar VAR_0x8004, BATTLE_TOWER_FUNC_SET_PARTNER_GFX
	special CallBattleTowerFunc
	.endm

	@ Set the data used for the post-challenge Battle Tower interview
	.macro tower_setinterviewdata
	setvar VAR_0x8004, BATTLE_TOWER_FUNC_SET_INTERVIEW_DATA
	special CallBattleTowerFunc
	.endm

	@Custom multi-battle commands

	.macro choose_mons
	fadescreen 1
	special ChooseHalfPartyForBattle @ choose 3 mons for battle
	waitstate
	.endm

	.macro multi_do type:req, partnerId:req
	special ReducePlayerPartyToSelectedMons
	setvar VAR_0x8004, FRONTIER_UTIL_FUNC_SET_DATA
	setvar VAR_0x8005, FRONTIER_DATA_SELECTED_MON_ORDER
	special CallFrontierUtilFunc @ saves the mon order, so the non-selected mons get restored afterwards
	setvar VAR_0x8004, SPECIAL_BATTLE_MULTI
	setvar VAR_0x8005, \type | MULTI_BATTLE_CHOOSE_MONS
	setvar VAR_0x8006, \partnerId
	special DoSpecialTrainerBattle
	waitstate
	setvar VAR_0x8004, FRONTIER_UTIL_FUNC_SAVE_PARTY
	special CallFrontierUtilFunc
	special LoadPlayerParty
	.endm

	.macro multi_2_vs_2 trainer1Id:req, trainer1LoseText:req, trainer2Id:req, trainer2LoseText:req, partnerId:req
	special SavePlayerParty
<<<<<<< HEAD
	trainerbattle TRAINER_BATTLE_SET_TRAINER_A, \trainer1Id, 0, NULL, \trainer1LoseText @ set first trainer mons
	trainerbattle TRAINER_BATTLE_SET_TRAINER_B, \trainer2Id, 0, NULL, \trainer2LoseText @ set second trainer mons
=======
	trainerbattle TRAINER_BATTLE_SET_TRAINERS_FOR_MULTI_BATTLE, OBJ_ID_NONE, \trainer1Id, NULL, \trainer1LoseText, NULL, OBJ_ID_NONE, \trainer2Id, NULL, \trainer2LoseText, NULL, NULL, NULL, FALSE, TRUE, FALSE, FALSE
>>>>>>> 82f6d477
	multi_do MULTI_BATTLE_2_VS_2, \partnerId
	.endm

	.macro multi_2_vs_1 trainer1Id:req, trainer1LoseText:req, partnerId:req
	special SavePlayerParty
<<<<<<< HEAD
	trainerbattle TRAINER_BATTLE_SET_TRAINER_A, \trainer1Id, 0, NULL, \trainer1LoseText @ set first trainer mons
=======
	trainerbattle TRAINER_BATTLE_SET_TRAINERS_FOR_MULTI_BATTLE, OBJ_ID_NONE, \trainer1Id, NULL, \trainer1LoseText, NULL, OBJ_ID_NONE, TRAINER_NONE, NULL, NULL, NULL, NULL, NULL, FALSE, TRUE, FALSE, FALSE
>>>>>>> 82f6d477
	multi_do MULTI_BATTLE_2_VS_1, \partnerId
	.endm

	@ Wild mons need to be assigned to gEnemyParty 0 and 3 slots, other slots need to be cleared out.
	.macro multi_wild partnerId:req
	special SavePlayerParty
	multi_do MULTI_BATTLE_2_VS_WILD, \partnerId
	.endm

	.macro multi_do_fixed type:req, partnerId:req
	setvar VAR_0x8004, SPECIAL_BATTLE_MULTI
	setvar VAR_0x8005, \type
	setvar VAR_0x8006, \partnerId
	special DoSpecialTrainerBattle
	waitstate
	setvar VAR_0x8004, FRONTIER_UTIL_FUNC_SAVE_PARTY
	special CallFrontierUtilFunc
	special LoadPlayerParty
	.endm

	.macro multi_fixed_2_vs_2 trainer1Id:req, trainer1LoseText:req, trainer2Id:req, trainer2LoseText:req, partnerId:req
	special SavePlayerParty
<<<<<<< HEAD
	trainerbattle TRAINER_BATTLE_SET_TRAINER_A, \trainer1Id, 0, NULL, \trainer1LoseText @ set first trainer mons
	trainerbattle TRAINER_BATTLE_SET_TRAINER_B, \trainer2Id, 0, NULL, \trainer2LoseText @ set second trainer mons
=======
	trainerbattle TRAINER_BATTLE_SET_TRAINERS_FOR_MULTI_BATTLE, OBJ_ID_NONE, \trainer1Id, NULL, \trainer1LoseText, NULL, OBJ_ID_NONE, \trainer2Id, NULL, \trainer2LoseText, NULL, NULL, NULL, FALSE, TRUE, FALSE, FALSE
>>>>>>> 82f6d477
	multi_do_fixed MULTI_BATTLE_2_VS_2, \partnerId
	.endm

	.macro multi_fixed_2_vs_1 trainer1Id:req, trainer1LoseText:req, partnerId:req
	special SavePlayerParty
<<<<<<< HEAD
	trainerbattle TRAINER_BATTLE_SET_TRAINER_A, \trainer1Id, 0, NULL, \trainer1LoseText @ set first trainer mons
=======
	trainerbattle TRAINER_BATTLE_SET_TRAINERS_FOR_MULTI_BATTLE, OBJ_ID_NONE, \trainer1Id, NULL, \trainer1LoseText, NULL, OBJ_ID_NONE, TRAINER_NONE, NULL, NULL, NULL, NULL, NULL, FALSE, TRUE, FALSE, FALSE
>>>>>>> 82f6d477
	multi_do_fixed MULTI_BATTLE_2_VS_1, \partnerId
	.endm

	@ Wild mons need to be assigned to gEnemyParty 0 and 3 slots, other slots need to be cleared out.
	.macro multi_fixed_wild partnerId:req
	special SavePlayerParty
	multi_do_fixed MULTI_BATTLE_2_VS_WILD, \partnerId
	.endm<|MERGE_RESOLUTION|>--- conflicted
+++ resolved
@@ -115,22 +115,13 @@
 
 	.macro multi_2_vs_2 trainer1Id:req, trainer1LoseText:req, trainer2Id:req, trainer2LoseText:req, partnerId:req
 	special SavePlayerParty
-<<<<<<< HEAD
-	trainerbattle TRAINER_BATTLE_SET_TRAINER_A, \trainer1Id, 0, NULL, \trainer1LoseText @ set first trainer mons
-	trainerbattle TRAINER_BATTLE_SET_TRAINER_B, \trainer2Id, 0, NULL, \trainer2LoseText @ set second trainer mons
-=======
 	trainerbattle TRAINER_BATTLE_SET_TRAINERS_FOR_MULTI_BATTLE, OBJ_ID_NONE, \trainer1Id, NULL, \trainer1LoseText, NULL, OBJ_ID_NONE, \trainer2Id, NULL, \trainer2LoseText, NULL, NULL, NULL, FALSE, TRUE, FALSE, FALSE
->>>>>>> 82f6d477
 	multi_do MULTI_BATTLE_2_VS_2, \partnerId
 	.endm
 
 	.macro multi_2_vs_1 trainer1Id:req, trainer1LoseText:req, partnerId:req
 	special SavePlayerParty
-<<<<<<< HEAD
-	trainerbattle TRAINER_BATTLE_SET_TRAINER_A, \trainer1Id, 0, NULL, \trainer1LoseText @ set first trainer mons
-=======
 	trainerbattle TRAINER_BATTLE_SET_TRAINERS_FOR_MULTI_BATTLE, OBJ_ID_NONE, \trainer1Id, NULL, \trainer1LoseText, NULL, OBJ_ID_NONE, TRAINER_NONE, NULL, NULL, NULL, NULL, NULL, FALSE, TRUE, FALSE, FALSE
->>>>>>> 82f6d477
 	multi_do MULTI_BATTLE_2_VS_1, \partnerId
 	.endm
 
@@ -153,22 +144,13 @@
 
 	.macro multi_fixed_2_vs_2 trainer1Id:req, trainer1LoseText:req, trainer2Id:req, trainer2LoseText:req, partnerId:req
 	special SavePlayerParty
-<<<<<<< HEAD
-	trainerbattle TRAINER_BATTLE_SET_TRAINER_A, \trainer1Id, 0, NULL, \trainer1LoseText @ set first trainer mons
-	trainerbattle TRAINER_BATTLE_SET_TRAINER_B, \trainer2Id, 0, NULL, \trainer2LoseText @ set second trainer mons
-=======
 	trainerbattle TRAINER_BATTLE_SET_TRAINERS_FOR_MULTI_BATTLE, OBJ_ID_NONE, \trainer1Id, NULL, \trainer1LoseText, NULL, OBJ_ID_NONE, \trainer2Id, NULL, \trainer2LoseText, NULL, NULL, NULL, FALSE, TRUE, FALSE, FALSE
->>>>>>> 82f6d477
 	multi_do_fixed MULTI_BATTLE_2_VS_2, \partnerId
 	.endm
 
 	.macro multi_fixed_2_vs_1 trainer1Id:req, trainer1LoseText:req, partnerId:req
 	special SavePlayerParty
-<<<<<<< HEAD
-	trainerbattle TRAINER_BATTLE_SET_TRAINER_A, \trainer1Id, 0, NULL, \trainer1LoseText @ set first trainer mons
-=======
 	trainerbattle TRAINER_BATTLE_SET_TRAINERS_FOR_MULTI_BATTLE, OBJ_ID_NONE, \trainer1Id, NULL, \trainer1LoseText, NULL, OBJ_ID_NONE, TRAINER_NONE, NULL, NULL, NULL, NULL, NULL, FALSE, TRUE, FALSE, FALSE
->>>>>>> 82f6d477
 	multi_do_fixed MULTI_BATTLE_2_VS_1, \partnerId
 	.endm
 
