--- conflicted
+++ resolved
@@ -1837,11 +1837,7 @@
 	movs r0, 0x1
 	movs r1, 0xB
 	movs r2, 0xE0
-<<<<<<< HEAD
-	bl LoadSav2WindowGfx
-=======
 	bl LoadUserWindowBorderGfx
->>>>>>> 07ef7627
 	b _080C8198
 	.pool
 _080C808C:
@@ -6716,11 +6712,7 @@
 	movs r0, 0x1
 	movs r1, 0x2
 	movs r2, 0xD0
-<<<<<<< HEAD
-	bl LoadSav2WindowGfx
-=======
 	bl LoadUserWindowBorderGfx
->>>>>>> 07ef7627
 	movs r0, 0x20
 	str r0, [sp]
 	movs r0, 0x14
