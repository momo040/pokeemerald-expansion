	.include "asm/macros.inc"
	.include "constants/constants.inc"

	.syntax unified

	.text
	
	thumb_func_start sub_81B0038
sub_81B0038: @ 81B0038
	push {r4-r7,lr}
	mov r7, r10
	mov r6, r9
	mov r5, r8
	push {r5-r7}
	sub sp, 0x4
	ldr r4, [sp, 0x24]
	lsls r0, 24
	lsrs r0, 24
	mov r8, r0
	lsls r1, 24
	lsrs r1, 24
	mov r9, r1
	lsls r2, 24
	lsrs r7, r2, 24
	lsls r3, 24
	lsrs r3, 24
	str r3, [sp]
	lsls r4, 24
	lsrs r6, r4, 24
	bl reset_brm
	ldr r0, =gUnknown_0203CEC4
	mov r10, r0
	movs r0, 0x8E
	lsls r0, 2
	bl Alloc
	adds r5, r0, 0
	mov r1, r10
	str r5, [r1]
	cmp r5, 0
	bne _081B0088
	ldr r0, [sp, 0x2C]
	bl SetMainCallback2
	b _081B0194
	.pool
_081B0088:
	ldr r3, =gUnknown_0203CEC8
	movs r1, 0xF
	mov r4, r8
	ands r1, r4
	ldrb r2, [r3, 0x8]
	movs r0, 0x10
	negs r0, r0
	ands r0, r2
	orrs r0, r1
	strb r0, [r3, 0x8]
	ldr r0, [sp, 0x2C]
	str r0, [r3]
	movs r4, 0
	strb r7, [r3, 0xB]
	lsls r2, r6, 2
	ldrh r1, [r5, 0xA]
	movs r0, 0x3
	ands r0, r1
	orrs r0, r2
	strh r0, [r5, 0xA]
	ldr r0, [sp, 0x28]
	str r0, [r5]
	str r4, [r5, 0x4]
	ldrb r1, [r5, 0x8]
	movs r0, 0xF
	negs r0, r0
	ands r0, r1
	strb r0, [r5, 0x8]
	mov r1, r10
	ldr r2, [r1]
	ldrh r0, [r2, 0x8]
	movs r4, 0xFE
	lsls r4, 3
	adds r1, r4, 0
	orrs r0, r1
	strh r0, [r2, 0x8]
	ldr r0, [r2, 0x8]
	movs r1, 0xFE
	lsls r1, 10
	orrs r0, r1
	str r0, [r2, 0x8]
	adds r6, r3, 0
	mov r5, r8
	cmp r5, 0x4
	bne _081B00F0
	ldrb r0, [r2, 0x8]
	movs r1, 0x1
	orrs r0, r1
	b _081B00F8
	.pool
_081B00F0:
	ldrb r1, [r2, 0x8]
	movs r0, 0x2
	negs r0, r0
	ands r0, r1
_081B00F8:
	strb r0, [r2, 0x8]
	mov r0, r9
	cmp r0, 0xFF
	beq _081B0114
	movs r0, 0x3
	mov r1, r9
	ands r0, r1
	lsls r0, 4
	ldrb r2, [r6, 0x8]
	movs r1, 0x31
	negs r1, r1
	ands r1, r2
	orrs r1, r0
	strb r1, [r6, 0x8]
_081B0114:
	movs r2, 0
	ldr r5, =gUnknown_0203CEC4
	movs r4, 0x86
	lsls r4, 2
	movs r3, 0
_081B011E:
	ldr r0, [r5]
	lsls r1, r2, 1
	adds r0, r4
	adds r0, r1
	strh r3, [r0]
	adds r0, r2, 0x1
	lsls r0, 16
	lsrs r2, r0, 16
	cmp r2, 0xF
	bls _081B011E
	movs r2, 0
	ldr r4, =gUnknown_0203CEC4
	movs r3, 0xFF
_081B0138:
	ldr r0, [r4]
	adds r0, 0xC
	adds r0, r2
	ldrb r1, [r0]
	orrs r1, r3
	strb r1, [r0]
	adds r0, r2, 0x1
	lsls r0, 16
	lsrs r2, r0, 16
	cmp r2, 0x2
	bls _081B0138
	ldr r4, [sp]
	cmp r4, 0
	bne _081B015C
	strb r4, [r6, 0x9]
	b _081B017E
	.pool
_081B015C:
	adds r1, r6, 0
	movs r0, 0x9
	ldrsb r0, [r1, r0]
	cmp r0, 0x5
	bgt _081B017A
	adds r1, r0, 0
	movs r0, 0x64
	muls r0, r1
	ldr r1, =gPlayerParty
	adds r0, r1
	movs r1, 0xB
	bl GetMonData
	cmp r0, 0
	bne _081B017E
_081B017A:
	movs r0, 0
	strb r0, [r6, 0x9]
_081B017E:
	ldr r2, =gTextFlags
	ldrb r1, [r2]
	movs r0, 0x5
	negs r0, r0
	ands r0, r1
	strb r0, [r2]
	bl CalculatePlayerPartyCount
	ldr r0, =c2_811EBD0
	bl SetMainCallback2
_081B0194:
	add sp, 0x4
	pop {r3-r5}
	mov r8, r3
	mov r9, r4
	mov r10, r5
	pop {r4-r7}
	pop {r0}
	bx r0
	.pool
	thumb_func_end sub_81B0038

	thumb_func_start sub_81B01B0
sub_81B01B0: @ 81B01B0
	push {lr}
	bl RunTasks
	bl AnimateSprites
	bl BuildOamBuffer
	bl do_scheduled_bg_tilemap_copies_to_vram
	bl UpdatePaletteFade
	pop {r0}
	bx r0
	thumb_func_end sub_81B01B0

	thumb_func_start sub_81B01CC
sub_81B01CC: @ 81B01CC
	push {lr}
	bl LoadOam
	bl ProcessSpriteCopyRequests
	bl TransferPlttBuffer
	pop {r0}
	bx r0
	thumb_func_end sub_81B01CC

	thumb_func_start c2_811EBD0
c2_811EBD0: @ 81B01E0
	push {lr}
_081B01E2:
	bl sub_81221EC
	lsls r0, 24
	lsrs r0, 24
	cmp r0, 0x1
	beq _081B0206
	bl sub_81B020C
	lsls r0, 24
	lsrs r0, 24
	cmp r0, 0x1
	beq _081B0206
	bl sub_81221AC
	lsls r0, 24
	lsrs r0, 24
	cmp r0, 0x1
	bne _081B01E2
_081B0206:
	pop {r0}
	bx r0
	thumb_func_end c2_811EBD0

	thumb_func_start sub_81B020C
sub_81B020C: @ 81B020C
	push {r4,lr}
	sub sp, 0x4
	ldr r1, =gMain
	movs r2, 0x87
	lsls r2, 3
	adds r0, r1, r2
	ldrb r0, [r0]
	adds r2, r1, 0
	cmp r0, 0x16
	bls _081B0222
	b _081B0498
_081B0222:
	lsls r0, 2
	ldr r1, =_081B0234
	adds r0, r1
	ldr r0, [r0]
	mov pc, r0
	.pool
	.align 2, 0
_081B0234:
	.4byte _081B0290
	.4byte _081B02AC
	.4byte _081B02B2
	.4byte _081B02D4
	.4byte _081B02DA
	.4byte _081B02EC
	.4byte _081B02FE
	.4byte _081B0310
	.4byte _081B0338
	.4byte _081B0354
	.4byte _081B0368
	.4byte _081B038C
	.4byte _081B03A0
	.4byte _081B03A6
	.4byte _081B03B8
	.4byte _081B03BE
	.4byte _081B03E0
	.4byte _081B0400
	.4byte _081B0414
	.4byte _081B0428
	.4byte _081B0430
	.4byte _081B044C
	.4byte _081B0474
_081B0290:
	bl SetVBlankHBlankCallbacksToNull
	bl ResetVramOamAndBgCntRegs
	bl clear_scheduled_bg_copies_to_vram
	ldr r1, =gMain
	movs r0, 0x87
	lsls r0, 3
	adds r1, r0
	b _081B048C
	.pool
_081B02AC:
	bl ScanlineEffect_Stop
	b _081B0484
_081B02B2:
	bl ResetPaletteFade
	ldr r2, =gPaletteFade
	ldrb r0, [r2, 0x8]
	movs r1, 0x80
	orrs r0, r1
	strb r0, [r2, 0x8]
	ldr r1, =gMain
	movs r0, 0x87
	lsls r0, 3
	adds r1, r0
	b _081B048C
	.pool
_081B02D4:
	bl ResetSpriteData
	b _081B0484
_081B02DA:
	bl FreeAllSpritePalettes
	ldr r1, =gMain
	movs r0, 0x87
	lsls r0, 3
	adds r1, r0
	b _081B048C
	.pool
_081B02EC:
	bl sub_81221AC
	lsls r0, 24
	cmp r0, 0
	beq _081B02F8
	b _081B0484
_081B02F8:
	bl ResetTasks
	b _081B0484
_081B02FE:
	bl sub_81B209C
	ldr r1, =gMain
	movs r0, 0x87
	lsls r0, 3
	adds r1, r0
	b _081B048C
	.pool
_081B0310:
	bl sub_81B0550
	lsls r0, 24
	cmp r0, 0
	bne _081B0322
	bl sub_81B04BC
	movs r0, 0x1
	b _081B04B2
_081B0322:
	ldr r0, =gUnknown_0203CEC4
	ldr r0, [r0]
	movs r1, 0x86
	lsls r1, 2
	adds r0, r1
	movs r1, 0
	strh r1, [r0]
	b _081B0484
	.pool
_081B0338:
	bl sub_81B05C8
	lsls r0, 24
	cmp r0, 0
	bne _081B0344
	b _081B04B0
_081B0344:
	ldr r1, =gMain
	movs r0, 0x87
	lsls r0, 3
	adds r1, r0
	b _081B048C
	.pool
_081B0354:
	ldr r0, =gUnknown_0203CEC8
	ldrb r0, [r0, 0x8]
	lsls r0, 26
	lsrs r0, 30
	bl sub_81B239C
	b _081B0484
	.pool
_081B0368:
	ldr r0, =gUnknown_0203CEC8
	ldrb r0, [r0, 0x8]
	lsls r0, 26
	lsrs r0, 30
	bl sub_81B0740
	ldr r0, =gUnknown_0203CEC4
	ldr r0, [r0]
	movs r1, 0x86
	lsls r1, 2
	adds r0, r1
	movs r1, 0
	strh r1, [r0]
	b _081B0484
	.pool
_081B038C:
	bl sub_81B5D30
	ldr r1, =gMain
	movs r0, 0x87
	lsls r0, 3
	adds r1, r0
	b _081B048C
	.pool
_081B03A0:
	bl sub_81B6040
	b _081B0484
_081B03A6:
	bl sub_81B6160
	ldr r1, =gMain
	movs r0, 0x87
	lsls r0, 3
	adds r1, r0
	b _081B048C
	.pool
_081B03B8:
	bl LoadMonIconPalettes
	b _081B0484
_081B03BE:
	bl party_menu_add_per_mon_objects
	lsls r0, 24
	cmp r0, 0
	bne _081B03CA
	b _081B04B0
_081B03CA:
	ldr r0, =gUnknown_0203CEC4
	ldr r0, [r0]
	movs r1, 0x86
	lsls r1, 2
	adds r0, r1
	movs r1, 0
	strh r1, [r0]
	b _081B0484
	.pool
_081B03E0:
	bl sub_81B0DA0
	lsls r0, 24
	cmp r0, 0
	beq _081B04B0
	ldr r0, =gUnknown_0203CEC4
	ldr r0, [r0]
	movs r1, 0x86
	lsls r1, 2
	adds r0, r1
	movs r1, 0
	strh r1, [r0]
	b _081B0484
	.pool
_081B0400:
	bl sub_81B0F28
	ldr r1, =gMain
	movs r0, 0x87
	lsls r0, 3
	adds r1, r0
	b _081B048C
	.pool
_081B0414:
	ldr r0, =gUnknown_0203CEC4
	ldr r0, [r0]
	ldrb r0, [r0, 0x8]
	lsls r0, 31
	lsrs r0, 31
	bl sub_81B2428
	b _081B0484
	.pool
_081B0428:
	movs r0, 0x87
	lsls r0, 3
	adds r1, r2, r0
	b _081B048C
_081B0430:
	ldr r4, =gUnknown_0203CEC4
	ldr r0, [r4]
	ldr r0, [r0]
	movs r1, 0
	bl CreateTask
	ldr r0, [r4]
	ldrh r0, [r0, 0xA]
	lsrs r0, 2
	bl display_pokemon_menu_message
	b _081B0484
	.pool
_081B044C:
	movs r0, 0x1
	negs r0, r0
	movs r1, 0x10
	movs r2, 0
	bl BlendPalettes
	ldr r2, =gPaletteFade
	ldrb r1, [r2, 0x8]
	movs r0, 0x7F
	ands r0, r1
	strb r0, [r2, 0x8]
	ldr r1, =gMain
	movs r0, 0x87
	lsls r0, 3
	adds r1, r0
	b _081B048C
	.pool
_081B0474:
	movs r0, 0x1
	negs r0, r0
	movs r1, 0
	str r1, [sp]
	movs r2, 0x10
	movs r3, 0
	bl BeginNormalPaletteFade
_081B0484:
	ldr r1, =gMain
	movs r2, 0x87
	lsls r2, 3
	adds r1, r2
_081B048C:
	ldrb r0, [r1]
	adds r0, 0x1
	strb r0, [r1]
	b _081B04B0
	.pool
_081B0498:
	ldr r0, =sub_81B01CC
	bl SetVBlankCallback
	ldr r0, =sub_81B01B0
	bl SetMainCallback2
	movs r0, 0x1
	b _081B04B2
	.pool
_081B04B0:
	movs r0, 0
_081B04B2:
	add sp, 0x4
	pop {r4}
	pop {r1}
	bx r1
	thumb_func_end sub_81B020C

	thumb_func_start sub_81B04BC
sub_81B04BC: @ 81B04BC
	push {lr}
	sub sp, 0x4
	movs r0, 0x1
	negs r0, r0
	movs r1, 0
	str r1, [sp]
	movs r2, 0
	movs r3, 0x10
	bl BeginNormalPaletteFade
	ldr r0, =sub_81B04F8
	movs r1, 0
	bl CreateTask
	ldr r0, =sub_81B01CC
	bl SetVBlankCallback
	ldr r0, =sub_81B01B0
	bl SetMainCallback2
	add sp, 0x4
	pop {r0}
	bx r0
	.pool
	thumb_func_end sub_81B04BC

	thumb_func_start sub_81B04F8
sub_81B04F8: @ 81B04F8
	push {r4,lr}
	lsls r0, 24
	lsrs r4, r0, 24
	ldr r0, =gPaletteFade
	ldrb r1, [r0, 0x7]
	movs r0, 0x80
	ands r0, r1
	cmp r0, 0
	bne _081B051C
	ldr r0, =gUnknown_0203CEC8
	ldr r0, [r0]
	bl SetMainCallback2
	bl sub_81B06F4
	adds r0, r4, 0
	bl DestroyTask
_081B051C:
	pop {r4}
	pop {r0}
	bx r0
	.pool
	thumb_func_end sub_81B04F8

	thumb_func_start reset_brm
reset_brm: @ 81B052C
	ldr r0, =gUnknown_0203CEC4
	movs r1, 0
	str r1, [r0]
	ldr r0, =gUnknown_0203CEE4
	str r1, [r0]
	ldr r0, =gUnknown_0203CEDC
	str r1, [r0]
	ldr r0, =gUnknown_0203CEE0
	str r1, [r0]
	bx lr
	.pool
	thumb_func_end reset_brm

	thumb_func_start sub_81B0550
sub_81B0550: @ 81B0550
	push {r4,r5,lr}
	ldr r5, =gUnknown_0203CEE4
	movs r4, 0x80
	lsls r4, 4
	adds r0, r4, 0
	bl Alloc
	str r0, [r5]
	cmp r0, 0
	beq _081B05C0
	movs r1, 0
	adds r2, r4, 0
	bl memset
	movs r0, 0
	bl ResetBgsAndClearDma3BusyFlags
	ldr r1, =gUnknown_086156B8
	movs r0, 0
	movs r2, 0x3
	bl InitBgsFromTemplates
	ldr r1, [r5]
	movs r0, 0x1
	bl SetBgTilemapBuffer
	bl ResetAllBgsCoordinates
	movs r0, 0x1
	bl schedule_bg_copy_tilemap_to_vram
	movs r1, 0x82
	lsls r1, 5
	movs r0, 0
	bl SetGpuReg
	movs r0, 0x50
	movs r1, 0
	bl SetGpuReg
	movs r0, 0
	bl ShowBg
	movs r0, 0x1
	bl ShowBg
	movs r0, 0x2
	bl ShowBg
	movs r0, 0x1
	b _081B05C2
	.pool
_081B05C0:
	movs r0, 0
_081B05C2:
	pop {r4,r5}
	pop {r1}
	bx r1
	thumb_func_end sub_81B0550

	thumb_func_start sub_81B05C8
sub_81B05C8: @ 81B05C8
	push {r4,lr}
	sub sp, 0x4
	ldr r0, =gUnknown_0203CEC4
	ldr r0, [r0]
	movs r1, 0x86
	lsls r1, 2
	adds r0, r1
	movs r1, 0
	ldrsh r0, [r0, r1]
	cmp r0, 0x7
	bhi _081B06B0
	lsls r0, 2
	ldr r1, =_081B05F0
	adds r0, r1
	ldr r0, [r0]
	mov pc, r0
	.pool
	.align 2, 0
_081B05F0:
	.4byte _081B0610
	.4byte _081B0638
	.4byte _081B0658
	.4byte _081B0684
	.4byte _081B0688
	.4byte _081B068C
	.4byte _081B0690
	.4byte _081B0694
_081B0610:
	ldr r4, =gUnknown_0203CEE0
	ldr r0, =gPartyMenuMisc_Gfx
	mov r1, sp
	bl malloc_and_decompress
	adds r1, r0, 0
	str r1, [r4]
	ldr r2, [sp]
	lsls r2, 16
	lsrs r2, 16
	movs r0, 0x1
	movs r3, 0
	bl LoadBgTiles
	b _081B069A
	.pool
_081B0638:
	bl IsDma3ManagerBusyWithBgCopy
	lsls r0, 24
	cmp r0, 0
	bne _081B06B4
	ldr r0, =gPartyMenuMisc_Tilemap
	ldr r1, =gUnknown_0203CEE4
	ldr r1, [r1]
	bl LZDecompressWram
	b _081B069A
	.pool
_081B0658:
	ldr r0, =gPartyMenuMisc_Pal
	movs r2, 0xB0
	lsls r2, 1
	movs r1, 0
	bl LoadCompressedPalette
	ldr r0, =gPlttBufferUnfaded
	ldr r4, =gUnknown_0203CEC4
	ldr r1, [r4]
	adds r1, 0x18
	movs r2, 0xB0
	bl CpuSet
	ldr r1, [r4]
	b _081B069E
	.pool
_081B0684:
	movs r0, 0x4
	b _081B0696
_081B0688:
	movs r0, 0x5
	b _081B0696
_081B068C:
	movs r0, 0x6
	b _081B0696
_081B0690:
	movs r0, 0x7
	b _081B0696
_081B0694:
	movs r0, 0x8
_081B0696:
	bl sub_81B06C0
_081B069A:
	ldr r0, =gUnknown_0203CEC4
	ldr r1, [r0]
_081B069E:
	movs r0, 0x86
	lsls r0, 2
	adds r1, r0
	ldrh r0, [r1]
	adds r0, 0x1
	strh r0, [r1]
	b _081B06B4
	.pool
_081B06B0:
	movs r0, 0x1
	b _081B06B6
_081B06B4:
	movs r0, 0
_081B06B6:
	add sp, 0x4
	pop {r4}
	pop {r1}
	bx r1
	thumb_func_end sub_81B05C8

	thumb_func_start sub_81B06C0
sub_81B06C0: @ 81B06C0
	push {r4,r5,lr}
	adds r4, r0, 0
	lsls r4, 28
	ldr r5, =gPlttBufferUnfaded + 0x60
	lsrs r4, 23
	adds r1, r5, 0
	subs r1, 0x60
	adds r1, r4, r1
	adds r0, r5, 0
	movs r2, 0x10
	bl CpuSet
	ldr r0, =gPlttBufferFaded
	adds r4, r0
	adds r0, r5, 0
	adds r1, r4, 0
	movs r2, 0x10
	bl CpuSet
	pop {r4,r5}
	pop {r0}
	bx r0
	.pool
	thumb_func_end sub_81B06C0

	thumb_func_start sub_81B06F4
sub_81B06F4: @ 81B06F4
	push {lr}
	ldr r0, =gUnknown_0203CEC4
	ldr r0, [r0]
	cmp r0, 0
	beq _081B0702
	bl Free
_081B0702:
	ldr r0, =gUnknown_0203CEE4
	ldr r0, [r0]
	cmp r0, 0
	beq _081B070E
	bl Free
_081B070E:
	ldr r0, =gUnknown_0203CEE0
	ldr r0, [r0]
	cmp r0, 0
	beq _081B071A
	bl Free
_081B071A:
	ldr r0, =gUnknown_0203CEDC
	ldr r0, [r0]
	cmp r0, 0
	beq _081B0726
	bl Free
_081B0726:
	bl FreeAllWindowBuffers
	pop {r0}
	bx r0
	.pool
	thumb_func_end sub_81B06F4

	thumb_func_start sub_81B0740
sub_81B0740: @ 81B0740
	push {r4-r7,lr}
	mov r7, r9
	mov r6, r8
	push {r6,r7}
	lsls r0, 24
	lsrs r7, r0, 24
	ldr r4, =gUnknown_0203CEDC
	movs r0, 0x60
	bl Alloc
	str r0, [r4]
	movs r5, 0
	lsls r0, r7, 1
	adds r0, r7
	lsls r0, 4
	mov r8, r0
	movs r6, 0xFF
	mov r9, r4
_081B0764:
	ldr r2, [r4]
	lsls r3, r5, 4
	adds r2, r3, r2
	ldr r0, =gUnknown_086156E4
	mov r12, r0
	str r0, [r2]
	lsls r0, r5, 3
	ldr r1, =gUnknown_08615704
	adds r0, r1
	add r0, r8
	str r0, [r2, 0x4]
	strb r5, [r2, 0x8]
	ldr r1, [r4]
	adds r1, r3, r1
	ldrb r0, [r1, 0x9]
	orrs r0, r6
	strb r0, [r1, 0x9]
	ldr r1, [r4]
	adds r1, r3, r1
	ldrb r0, [r1, 0xA]
	orrs r0, r6
	strb r0, [r1, 0xA]
	ldr r1, [r4]
	adds r1, r3, r1
	ldrb r0, [r1, 0xB]
	orrs r0, r6
	strb r0, [r1, 0xB]
	ldr r0, [r4]
	adds r3, r0
	ldrb r0, [r3, 0xC]
	orrs r0, r6
	strb r0, [r3, 0xC]
	adds r0, r5, 0x1
	lsls r0, 24
	lsrs r5, r0, 24
	cmp r5, 0x5
	bls _081B0764
	mov r1, r9
	ldr r0, [r1]
	mov r1, r12
	subs r1, 0x20
	str r1, [r0]
	cmp r7, 0x3
	bne _081B07CC
	str r1, [r0, 0x30]
	b _081B07D2
	.pool
_081B07CC:
	cmp r7, 0
	beq _081B07D2
	str r1, [r0, 0x10]
_081B07D2:
	pop {r3,r4}
	mov r8, r3
	mov r9, r4
	pop {r4-r7}
	pop {r0}
	bx r0
	thumb_func_end sub_81B0740

	thumb_func_start sub_81B07E0
sub_81B07E0: @ 81B07E0
	push {r4,r5,lr}
	lsls r0, 24
	lsrs r5, r0, 24
	ldr r0, =gUnknown_0203CEC8
	ldrb r1, [r0, 0x8]
	movs r0, 0xF
	ands r0, r1
	cmp r0, 0x5
	bne _081B085C
	cmp r5, 0x2
	bls _081B085C
	adds r0, r5, 0
	bl sub_81B0CEC
	ldr r0, =gUnknown_02022FF8
	subs r1, r5, 0x3
	lsls r1, 5
	adds r1, r0
	ldrh r0, [r1]
	cmp r0, 0
	bne _081B0828
	ldr r0, =gUnknown_0203CEDC
	lsls r4, r5, 4
	ldr r0, [r0]
	adds r0, r4
	movs r1, 0x40
	bl sub_81B2748
	b _081B0836
	.pool
_081B0828:
	ldr r0, =gUnknown_0203CEDC
	lsls r4, r5, 4
	ldr r0, [r0]
	adds r0, r4
	movs r1, 0x8
	bl sub_81B2748
_081B0836:
	adds r5, r4, 0
	ldr r4, =gUnknown_0203CEDC
	ldr r0, [r4]
	adds r0, r5, r0
	ldrb r0, [r0, 0x8]
	movs r1, 0x2
	bl CopyWindowToVram
	ldr r0, [r4]
	adds r0, r5, r0
	ldrb r0, [r0, 0x8]
	bl PutWindowTilemap
	movs r0, 0x2
	bl schedule_bg_copy_tilemap_to_vram
	b _081B093E
	.pool
_081B085C:
	movs r0, 0x64
	muls r0, r5
	ldr r1, =gPlayerParty
	adds r0, r1
	movs r1, 0xB
	bl GetMonData
	cmp r0, 0
	bne _081B089C
	ldr r4, =gUnknown_0203CEDC
	ldr r0, [r4]
	lsls r5, 4
	adds r0, r5, r0
	ldrb r0, [r0, 0x8]
	bl sub_81B2720
	ldr r0, [r4]
	adds r0, r5
	movs r1, 0x40
	bl sub_81B2748
	ldr r0, [r4]
	adds r0, r5, r0
	ldrb r0, [r0, 0x8]
	movs r1, 0x2
	bl CopyWindowToVram
	b _081B092C
	.pool
_081B089C:
	ldr r0, =gUnknown_0203CEC8
	ldrb r0, [r0, 0x8]
	movs r1, 0xF
	ands r1, r0
	cmp r1, 0x7
	bne _081B08B4
	adds r0, r5, 0
	bl sub_81B0B60
	b _081B08F6
	.pool
_081B08B4:
	cmp r1, 0x2
	bne _081B08C0
	adds r0, r5, 0
	bl sub_81B0B08
	b _081B08F6
_081B08C0:
	cmp r1, 0x4
	bne _081B08CC
	adds r0, r5, 0
	bl sub_81B0A9C
	b _081B08F6
_081B08CC:
	cmp r1, 0xB
	bne _081B08D8
	adds r0, r5, 0
	bl sub_81B0B98
	b _081B08F6
_081B08D8:
	cmp r1, 0xC
	bne _081B08E4
	adds r0, r5, 0
	bl sub_81B0BC4
	b _081B08F6
_081B08E4:
	adds r0, r5, 0
	bl sub_81B0BFC
	lsls r0, 24
	cmp r0, 0
	bne _081B08F6
	adds r0, r5, 0
	bl sub_81B0948
_081B08F6:
	ldr r2, =gUnknown_0203CEC8
	ldrb r1, [r2, 0x8]
	movs r0, 0xF
	ands r0, r1
	cmp r0, 0x5
	bne _081B0910
	adds r0, r5, 0
	movs r1, 0
	bl sub_81B0FCC
	b _081B092A
	.pool
_081B0910:
	movs r0, 0x9
	ldrsb r0, [r2, r0]
	cmp r0, r5
	bne _081B0922
	adds r0, r5, 0
	movs r1, 0x1
	bl sub_81B0FCC
	b _081B092A
_081B0922:
	adds r0, r5, 0
	movs r1, 0
	bl sub_81B0FCC
_081B092A:
	lsls r5, 4
_081B092C:
	ldr r0, =gUnknown_0203CEDC
	ldr r0, [r0]
	adds r0, r5, r0
	ldrb r0, [r0, 0x8]
	bl PutWindowTilemap
	movs r0, 0
	bl schedule_bg_copy_tilemap_to_vram
_081B093E:
	pop {r4,r5}
	pop {r0}
	bx r0
	.pool
	thumb_func_end sub_81B07E0

	thumb_func_start sub_81B0948
sub_81B0948: @ 81B0948
	push {r4-r7,lr}
	sub sp, 0x8
	lsls r0, 24
	lsrs r4, r0, 24
	movs r0, 0x64
	adds r1, r4, 0
	muls r1, r0
	ldr r0, =gPlayerParty
	adds r7, r1, r0
	adds r0, r7, 0
	movs r1, 0x2D
	bl GetMonData
	adds r2, r0, 0
	cmp r2, 0
	beq _081B09A0
	ldr r6, =gUnknown_0203CEDC
	ldr r0, [r6]
	lsls r5, r4, 4
	adds r0, r5, r0
	ldr r2, [r0]
	ldrb r0, [r0, 0x8]
	movs r1, 0
	str r1, [sp]
	movs r1, 0x1
	str r1, [sp, 0x4]
	ldr r4, [r2]
	movs r1, 0
	movs r2, 0
	movs r3, 0
	bl _call_via_r4
	ldr r1, [r6]
	adds r1, r5
	adds r0, r7, 0
	movs r2, 0
	bl sub_81B2A70
	b _081B0A02
	.pool
_081B09A0:
	ldr r5, =gUnknown_0203CEDC
	ldr r0, [r5]
	lsls r4, 4
	adds r0, r4, r0
	ldr r1, [r0]
	ldrb r0, [r0, 0x8]
	str r2, [sp]
	str r2, [sp, 0x4]
	ldr r6, [r1]
	movs r1, 0
	movs r2, 0
	movs r3, 0
	bl _call_via_r6
	ldr r1, [r5]
	adds r1, r4
	adds r0, r7, 0
	movs r2, 0
	bl sub_81B2A70
	ldr r1, [r5]
	adds r1, r4
	adds r0, r7, 0
	movs r2, 0
	bl sub_81B2AC8
	ldr r1, [r5]
	adds r1, r4
	adds r0, r7, 0
	movs r2, 0
	bl sub_81B2B8C
	ldr r1, [r5]
	adds r1, r4
	adds r0, r7, 0
	movs r2, 0
	bl sub_81B2CD4
	ldr r1, [r5]
	adds r1, r4
	adds r0, r7, 0
	movs r2, 0
	bl sub_81B2D74
	ldr r1, [r5]
	adds r1, r4
	adds r0, r7, 0
	bl sub_81B2E28
_081B0A02:
	add sp, 0x8
	pop {r4-r7}
	pop {r0}
	bx r0
	.pool
	thumb_func_end sub_81B0948

	thumb_func_start sub_81B0A10
sub_81B0A10: @ 81B0A10
	push {r4-r7,lr}
	mov r7, r8
	push {r7}
	sub sp, 0x8
	lsls r0, 24
	lsrs r0, 24
	lsls r1, 24
	lsrs r1, 24
	mov r8, r1
	movs r1, 0x64
	adds r2, r0, 0
	muls r2, r1
	ldr r1, =gPlayerParty
	adds r6, r2, r1
	ldr r7, =gUnknown_0203CEDC
	ldr r1, [r7]
	lsls r5, r0, 4
	adds r1, r5, r1
	ldr r2, [r1]
	ldrb r0, [r1, 0x8]
	movs r1, 0
	str r1, [sp]
	movs r1, 0x1
	str r1, [sp, 0x4]
	ldr r4, [r2]
	movs r1, 0
	movs r2, 0
	movs r3, 0
	bl _call_via_r4
	ldr r1, [r7]
	adds r1, r5
	adds r0, r6, 0
	movs r2, 0
	bl sub_81B2A70
	adds r0, r6, 0
	movs r1, 0x2D
	bl GetMonData
	cmp r0, 0
	bne _081B0A7C
	ldr r1, [r7]
	adds r1, r5
	adds r0, r6, 0
	movs r2, 0
	bl sub_81B2AC8
	ldr r1, [r7]
	adds r1, r5
	adds r0, r6, 0
	movs r2, 0
	bl sub_81B2B8C
_081B0A7C:
	ldr r1, [r7]
	adds r1, r5
	mov r0, r8
	movs r2, 0
	bl sub_81B2FA8
	add sp, 0x8
	pop {r3}
	mov r8, r3
	pop {r4-r7}
	pop {r0}
	bx r0
	.pool
	thumb_func_end sub_81B0A10

	thumb_func_start sub_81B0A9C
sub_81B0A9C: @ 81B0A9C
	push {r4-r6,lr}
	lsls r0, 24
	lsrs r5, r0, 24
	movs r0, 0x64
	muls r0, r5
	ldr r1, =gPlayerParty
	adds r0, r1
	ldr r6, =gUnknown_0203CEF8
	bl sub_81B85AC
	lsls r0, 24
	cmp r0, 0
	bne _081B0AD6
	adds r0, r5, 0
	movs r1, 0x7
	bl sub_81B0A10
	b _081B0B02
	.pool
_081B0AC8:
	adds r1, r4, 0x2
	lsls r1, 24
	lsrs r1, 24
	adds r0, r5, 0
	bl sub_81B0A10
	b _081B0B02
_081B0AD6:
	movs r4, 0
	b _081B0AEE
_081B0ADA:
	adds r1, r6, r4
	ldrb r0, [r1]
	cmp r0, 0
	beq _081B0AE8
	subs r0, 0x1
	cmp r0, r5
	beq _081B0AC8
_081B0AE8:
	adds r0, r4, 0x1
	lsls r0, 24
	lsrs r4, r0, 24
_081B0AEE:
	bl sub_81B8830
	lsls r0, 24
	lsrs r0, 24
	cmp r4, r0
	bcc _081B0ADA
	adds r0, r5, 0
	movs r1, 0x1
	bl sub_81B0A10
_081B0B02:
	pop {r4-r6}
	pop {r0}
	bx r0
	thumb_func_end sub_81B0A9C

	thumb_func_start sub_81B0B08
sub_81B0B08: @ 81B0B08
	push {r4,lr}
	lsls r0, 24
	lsrs r4, r0, 24
	movs r0, 0x64
	muls r0, r4
	ldr r1, =gPlayerParty
	adds r0, r1
	bl sub_80DAE0C
	lsls r0, 24
	lsrs r0, 24
	cmp r0, 0x4
	bhi _081B0B5A
	lsls r0, 2
	ldr r1, =_081B0B34
	adds r0, r1
	ldr r0, [r0]
	mov pc, r0
	.pool
	.align 2, 0
_081B0B34:
	.4byte _081B0B48
	.4byte _081B0B52
	.4byte _081B0B52
	.4byte _081B0B48
	.4byte _081B0B48
_081B0B48:
	adds r0, r4, 0
	movs r1, 0x7
	bl sub_81B0A10
	b _081B0B5A
_081B0B52:
	adds r0, r4, 0
	movs r1, 0x6
	bl sub_81B0A10
_081B0B5A:
	pop {r4}
	pop {r0}
	bx r0
	thumb_func_end sub_81B0B08

	thumb_func_start sub_81B0B60
sub_81B0B60: @ 81B0B60
	push {r4,lr}
	lsls r0, 24
	lsrs r4, r0, 24
	movs r0, 0x64
	muls r0, r4
	ldr r1, =gPlayerParty
	adds r0, r1
	bl GetNumberOfRelearnableMoves
	lsls r0, 24
	cmp r0, 0
	bne _081B0B88
	adds r0, r4, 0
	movs r1, 0x9
	bl sub_81B0A10
	b _081B0B90
	.pool
_081B0B88:
	adds r0, r4, 0
	movs r1, 0x8
	bl sub_81B0A10
_081B0B90:
	pop {r4}
	pop {r0}
	bx r0
	thumb_func_end sub_81B0B60

	thumb_func_start sub_81B0B98
sub_81B0B98: @ 81B0B98
	push {r4,lr}
	lsls r0, 24
	lsrs r4, r0, 24
	adds r0, r4, 0
	bl sub_81B218C
	lsls r0, 24
	lsrs r0, 24
	cmp r0, 0x1
	bne _081B0BB6
	adds r0, r4, 0
	movs r1, 0x6
	bl sub_81B0A10
	b _081B0BBE
_081B0BB6:
	adds r0, r4, 0
	movs r1, 0x7
	bl sub_81B0A10
_081B0BBE:
	pop {r4}
	pop {r0}
	bx r0
	thumb_func_end sub_81B0B98

	thumb_func_start sub_81B0BC4
sub_81B0BC4: @ 81B0BC4
	push {r4,lr}
	lsls r0, 24
	lsrs r4, r0, 24
	movs r0, 0x64
	muls r0, r4
	ldr r1, =gPlayerParty
	adds r0, r1
	movs r1, 0xC
	bl GetMonData
	cmp r0, 0
	beq _081B0BEC
	adds r0, r4, 0
	movs r1, 0xB
	bl sub_81B0A10
	b _081B0BF4
	.pool
_081B0BEC:
	adds r0, r4, 0
	movs r1, 0xC
	bl sub_81B0A10
_081B0BF4:
	pop {r4}
	pop {r0}
	bx r0
	thumb_func_end sub_81B0BC4

	thumb_func_start sub_81B0BFC
sub_81B0BFC: @ 81B0BFC
	push {r4-r6,lr}
	lsls r0, 24
	lsrs r5, r0, 24
	movs r0, 0x64
	adds r1, r5, 0
	muls r1, r0
	ldr r0, =gPlayerParty
	adds r6, r1, r0
	ldr r0, =gSpecialVar_ItemId
	ldrh r4, [r0]
	ldr r0, =gUnknown_0203CEC8
	ldrb r0, [r0, 0xB]
	cmp r0, 0xC
	bne _081B0C40
	ldr r1, =gSpecialVar_Result
	movs r0, 0
	strh r0, [r1]
	ldr r0, =gSpecialVar_0x8005
	ldrb r2, [r0]
	adds r0, r5, 0
	movs r1, 0
	bl sub_81B0C94
	b _081B0C8A
	.pool
_081B0C40:
	cmp r0, 0x3
	bne _081B0C56
	adds r0, r4, 0
	bl CheckIfItemIsTMHMOrEvolutionStone
	lsls r0, 24
	lsrs r0, 24
	cmp r0, 0x1
	beq _081B0C5A
	cmp r0, 0x2
	beq _081B0C66
_081B0C56:
	movs r0, 0
	b _081B0C8C
_081B0C5A:
	adds r0, r5, 0
	adds r1, r4, 0
	movs r2, 0
	bl sub_81B0C94
	b _081B0C8A
_081B0C66:
	adds r0, r6, 0
	movs r1, 0x2D
	bl GetMonData
	cmp r0, 0
	bne _081B0C82
	adds r0, r6, 0
	movs r1, 0x3
	adds r2, r4, 0
	bl GetEvolutionTargetSpecies
	lsls r0, 16
	cmp r0, 0
	bne _081B0C56
_081B0C82:
	adds r0, r5, 0
	movs r1, 0
	bl sub_81B0A10
_081B0C8A:
	movs r0, 0x1
_081B0C8C:
	pop {r4-r6}
	pop {r1}
	bx r1
	thumb_func_end sub_81B0BFC

	thumb_func_start sub_81B0C94
sub_81B0C94: @ 81B0C94
	push {r4,lr}
	lsls r0, 24
	lsrs r4, r0, 24
	lsls r1, 16
	lsrs r1, 16
	lsls r2, 24
	lsrs r2, 24
	movs r0, 0x64
	muls r0, r4
	ldr r3, =gPlayerParty
	adds r0, r3
	bl sub_81B22D8
	lsls r0, 24
	lsrs r0, 24
	cmp r0, 0x2
	beq _081B0CD2
	cmp r0, 0x2
	bgt _081B0CC4
	cmp r0, 0x1
	beq _081B0CC8
	b _081B0CDC
	.pool
_081B0CC4:
	cmp r0, 0x3
	bne _081B0CDC
_081B0CC8:
	adds r0, r4, 0
	movs r1, 0x9
	bl sub_81B0A10
	b _081B0CE4
_081B0CD2:
	adds r0, r4, 0
	movs r1, 0xA
	bl sub_81B0A10
	b _081B0CE4
_081B0CDC:
	adds r0, r4, 0
	movs r1, 0x8
	bl sub_81B0A10
_081B0CE4:
	pop {r4}
	pop {r0}
	bx r0
	thumb_func_end sub_81B0C94

	thumb_func_start sub_81B0CEC
sub_81B0CEC: @ 81B0CEC
	push {r4-r7,lr}
	mov r7, r8
	push {r7}
	sub sp, 0x8
	lsls r0, 24
	lsrs r0, 24
	ldr r1, =gUnknown_0203CEDC
	lsls r2, r0, 4
	ldr r1, [r1]
	adds r6, r1, r2
	subs r0, 0x3
	lsls r0, 24
	ldr r5, =gUnknown_02022FF8
	lsrs r0, 19
	mov r8, r0
	adds r7, r0, r5
	ldrh r0, [r7]
	cmp r0, 0
	bne _081B0D24
	ldrb r0, [r6, 0x8]
	bl sub_81B2720
	b _081B0D8E
	.pool
_081B0D24:
	ldr r2, [r6]
	ldrb r0, [r6, 0x8]
	movs r1, 0
	str r1, [sp]
	str r1, [sp, 0x4]
	ldr r4, [r2]
	movs r2, 0
	movs r3, 0
	bl _call_via_r4
	ldr r4, =gStringVar1
	adds r5, 0x4
	add r5, r8
	adds r0, r4, 0
	adds r1, r5, 0
	bl StringCopy
	adds r0, r4, 0
	bl StringGetEnd10
	adds r0, r4, 0
	bl sub_81DB52C
	ldrb r0, [r6, 0x8]
	ldr r3, [r6]
	adds r3, 0x4
	adds r1, r4, 0
	movs r2, 0
	bl sub_81B2A3C
	ldrb r0, [r7, 0xF]
	adds r1, r6, 0
	bl sub_81B2B40
	ldrb r0, [r7, 0x1C]
	ldrh r1, [r7]
	adds r2, r5, 0
	adds r3, r6, 0
	bl sub_81B2BF4
	ldrh r0, [r7, 0x10]
	adds r1, r6, 0
	bl sub_81B2D3C
	ldrh r0, [r7, 0x12]
	adds r1, r6, 0
	bl sub_81B2DDC
	ldrh r0, [r7, 0x10]
	ldrh r1, [r7, 0x12]
	adds r2, r6, 0
	bl sub_81B2E64
_081B0D8E:
	add sp, 0x8
	pop {r3}
	mov r8, r3
	pop {r4-r7}
	pop {r0}
	bx r0
	.pool
	thumb_func_end sub_81B0CEC

	thumb_func_start sub_81B0DA0
sub_81B0DA0: @ 81B0DA0
	push {r4,r5,lr}
	ldr r5, =gUnknown_0203CEC4
	ldr r0, [r5]
	movs r4, 0x86
	lsls r4, 2
	adds r0, r4
	ldrb r0, [r0]
	bl sub_81B07E0
	ldr r1, [r5]
	adds r1, r4
	ldrh r0, [r1]
	adds r0, 0x1
	strh r0, [r1]
	lsls r0, 16
	asrs r0, 16
	cmp r0, 0x6
	beq _081B0DCC
	movs r0, 0
	b _081B0DCE
	.pool
_081B0DCC:
	movs r0, 0x1
_081B0DCE:
	pop {r4,r5}
	pop {r1}
	bx r1
	thumb_func_end sub_81B0DA0

	thumb_func_start sub_81B0DD4
sub_81B0DD4: @ 81B0DD4
	lsls r0, 16
	ldr r1, =gUnknown_0203CEE0
	lsrs r0, 11
	ldr r1, [r1]
	adds r1, r0
	adds r0, r1, 0
	bx lr
	.pool
	thumb_func_end sub_81B0DD4

	thumb_func_start party_menu_add_per_mon_objects_internal
party_menu_add_per_mon_objects_internal: @ 81B0DE8
	push {r4-r7,lr}
	mov r7, r10
	mov r6, r9
	mov r5, r8
	push {r5-r7}
	sub sp, 0x4
	lsls r0, 24
	lsrs r7, r0, 24
	ldr r0, =gUnknown_0203CEC8
	ldrb r1, [r0, 0x8]
	movs r0, 0xF
	ands r0, r1
	cmp r0, 0x5
	bne _081B0E98
	cmp r7, 0x2
	bls _081B0E98
	subs r0, r7, 0x3
	lsls r0, 24
	lsrs r0, 24
	mov r10, r0
	ldr r0, =gUnknown_02022FF8
	mov r9, r0
	mov r2, r10
	lsls r2, 5
	mov r8, r2
	mov r6, r8
	add r6, r9
	ldrh r0, [r6]
	cmp r0, 0
	beq _081B0EDC
	mov r1, r9
	adds r1, 0x18
	add r1, r8
	ldr r1, [r1]
	ldr r4, =gUnknown_0203CEDC
	lsls r5, r7, 4
	ldr r2, [r4]
	adds r2, r5
	movs r3, 0
	str r3, [sp]
	bl party_menu_link_mon_icon_anim
	ldrh r0, [r6]
	ldrh r1, [r6, 0x2]
	ldr r2, [r4]
	adds r2, r5
	bl party_menu_link_mon_held_item_object
	ldrh r0, [r6]
	ldr r1, [r4]
	adds r1, r5
	bl party_menu_link_mon_pokeball_object
	ldrh r0, [r6, 0x10]
	cmp r0, 0
	bne _081B0E68
	movs r3, 0x7
	b _081B0E78
	.pool
_081B0E68:
	mov r0, r9
	adds r0, 0x14
	add r0, r8
	ldr r0, [r0]
	bl pokemon_ailments_get_primary
	lsls r0, 24
	lsrs r3, r0, 24
_081B0E78:
	ldr r1, =gUnknown_02022FF8
	mov r2, r10
	lsls r0, r2, 5
	adds r0, r1
	ldrh r0, [r0]
	ldr r1, =gUnknown_0203CEDC
	ldr r2, [r1]
	adds r2, r5
	adds r1, r3, 0
	bl party_menu_link_mon_status_condition_object
	b _081B0EDC
	.pool
_081B0E98:
	movs r0, 0x64
	adds r1, r7, 0
	muls r1, r0
	ldr r0, =gPlayerParty
	adds r6, r1, r0
	adds r0, r6, 0
	movs r1, 0xB
	bl GetMonData
	cmp r0, 0
	beq _081B0EDC
	ldr r4, =gUnknown_0203CEDC
	lsls r5, r7, 4
	ldr r1, [r4]
	adds r1, r5
	adds r0, r6, 0
	adds r2, r7, 0
	bl party_menu_icon_anim
	ldr r1, [r4]
	adds r1, r5
	adds r0, r6, 0
	bl party_menu_held_item_object
	ldr r1, [r4]
	adds r1, r5
	adds r0, r6, 0
	bl party_menu_pokeball_object
	ldr r1, [r4]
	adds r1, r5
	adds r0, r6, 0
	bl party_menu_status_condition_object
_081B0EDC:
	add sp, 0x4
	pop {r3-r5}
	mov r8, r3
	mov r9, r4
	mov r10, r5
	pop {r4-r7}
	pop {r0}
	bx r0
	.pool
	thumb_func_end party_menu_add_per_mon_objects_internal

	thumb_func_start party_menu_add_per_mon_objects
party_menu_add_per_mon_objects: @ 81B0EF4
	push {r4,r5,lr}
	ldr r5, =gUnknown_0203CEC4
	ldr r0, [r5]
	movs r4, 0x86
	lsls r4, 2
	adds r0, r4
	ldrb r0, [r0]
	bl party_menu_add_per_mon_objects_internal
	ldr r1, [r5]
	adds r1, r4
	ldrh r0, [r1]
	adds r0, 0x1
	strh r0, [r1]
	lsls r0, 16
	asrs r0, 16
	cmp r0, 0x6
	beq _081B0F20
	movs r0, 0
	b _081B0F22
	.pool
_081B0F20:
	movs r0, 0x1
_081B0F22:
	pop {r4,r5}
	pop {r1}
	bx r1
	thumb_func_end party_menu_add_per_mon_objects

	thumb_func_start sub_81B0F28
sub_81B0F28: @ 81B0F28
	push {r4,lr}
	sub sp, 0xC
	ldr r0, =gUnknown_0203CEC8
	ldrb r1, [r0, 0x8]
	movs r0, 0xF
	ands r0, r1
	cmp r0, 0x5
	bne _081B0F54
	movs r0, 0x7
	str r0, [sp]
	movs r0, 0x2
	str r0, [sp, 0x4]
	movs r0, 0x1
	str r0, [sp, 0x8]
	movs r1, 0xE
	movs r2, 0x17
	movs r3, 0x11
	bl FillBgTilemapBufferRect
	b _081B0FBC
	.pool
_081B0F54:
	ldr r4, =gUnknown_0203CEC4
	ldr r0, [r4]
	ldrb r0, [r0, 0x8]
	lsls r0, 31
	cmp r0, 0
	beq _081B0F94
	movs r0, 0xBF
	movs r1, 0x88
	bl sub_81B5F74
	ldr r3, [r4]
	lsls r0, 24
	lsrs r0, 24
	movs r1, 0x7F
	ands r0, r1
	lsls r0, 4
	ldrh r2, [r3, 0x8]
	ldr r1, =0xfffff80f
	ands r1, r2
	orrs r1, r0
	strh r1, [r3, 0x8]
	bl sub_81B120C
	movs r0, 0xBF
	movs r1, 0x98
	bl sub_81B5F74
	b _081B0F9C
	.pool
_081B0F94:
	movs r0, 0xC6
	movs r1, 0x94
	bl sub_81B5F34
_081B0F9C:
	ldr r3, [r4]
	lsls r0, 24
	lsrs r0, 24
	movs r1, 0x7F
	ands r0, r1
	lsls r0, 11
	ldr r1, [r3, 0x8]
	ldr r2, =0xfffc07ff
	ands r1, r2
	orrs r1, r0
	str r1, [r3, 0x8]
	ldr r0, =gUnknown_0203CEC8
	ldrb r0, [r0, 0x9]
	movs r1, 0x1
	bl sub_81B0FCC
_081B0FBC:
	add sp, 0xC
	pop {r4}
	pop {r0}
	bx r0
	.pool
	thumb_func_end sub_81B0F28

	thumb_func_start sub_81B0FCC
sub_81B0FCC: @ 81B0FCC
	push {r4-r7,lr}
	mov r7, r8
	push {r7}
	sub sp, 0x8
	lsls r0, 24
	lsrs r7, r0, 24
	lsls r1, 24
	lsrs r1, 24
	mov r8, r1
	cmp r7, 0x6
	beq _081B1038
	cmp r7, 0x7
	beq _081B1074
	movs r0, 0x64
	muls r0, r7
	ldr r1, =gPlayerParty
	adds r0, r1
	movs r1, 0xB
	bl GetMonData
	cmp r0, 0
	beq _081B10E8
	ldr r6, =gUnknown_0203CEDC
	lsls r5, r7, 4
	ldr r4, [r6]
	adds r4, r5
	adds r0, r7, 0
	mov r1, r8
	bl sub_81B10F8
	adds r1, r0, 0
	lsls r1, 24
	lsrs r1, 24
	adds r0, r4, 0
	bl sub_81B2748
	ldr r0, [r6]
	adds r0, r5, r0
	ldrb r0, [r0, 0x9]
	mov r1, r8
	bl sub_81B5B6C
	ldr r0, [r6]
	adds r5, r0
	ldrb r0, [r5, 0xB]
	mov r1, r8
	bl sub_81B5F98
	b _081B10E8
	.pool
_081B1038:
	mov r0, r8
	cmp r0, 0
	bne _081B1052
	movs r0, 0x2
	str r0, [sp]
	movs r0, 0x1
	str r0, [sp, 0x4]
	movs r1, 0x17
	movs r2, 0x10
	movs r3, 0x7
	bl sub_8199C30
	b _081B1064
_081B1052:
	movs r0, 0x2
	str r0, [sp]
	str r0, [sp, 0x4]
	movs r0, 0x1
	movs r1, 0x17
	movs r2, 0x10
	movs r3, 0x7
	bl sub_8199C30
_081B1064:
	ldr r0, =gUnknown_0203CEC4
	ldr r0, [r0]
	ldrh r0, [r0, 0x8]
	lsls r0, 21
	b _081B10DA
	.pool
_081B1074:
	ldr r0, =gUnknown_0203CEC4
	ldr r0, [r0]
	ldrb r0, [r0, 0x8]
	lsls r0, 31
	cmp r0, 0
	bne _081B10A6
	mov r0, r8
	cmp r0, 0
	bne _081B1098
	movs r0, 0x2
	str r0, [sp]
	movs r0, 0x1
	str r0, [sp, 0x4]
	movs r1, 0x17
	movs r2, 0x11
	b _081B10B8
	.pool
_081B1098:
	movs r0, 0x2
	str r0, [sp]
	str r0, [sp, 0x4]
	movs r0, 0x1
	movs r1, 0x17
	movs r2, 0x11
	b _081B10B8
_081B10A6:
	mov r0, r8
	cmp r0, 0
	bne _081B10C0
	movs r0, 0x2
	str r0, [sp]
	movs r0, 0x1
	str r0, [sp, 0x4]
	movs r1, 0x17
	movs r2, 0x12
_081B10B8:
	movs r3, 0x7
	bl sub_8199C30
	b _081B10D2
_081B10C0:
	movs r0, 0x2
	str r0, [sp]
	str r0, [sp, 0x4]
	movs r0, 0x1
	movs r1, 0x17
	movs r2, 0x12
	movs r3, 0x7
	bl sub_8199C30
_081B10D2:
	ldr r0, =gUnknown_0203CEC4
	ldr r0, [r0]
	ldr r0, [r0, 0x8]
	lsls r0, 14
_081B10DA:
	lsrs r0, 25
	mov r1, r8
	bl sub_81B5F98
	movs r0, 0x1
	bl schedule_bg_copy_tilemap_to_vram
_081B10E8:
	add sp, 0x8
	pop {r3}
	mov r8, r3
	pop {r4-r7}
	pop {r0}
	bx r0
	.pool
	thumb_func_end sub_81B0FCC

	thumb_func_start sub_81B10F8
sub_81B10F8: @ 81B10F8
	push {r4,r5,lr}
	lsls r0, 24
	lsrs r5, r0, 24
	lsls r1, 24
	lsrs r1, 24
	movs r4, 0
	cmp r1, 0x1
	bne _081B110A
	movs r4, 0x1
_081B110A:
	movs r0, 0x64
	muls r0, r5
	ldr r1, =gPlayerParty
	adds r0, r1
	movs r1, 0x39
	bl GetMonData
	cmp r0, 0
	bne _081B1120
	movs r0, 0x2
	orrs r4, r0
_081B1120:
	adds r0, r5, 0
	bl sub_81B118C
	lsls r0, 24
	lsrs r0, 24
	cmp r0, 0x1
	bne _081B1136
	movs r0, 0x8
	orrs r4, r0
	lsls r0, r4, 24
	lsrs r4, r0, 24
_081B1136:
	ldr r0, =gUnknown_0203CEC8
	ldrb r1, [r0, 0xB]
	adds r2, r0, 0
	cmp r1, 0x9
	bne _081B1148
	movs r0, 0x10
	orrs r4, r0
	lsls r0, r4, 24
	lsrs r4, r0, 24
_081B1148:
	cmp r1, 0x8
	bne _081B1164
	movs r0, 0x9
	ldrsb r0, [r2, r0]
	cmp r5, r0
	beq _081B115C
	movs r0, 0xA
	ldrsb r0, [r2, r0]
	cmp r5, r0
	bne _081B1164
_081B115C:
	movs r0, 0x4
	orrs r4, r0
	lsls r0, r4, 24
	lsrs r4, r0, 24
_081B1164:
	ldrb r0, [r2, 0xB]
	cmp r0, 0xA
	bne _081B117A
	movs r0, 0x9
	ldrsb r0, [r2, r0]
	cmp r5, r0
	bne _081B117A
	movs r0, 0x20
	orrs r4, r0
	lsls r0, r4, 24
	lsrs r4, r0, 24
_081B117A:
	adds r0, r4, 0
	pop {r4,r5}
	pop {r1}
	bx r1
	.pool
	thumb_func_end sub_81B10F8

	thumb_func_start sub_81B118C
sub_81B118C: @ 81B118C
	push {lr}
	lsls r0, 24
	lsrs r2, r0, 24
	ldr r0, =gUnknown_0203CEC8
	ldrb r1, [r0, 0x8]
	movs r0, 0x30
	ands r0, r1
	cmp r0, 0x20
	bne _081B11B4
	cmp r2, 0x1
	beq _081B11AA
	cmp r2, 0x4
	beq _081B11AA
	cmp r2, 0x5
	bne _081B11B4
_081B11AA:
	movs r0, 0x1
	b _081B11F8
	.pool
_081B11B4:
	cmp r2, 0x2
	bhi _081B11F6
	ldr r0, =gBattleTypeFlags
	ldr r0, [r0]
	movs r1, 0x80
	lsls r1, 11
	ands r0, r1
	cmp r0, 0
	beq _081B11F6
	ldr r0, =gMain
	ldr r1, =0x00000439
	adds r0, r1
	ldrb r1, [r0]
	movs r0, 0x2
	ands r0, r1
	cmp r0, 0
	beq _081B11F6
	adds r0, r2, 0
	bl sub_81B8F38
	ldr r1, =gBattleStruct
	ldr r1, [r1]
	movs r2, 0xA8
	lsls r2, 2
	adds r1, r2
	ldrb r1, [r1]
	lsls r0, 24
	lsrs r0, 24
	asrs r1, r0
	movs r0, 0x1
	ands r1, r0
	cmp r1, 0
	bne _081B11F8
_081B11F6:
	movs r0, 0
_081B11F8:
	pop {r1}
	bx r1
	.pool
	thumb_func_end sub_81B118C

	thumb_func_start sub_81B120C
sub_81B120C: @ 81B120C
	push {r4-r6,lr}
	sub sp, 0xC
	ldr r1, =gUnknown_086157C4
	movs r6, 0x7
	str r6, [sp]
	movs r5, 0x2
	str r5, [sp, 0x4]
	movs r4, 0x11
	str r4, [sp, 0x8]
	movs r0, 0x1
	movs r2, 0x17
	movs r3, 0x10
	bl CopyToBgTilemapBufferRect_ChangePalette
	ldr r1, =gUnknown_086157E0
	str r6, [sp]
	str r5, [sp, 0x4]
	str r4, [sp, 0x8]
	movs r0, 0x1
	movs r2, 0x17
	movs r3, 0x12
	bl CopyToBgTilemapBufferRect_ChangePalette
	movs r0, 0x1
	bl schedule_bg_copy_tilemap_to_vram
	add sp, 0xC
	pop {r4-r6}
	pop {r0}
	bx r0
	.pool
	thumb_func_end sub_81B120C

	thumb_func_start sub_81B1250
sub_81B1250: @ 81B1250
	push {lr}
	ldr r0, =gBattleTypeFlags
	ldr r0, [r0]
	movs r1, 0x49
	ands r0, r1
	cmp r0, 0x49
	bne _081B1280
	ldr r0, =gMain
	ldr r1, =0x00000439
	adds r0, r1
	ldrb r1, [r0]
	movs r0, 0x2
	ands r0, r1
	cmp r0, 0
	beq _081B1280
	movs r0, 0x1
	b _081B1282
	.pool
_081B1280:
	movs r0, 0
_081B1282:
	pop {r1}
	bx r1
	thumb_func_end sub_81B1250

	thumb_func_start sub_81B1288
sub_81B1288: @ 81B1288
	push {r4-r6,lr}
	adds r4, r0, 0
	adds r6, r1, 0
	movs r0, 0x64
	bl Alloc
	adds r5, r0, 0
	adds r1, r4, 0
	movs r2, 0x64
	bl memcpy
	adds r0, r4, 0
	adds r1, r6, 0
	movs r2, 0x64
	bl memcpy
	adds r0, r6, 0
	adds r1, r5, 0
	movs r2, 0x64
	bl memcpy
	adds r0, r5, 0
	bl Free
	pop {r4-r6}
	pop {r0}
	bx r0
	thumb_func_end sub_81B1288

	thumb_func_start sub_81B12C0
sub_81B12C0: @ 81B12C0
	push {r4,lr}
	sub sp, 0x4
	adds r4, r0, 0
	lsls r4, 24
	lsrs r4, 24
	movs r0, 0x1
	negs r0, r0
	movs r1, 0
	str r1, [sp]
	movs r2, 0
	movs r3, 0x10
	bl BeginNormalPaletteFade
	ldr r1, =gTasks
	lsls r0, r4, 2
	adds r0, r4
	lsls r0, 3
	adds r0, r1
	ldr r1, =c3_0811FAB4
	str r1, [r0]
	add sp, 0x4
	pop {r4}
	pop {r0}
	bx r0
	.pool
	thumb_func_end sub_81B12C0

	thumb_func_start c3_0811FAB4
c3_0811FAB4: @ 81B12F8
	push {r4,r5,lr}
	lsls r0, 24
	lsrs r5, r0, 24
	ldr r0, =gPaletteFade
	ldrb r1, [r0, 0x7]
	movs r0, 0x80
	ands r0, r1
	cmp r0, 0
	bne _081B134C
	ldr r4, =gUnknown_0203CEC8
	ldrb r1, [r4, 0x8]
	movs r0, 0xF
	ands r0, r1
	cmp r0, 0x1
	bne _081B131A
	bl sub_81B9080
_081B131A:
	ldr r0, =gUnknown_0203CEC4
	ldr r0, [r0]
	ldr r0, [r0, 0x4]
	cmp r0, 0
	beq _081B1338
	bl SetMainCallback2
	b _081B133E
	.pool
_081B1338:
	ldr r0, [r4]
	bl SetMainCallback2
_081B133E:
	bl ResetSpriteData
	bl sub_81B06F4
	adds r0, r5, 0
	bl DestroyTask
_081B134C:
	pop {r4,r5}
	pop {r0}
	bx r0
	thumb_func_end c3_0811FAB4

	thumb_func_start GetCursorSelectionMonId
GetCursorSelectionMonId: @ 81B1354
	ldr r0, =gUnknown_0203CEC8
	ldrb r0, [r0, 0x9]
	bx lr
	.pool
	thumb_func_end GetCursorSelectionMonId

	thumb_func_start sub_81B1360
sub_81B1360: @ 81B1360
	ldr r0, =gUnknown_0203CEC8
	ldrb r0, [r0, 0x8]
	lsls r0, 28
	lsrs r0, 28
	bx lr
	.pool
	thumb_func_end sub_81B1360

	thumb_func_start sub_81B1370
sub_81B1370: @ 81B1370
	push {r4-r6,lr}
	lsls r0, 24
	lsrs r5, r0, 24
	adds r6, r5, 0
	ldr r0, =gPaletteFade
	ldrb r1, [r0, 0x7]
	movs r0, 0x80
	ands r0, r1
	cmp r0, 0
	bne _081B13E0
	bl sub_81221EC
	lsls r0, 24
	lsrs r0, 24
	cmp r0, 0x1
	beq _081B13E0
	bl sub_81B13EC
	adds r4, r0, 0
	bl sub_81B1760
	lsls r0, 16
	lsrs r0, 16
	cmp r0, 0x2
	beq _081B13C0
	cmp r0, 0x2
	bgt _081B13B0
	cmp r0, 0x1
	beq _081B13B6
	b _081B13E0
	.pool
_081B13B0:
	cmp r0, 0x8
	beq _081B13CA
	b _081B13E0
_081B13B6:
	adds r0, r5, 0
	adds r1, r4, 0
	bl sub_81B140C
	b _081B13E0
_081B13C0:
	adds r0, r6, 0
	adds r1, r4, 0
	bl sub_81B15D0
	b _081B13E0
_081B13CA:
	ldr r0, =gUnknown_0203CEC4
	ldr r0, [r0]
	ldrb r0, [r0, 0x8]
	lsls r0, 31
	cmp r0, 0
	beq _081B13E0
	movs r0, 0x5
	bl PlaySE
	bl sub_81B4F88
_081B13E0:
	pop {r4-r6}
	pop {r0}
	bx r0
	.pool
	thumb_func_end sub_81B1370

	thumb_func_start sub_81B13EC
sub_81B13EC: @ 81B13EC
	push {lr}
	ldr r0, =gUnknown_0203CEC8
	ldrb r1, [r0, 0xB]
	cmp r1, 0x8
	beq _081B13FA
	cmp r1, 0xA
	bne _081B1404
_081B13FA:
	adds r0, 0xA
	b _081B1406
	.pool
_081B1404:
	adds r0, 0x9
_081B1406:
	pop {r1}
	bx r1
	thumb_func_end sub_81B13EC

	thumb_func_start sub_81B140C
sub_81B140C: @ 81B140C
	push {r4,r5,lr}
	adds r4, r1, 0
	lsls r0, 24
	lsrs r5, r0, 24
	movs r0, 0
	ldrsb r0, [r4, r0]
	cmp r0, 0x6
	bne _081B142C
	ldr r0, =gUnknown_0203CEC8
	ldr r1, [r0, 0x4]
	adds r0, r5, 0
	bl _call_via_r1
	b _081B159E
	.pool
_081B142C:
	ldr r0, =gUnknown_0203CEC8
	ldrb r0, [r0, 0xB]
	subs r0, 0x3
	cmp r0, 0xA
	bls _081B1438
	b _081B1592
_081B1438:
	lsls r0, 2
	ldr r1, =_081B144C
	adds r0, r1
	ldr r0, [r0]
	mov pc, r0
	.pool
	.align 2, 0
_081B144C:
	.4byte _081B149C
	.4byte _081B1592
	.4byte _081B1538
	.4byte _081B1538
	.4byte _081B1510
	.4byte _081B1560
	.4byte _081B1592
	.4byte _081B1478
	.4byte _081B156E
	.4byte _081B14E8
	.4byte _081B157C
_081B1478:
	adds r0, r4, 0
	bl sub_81B15A4
	lsls r0, 24
	cmp r0, 0
	bne _081B1486
	b _081B159E
_081B1486:
	ldr r0, =gUnknown_0203CEC4
	ldr r0, [r0]
	adds r0, 0xD
	bl sub_81B302C
	adds r0, r5, 0
	bl sub_81615A8
	b _081B159E
	.pool
_081B149C:
	adds r0, r4, 0
	bl sub_81B15A4
	lsls r0, 24
	cmp r0, 0
	bne _081B14AA
	b _081B159E
_081B14AA:
	ldr r0, =gUnknown_0203CEC8
	ldrb r1, [r0, 0x8]
	movs r0, 0xF
	ands r0, r1
	ldr r2, =gUnknown_0203CEC4
	cmp r0, 0x1
	bne _081B14BE
	ldr r1, [r2]
	ldr r0, =sub_81B9140
	str r0, [r1, 0x4]
_081B14BE:
	ldr r0, [r2]
	adds r0, 0xD
	bl sub_81B302C
	ldr r0, =gUnknown_03006328
	ldr r1, =sub_81B6794
	ldr r2, [r0]
	adds r0, r5, 0
	bl _call_via_r2
	b _081B159E
	.pool
_081B14E8:
	adds r0, r4, 0
	bl sub_81B15A4
	lsls r0, 24
	cmp r0, 0
	beq _081B159E
	movs r0, 0x5
	bl PlaySE
	ldr r0, =gUnknown_0203CEC4
	ldr r0, [r0]
	adds r0, 0xD
	bl sub_81B302C
	adds r0, r5, 0
	bl sub_81B7E4C
	b _081B159E
	.pool
_081B1510:
	adds r0, r4, 0
	bl sub_81B15A4
	lsls r0, 24
	cmp r0, 0
	beq _081B159E
	movs r0, 0x5
	bl PlaySE
	ldr r0, =gUnknown_0203CEC4
	ldr r0, [r0]
	adds r0, 0xD
	bl sub_81B302C
	adds r0, r5, 0
	bl sub_81B8474
	b _081B159E
	.pool
_081B1538:
	adds r0, r4, 0
	bl sub_81B15A4
	lsls r0, 24
	cmp r0, 0
	beq _081B159E
	movs r0, 0x5
	bl PlaySE
	ldr r0, =gUnknown_0203CEC4
	ldr r0, [r0]
	adds r0, 0xD
	bl sub_81B302C
	adds r0, r5, 0
	bl sub_81B7FAC
	b _081B159E
	.pool
_081B1560:
	movs r0, 0x5
	bl PlaySE
	adds r0, r5, 0
	bl sub_81B3938
	b _081B159E
_081B156E:
	movs r0, 0x5
	bl PlaySE
	adds r0, r5, 0
	bl sub_81B12C0
	b _081B159E
_081B157C:
	adds r0, r4, 0
	bl sub_81B15A4
	lsls r0, 24
	cmp r0, 0
	beq _081B159E
	ldrb r1, [r4]
	adds r0, r5, 0
	bl sub_81B21AC
	b _081B159E
_081B1592:
	movs r0, 0x5
	bl PlaySE
	adds r0, r5, 0
	bl sub_81B36FC
_081B159E:
	pop {r4,r5}
	pop {r0}
	bx r0
	thumb_func_end sub_81B140C

	thumb_func_start sub_81B15A4
sub_81B15A4: @ 81B15A4
	push {lr}
	ldrb r1, [r0]
	movs r0, 0x64
	muls r0, r1
	ldr r1, =gPlayerParty
	adds r0, r1
	movs r1, 0x2D
	bl GetMonData
	cmp r0, 0x1
	beq _081B15C4
	movs r0, 0x1
	b _081B15CC
	.pool
_081B15C4:
	movs r0, 0x20
	bl PlaySE
	movs r0, 0
_081B15CC:
	pop {r1}
	bx r1
	thumb_func_end sub_81B15A4

	thumb_func_start sub_81B15D0
sub_81B15D0: @ 81B15D0
	push {r4,r5,lr}
	adds r5, r1, 0
	lsls r0, 24
	lsrs r4, r0, 24
	ldr r0, =gUnknown_0203CEC8
	ldrb r0, [r0, 0xB]
	cmp r0, 0x8
	beq _081B1602
	cmp r0, 0x8
	bgt _081B15F0
	cmp r0, 0x1
	beq _081B15FA
	b _081B161E
	.pool
_081B15F0:
	cmp r0, 0xA
	beq _081B1602
	cmp r0, 0xD
	beq _081B1610
	b _081B161E
_081B15FA:
	movs r0, 0x20
	bl PlaySE
	b _081B1652
_081B1602:
	movs r0, 0x5
	bl PlaySE
	adds r0, r4, 0
	bl sub_81B407C
	b _081B1652
_081B1610:
	movs r0, 0x5
	bl PlaySE
	adds r0, r4, 0
	bl sub_81B2210
	b _081B1652
_081B161E:
	movs r0, 0x5
	bl PlaySE
	adds r0, r4, 0
	bl sub_81B1660
	lsls r0, 24
	lsrs r0, 24
	cmp r0, 0x1
	beq _081B1652
	bl sub_81221AC
	lsls r0, 24
	cmp r0, 0
	bne _081B1642
	ldr r1, =gSpecialVar_0x8004
	movs r0, 0x7
	strh r0, [r1]
_081B1642:
	ldr r0, =gUnknown_0203CEE8
	movs r1, 0
	strb r1, [r0]
	movs r0, 0x7
	strb r0, [r5]
	adds r0, r4, 0
	bl sub_81B12C0
_081B1652:
	pop {r4,r5}
	pop {r0}
	bx r0
	.pool
	thumb_func_end sub_81B15D0

	thumb_func_start sub_81B1660
sub_81B1660: @ 81B1660
	push {r4-r6,lr}
	lsls r0, 24
	lsrs r6, r0, 24
	movs r5, 0
	ldr r0, =gUnknown_0203CEC8
	ldrb r0, [r0, 0x8]
	movs r1, 0xF
	ands r1, r0
	cmp r1, 0x2
	bne _081B1680
	ldr r5, =gText_CancelParticipation
	b _081B168A
	.pool
_081B1680:
	cmp r1, 0x4
	bne _081B168A
	bl sub_81B88BC
	adds r5, r0, 0
_081B168A:
	cmp r5, 0
	beq _081B16CC
	ldr r0, =gUnknown_0203CEC4
	ldr r0, [r0]
	adds r0, 0xD
	bl sub_81B302C
	ldr r4, =gStringVar4
	adds r0, r4, 0
	adds r1, r5, 0
	bl StringExpandPlaceholders
	adds r0, r4, 0
	movs r1, 0x1
	bl sub_81B1B5C
	ldr r1, =gTasks
	lsls r0, r6, 2
	adds r0, r6
	lsls r0, 3
	adds r0, r1
	ldr r1, =sub_81B16D4
	str r1, [r0]
	movs r0, 0x1
	b _081B16CE
	.pool
_081B16CC:
	movs r0, 0
_081B16CE:
	pop {r4-r6}
	pop {r1}
	bx r1
	thumb_func_end sub_81B1660

	thumb_func_start sub_81B16D4
sub_81B16D4: @ 81B16D4
	push {r4,lr}
	lsls r0, 24
	lsrs r4, r0, 24
	bl sub_81B1BD4
	lsls r0, 24
	lsrs r0, 24
	cmp r0, 0x1
	beq _081B16F8
	bl sub_81B334C
	ldr r0, =gTasks
	lsls r1, r4, 2
	adds r1, r4
	lsls r1, 3
	adds r1, r0
	ldr r0, =sub_81B1708
	str r0, [r1]
_081B16F8:
	pop {r4}
	pop {r0}
	bx r0
	.pool
	thumb_func_end sub_81B16D4

	thumb_func_start sub_81B1708
sub_81B1708: @ 81B1708
	push {r4,lr}
	lsls r0, 24
	lsrs r4, r0, 24
	bl ProcessMenuInputNoWrap_
	lsls r0, 24
	asrs r1, r0, 24
	cmp r1, 0
	beq _081B172E
	cmp r1, 0
	bgt _081B1728
	movs r0, 0x1
	negs r0, r0
	cmp r1, r0
	beq _081B174C
	b _081B1758
_081B1728:
	cmp r1, 0x1
	beq _081B1752
	b _081B1758
_081B172E:
	ldr r0, =gUnknown_0203CEE8
	strb r1, [r0]
	ldr r1, =gUnknown_0203CEC8
	movs r0, 0x7
	strb r0, [r1, 0x9]
	bl sub_81B8558
	adds r0, r4, 0
	bl sub_81B12C0
	b _081B1758
	.pool
_081B174C:
	movs r0, 0x5
	bl PlaySE
_081B1752:
	adds r0, r4, 0
	bl sub_81B1C1C
_081B1758:
	pop {r4}
	pop {r0}
	bx r0
	thumb_func_end sub_81B1708

	thumb_func_start sub_81B1760
sub_81B1760: @ 81B1760
	push {r4,lr}
	adds r4, r0, 0
	ldr r0, =gMain
	ldrh r1, [r0, 0x30]
	adds r3, r0, 0
	cmp r1, 0x20
	beq _081B178E
	cmp r1, 0x20
	bgt _081B177C
	cmp r1, 0x10
	beq _081B1792
	b _081B1796
	.pool
_081B177C:
	cmp r1, 0x40
	beq _081B1786
	cmp r1, 0x80
	beq _081B178A
	b _081B1796
_081B1786:
	movs r1, 0xFF
	b _081B17B2
_081B178A:
	movs r1, 0x1
	b _081B17B2
_081B178E:
	movs r1, 0xFE
	b _081B17B2
_081B1792:
	movs r1, 0x2
	b _081B17B2
_081B1796:
	bl sub_812210C
	lsls r0, 24
	lsrs r0, 24
	cmp r0, 0x1
	beq _081B17AA
	cmp r0, 0x2
	beq _081B17AE
	movs r1, 0
	b _081B17B0
_081B17AA:
	movs r1, 0xFF
	b _081B17B0
_081B17AE:
	movs r1, 0x1
_081B17B0:
	ldr r3, =gMain
_081B17B2:
	ldrh r2, [r3, 0x2E]
	movs r0, 0x8
	ands r0, r2
	cmp r0, 0
	beq _081B17C4
	movs r0, 0x8
	b _081B17F0
	.pool
_081B17C4:
	lsls r0, r1, 24
	asrs r1, r0, 24
	cmp r1, 0
	beq _081B17D6
	adds r0, r4, 0
	bl sub_81B17F8
	movs r0, 0
	b _081B17F0
_081B17D6:
	movs r0, 0x1
	ands r0, r2
	cmp r0, 0
	beq _081B17EA
	movs r0, 0
	ldrsb r0, [r4, r0]
	cmp r0, 0x7
	bne _081B17EA
	movs r0, 0x2
	b _081B17F0
_081B17EA:
	ldrh r1, [r3, 0x2E]
	movs r0, 0x3
	ands r0, r1
_081B17F0:
	pop {r4}
	pop {r1}
	bx r1
	thumb_func_end sub_81B1760

	thumb_func_start sub_81B17F8
sub_81B17F8: @ 81B17F8
	push {r4,r5,lr}
	adds r5, r0, 0
	lsls r1, 24
	lsrs r1, 24
	ldrb r4, [r5]
	ldr r0, =gUnknown_0203CEC8
	ldrb r0, [r0, 0x8]
	lsls r0, 26
	lsrs r0, 30
	cmp r0, 0
	bne _081B1820
	lsls r1, 24
	asrs r1, 24
	adds r0, r5, 0
	bl sub_81B1854
	b _081B182A
	.pool
_081B1820:
	lsls r1, 24
	asrs r1, 24
	adds r0, r5, 0
	bl sub_81B195C
_081B182A:
	movs r1, 0
	ldrsb r1, [r5, r1]
	lsls r4, 24
	asrs r0, r4, 24
	cmp r1, r0
	beq _081B184C
	movs r0, 0x5
	bl PlaySE
	lsrs r0, r4, 24
	movs r1, 0
	bl sub_81B0FCC
	ldrb r0, [r5]
	movs r1, 0x1
	bl sub_81B0FCC
_081B184C:
	pop {r4,r5}
	pop {r0}
	bx r0
	thumb_func_end sub_81B17F8

	thumb_func_start sub_81B1854
sub_81B1854: @ 81B1854
	push {r4,lr}
	adds r4, r0, 0
	lsls r1, 24
	asrs r1, 24
	movs r0, 0x1
	negs r0, r0
	cmp r1, r0
	beq _081B187A
	cmp r1, r0
	bgt _081B1870
	subs r0, 0x1
	cmp r1, r0
	beq _081B1924
	b _081B1952
_081B1870:
	cmp r1, 0x1
	beq _081B18C0
	cmp r1, 0x2
	beq _081B18F8
	b _081B1952
_081B187A:
	ldrb r0, [r4]
	movs r1, 0
	ldrsb r1, [r4, r1]
	cmp r1, 0
	bne _081B1888
	movs r0, 0x7
	b _081B1950
_081B1888:
	cmp r1, 0x6
	bne _081B1898
	ldr r0, =gPlayerPartyCount
	ldrb r0, [r0]
	subs r0, 0x1
	b _081B1950
	.pool
_081B1898:
	cmp r1, 0x7
	bne _081B18BC
	ldr r0, =gUnknown_0203CEC4
	ldr r0, [r0]
	ldrb r0, [r0, 0x8]
	lsls r0, 31
	cmp r0, 0
	beq _081B18B0
	movs r0, 0x6
	b _081B1950
	.pool
_081B18B0:
	ldr r0, =gPlayerPartyCount
	ldrb r0, [r0]
	subs r0, 0x1
	b _081B1950
	.pool
_081B18BC:
	subs r0, 0x1
	b _081B1950
_081B18C0:
	ldrb r2, [r4]
	movs r0, 0
	ldrsb r0, [r4, r0]
	cmp r0, 0x7
	beq _081B194E
	movs r1, 0
	ldrsb r1, [r4, r1]
	ldr r0, =gPlayerPartyCount
	ldrb r0, [r0]
	subs r0, 0x1
	cmp r1, r0
	bne _081B18F4
	ldr r0, =gUnknown_0203CEC4
	ldr r0, [r0]
	ldrb r0, [r0, 0x8]
	lsls r0, 31
	cmp r0, 0
	beq _081B18F0
	movs r0, 0x6
	b _081B1950
	.pool
_081B18F0:
	movs r0, 0x7
	b _081B1950
_081B18F4:
	adds r0, r2, 0x1
	b _081B1950
_081B18F8:
	ldr r0, =gPlayerPartyCount
	ldrb r0, [r0]
	cmp r0, 0x1
	beq _081B1952
	movs r0, 0
	ldrsb r0, [r4, r0]
	cmp r0, 0
	bne _081B1952
	ldr r0, =gUnknown_0203CEC4
	ldr r0, [r0]
	ldrb r0, [r0, 0x8]
	lsls r0, 28
	lsrs r0, 29
	cmp r0, 0
	bne _081B1950
	movs r0, 0x1
	b _081B1950
	.pool
_081B1924:
	movs r0, 0
	ldrsb r0, [r4, r0]
	cmp r0, 0
	beq _081B1952
	cmp r0, 0x6
	beq _081B1952
	cmp r0, 0x7
	beq _081B1952
	ldr r0, =gUnknown_0203CEC4
	ldr r3, [r0]
	movs r1, 0
	ldrsb r1, [r4, r1]
	movs r0, 0x7
	ands r1, r0
	lsls r1, 1
	ldrb r2, [r3, 0x8]
	movs r0, 0xF
	negs r0, r0
	ands r0, r2
	orrs r0, r1
	strb r0, [r3, 0x8]
_081B194E:
	movs r0, 0
_081B1950:
	strb r0, [r4]
_081B1952:
	pop {r4}
	pop {r0}
	bx r0
	.pool
	thumb_func_end sub_81B1854

	thumb_func_start sub_81B195C
sub_81B195C: @ 81B195C
	push {r4-r6,lr}
	adds r4, r0, 0
	lsls r1, 24
	lsrs r2, r1, 24
	asrs r5, r1, 24
	movs r6, 0x1
	negs r6, r6
	cmp r5, r6
	beq _081B1988
	cmp r5, r6
	bgt _081B197E
	movs r0, 0x2
	negs r0, r0
	cmp r5, r0
	bne _081B197C
	b _081B1A9C
_081B197C:
	b _081B1AF4
_081B197E:
	cmp r5, 0x1
	beq _081B19E4
	cmp r5, 0x2
	beq _081B1A24
	b _081B1AF4
_081B1988:
	ldrb r1, [r4]
	movs r0, 0
	ldrsb r0, [r4, r0]
	cmp r0, 0
	bne _081B1996
	movs r0, 0x7
	b _081B1AF2
_081B1996:
	cmp r0, 0x6
	bne _081B19A8
	ldr r0, =gPlayerPartyCount
	ldrb r0, [r0]
	subs r0, 0x1
	b _081B1AF2
	.pool
_081B19A8:
	cmp r0, 0x7
	bne _081B19C4
	ldr r0, =gUnknown_0203CEC4
	ldr r0, [r0]
	ldrb r0, [r0, 0x8]
	lsls r0, 31
	cmp r0, 0
	beq _081B19C0
	movs r0, 0x6
	b _081B1AF2
	.pool
_081B19C0:
	subs r0, r1, 0x1
	strb r0, [r4]
_081B19C4:
	movs r0, 0
	ldrsb r0, [r4, r0]
	lsls r1, r2, 24
	asrs r1, 24
	bl sub_81B1B00
	lsls r0, 24
	lsrs r2, r0, 24
	asrs r0, 24
	movs r1, 0x1
	negs r1, r1
	cmp r0, r1
	bne _081B19E0
	b _081B1AF4
_081B19E0:
	strb r2, [r4]
	b _081B1AF4
_081B19E4:
	movs r0, 0
	ldrsb r0, [r4, r0]
	cmp r0, 0x6
	bne _081B19F0
	movs r0, 0x7
	b _081B1AF2
_081B19F0:
	cmp r0, 0x7
	bne _081B19F8
	movs r0, 0
	b _081B1AF2
_081B19F8:
	movs r0, 0
	ldrsb r0, [r4, r0]
	movs r1, 0x1
	bl sub_81B1B00
	lsls r0, 24
	lsrs r2, r0, 24
	asrs r0, 24
	cmp r0, r6
	bne _081B19E0
	ldr r0, =gUnknown_0203CEC4
	ldr r0, [r0]
	ldrb r0, [r0, 0x8]
	lsls r0, 31
	cmp r0, 0
	beq _081B1A20
	movs r0, 0x6
	b _081B1AF2
	.pool
_081B1A20:
	movs r0, 0x7
	b _081B1AF2
_081B1A24:
	movs r0, 0
	ldrsb r0, [r4, r0]
	cmp r0, 0
	bne _081B1A5C
	ldr r0, =gUnknown_0203CEC4
	ldr r0, [r0]
	ldrb r0, [r0, 0x8]
	lsls r0, 28
	lsrs r6, r0, 29
	cmp r6, 0x3
	bne _081B1A54
	ldr r0, =gPlayerParty + 300
	movs r1, 0xB
	bl GetMonData
	cmp r0, 0
	beq _081B1AF4
	strb r6, [r4]
	b _081B1AF4
	.pool
_081B1A54:
	ldr r0, =gPlayerParty + 200
	b _081B1A70
	.pool
_081B1A5C:
	cmp r0, 0x1
	bne _081B1AF4
	ldr r0, =gUnknown_0203CEC4
	ldr r0, [r0]
	ldrb r0, [r0, 0x8]
	lsls r0, 28
	lsrs r5, r0, 29
	cmp r5, 0x5
	bne _081B1A88
	ldr r0, =gPlayerParty + 500
_081B1A70:
	movs r1, 0xB
	bl GetMonData
	cmp r0, 0
	beq _081B1AF4
	strb r5, [r4]
	b _081B1AF4
	.pool
_081B1A88:
	ldr r0, =gPlayerParty + 400
	movs r1, 0xB
	bl GetMonData
	cmp r0, 0
	beq _081B1AF4
	movs r0, 0x4
	b _081B1AF2
	.pool
_081B1A9C:
	ldrb r1, [r4]
	subs r0, r1, 0x2
	lsls r0, 24
	lsrs r0, 24
	cmp r0, 0x1
	bhi _081B1ACC
	ldr r0, =gUnknown_0203CEC4
	ldr r3, [r0]
	movs r1, 0
	ldrsb r1, [r4, r1]
	movs r0, 0x7
	ands r1, r0
	lsls r1, 1
	ldrb r2, [r3, 0x8]
	movs r0, 0xF
	negs r0, r0
	ands r0, r2
	orrs r0, r1
	strb r0, [r3, 0x8]
	movs r0, 0
	b _081B1AF2
	.pool
_081B1ACC:
	subs r0, r1, 0x4
	lsls r0, 24
	lsrs r0, 24
	cmp r0, 0x1
	bhi _081B1AF4
	ldr r0, =gUnknown_0203CEC4
	ldr r3, [r0]
	movs r1, 0
	ldrsb r1, [r4, r1]
	movs r0, 0x7
	ands r1, r0
	lsls r1, 1
	ldrb r2, [r3, 0x8]
	movs r0, 0xF
	negs r0, r0
	ands r0, r2
	orrs r0, r1
	strb r0, [r3, 0x8]
	movs r0, 0x1
_081B1AF2:
	strb r0, [r4]
_081B1AF4:
	pop {r4-r6}
	pop {r0}
	bx r0
	.pool
	thumb_func_end sub_81B195C

	thumb_func_start sub_81B1B00
sub_81B1B00: @ 81B1B00
	push {r4-r6,lr}
	lsls r0, 24
	lsrs r5, r0, 24
	lsls r1, 24
	asrs r6, r1, 24
_081B1B0A:
	lsls r0, r5, 24
	asrs r0, 24
	adds r0, r6
	lsls r0, 24
	lsrs r5, r0, 24
	lsls r1, r5, 24
	lsrs r0, r1, 24
	cmp r0, 0x5
	bhi _081B1B38
	asrs r4, r1, 24
	movs r0, 0x64
	muls r0, r4
	ldr r1, =gPlayerParty
	adds r0, r1
	movs r1, 0xB
	bl GetMonData
	cmp r0, 0
	beq _081B1B0A
	adds r0, r4, 0
	b _081B1B3C
	.pool
_081B1B38:
	movs r0, 0x1
	negs r0, r0
_081B1B3C:
	pop {r4-r6}
	pop {r1}
	bx r1
	thumb_func_end sub_81B1B00

	thumb_func_start GetMonNickname
@ u8 *GetMonNickname(struct pokemon *mon, u8 *dest)
GetMonNickname: @ 81B1B44
	push {r4,lr}
	adds r4, r1, 0
	movs r1, 0x2
	adds r2, r4, 0
	bl GetMonData
	adds r0, r4, 0
	bl StringGetEnd10
	pop {r4}
	pop {r1}
	bx r1
	thumb_func_end GetMonNickname

	thumb_func_start sub_81B1B5C
sub_81B1B5C: @ 81B1B5C
	push {r4,lr}
	lsls r4, r1, 24
	lsrs r4, 24
	bl sub_81B3300
	ldr r0, =sub_81B1B8C
	movs r1, 0x1
	bl CreateTask
	lsls r0, 24
	lsrs r0, 24
	ldr r2, =gTasks
	lsls r1, r0, 2
	adds r1, r0
	lsls r1, 3
	adds r1, r2
	strh r4, [r1, 0x8]
	pop {r4}
	pop {r1}
	bx r1
	.pool
	thumb_func_end sub_81B1B5C

	thumb_func_start sub_81B1B8C
sub_81B1B8C: @ 81B1B8C
	push {r4,r5,lr}
	lsls r0, 24
	lsrs r4, r0, 24
	adds r5, r4, 0
	movs r0, 0x6
	bl RunTextPrintersRetIsActive
	lsls r0, 16
	lsrs r0, 16
	cmp r0, 0x1
	beq _081B1BC8
	ldr r0, =gTasks
	lsls r1, r4, 2
	adds r1, r4
	lsls r1, 3
	adds r1, r0
	movs r2, 0x8
	ldrsh r0, [r1, r2]
	cmp r0, 0
	bne _081B1BC2
	movs r0, 0x6
	movs r1, 0
	bl sub_8198070
	movs r0, 0x6
	bl ClearWindowTilemap
_081B1BC2:
	adds r0, r5, 0
	bl DestroyTask
_081B1BC8:
	pop {r4,r5}
	pop {r0}
	bx r0
	.pool
	thumb_func_end sub_81B1B8C

	thumb_func_start sub_81B1BD4
sub_81B1BD4: @ 81B1BD4
	push {lr}
	ldr r0, =sub_81B1B8C
	bl FuncIsActiveTask
	lsls r0, 24
	lsrs r0, 24
	pop {r1}
	bx r1
	.pool
	thumb_func_end sub_81B1BD4

	thumb_func_start sub_81B1BE8
sub_81B1BE8: @ 81B1BE8
	push {r4,lr}
	lsls r0, 24
	lsrs r4, r0, 24
	bl sub_81221EC
	lsls r0, 24
	lsrs r0, 24
	cmp r0, 0x1
	beq _081B1C0E
	movs r0, 0
	bl display_pokemon_menu_message
	ldr r0, =gTasks
	lsls r1, r4, 2
	adds r1, r4
	lsls r1, 3
	adds r1, r0
	ldr r0, =sub_81B1370
	str r0, [r1]
_081B1C0E:
	pop {r4}
	pop {r0}
	bx r0
	.pool
	thumb_func_end sub_81B1BE8

	thumb_func_start sub_81B1C1C
sub_81B1C1C: @ 81B1C1C
	push {r4,r5,lr}
	lsls r0, 24
	lsrs r4, r0, 24
	adds r5, r4, 0
	bl sub_81B1BD4
	lsls r0, 24
	lsrs r0, 24
	cmp r0, 0x1
	beq _081B1C74
	movs r0, 0x6
	movs r1, 0
	bl sub_8198070
	movs r0, 0x6
	bl ClearWindowTilemap
	bl sub_81221AC
	lsls r0, 24
	lsrs r0, 24
	cmp r0, 0x1
	bne _081B1C60
	ldr r0, =gTasks
	lsls r1, r4, 2
	adds r1, r4
	lsls r1, 3
	adds r1, r0
	ldr r0, =sub_81B1BE8
	b _081B1C72
	.pool
_081B1C60:
	movs r0, 0
	bl display_pokemon_menu_message
	ldr r0, =gTasks
	lsls r1, r5, 2
	adds r1, r5
	lsls r1, 3
	adds r1, r0
	ldr r0, =sub_81B1370
_081B1C72:
	str r0, [r1]
_081B1C74:
	pop {r4,r5}
	pop {r0}
	bx r0
	.pool
	thumb_func_end sub_81B1C1C

	thumb_func_start sub_81B1C84
sub_81B1C84: @ 81B1C84
	push {r4,r5,lr}
	adds r4, r1, 0
	adds r5, r2, 0
	lsls r4, 16
	lsrs r4, 16
	lsls r5, 24
	lsrs r5, 24
	ldr r1, =gStringVar1
	bl GetMonNickname
	ldr r1, =gStringVar2
	adds r0, r4, 0
	bl CopyItemName
	ldr r4, =gStringVar4
	ldr r1, =gText_PkmnWasGivenItem
	adds r0, r4, 0
	bl StringExpandPlaceholders
	adds r0, r4, 0
	adds r1, r5, 0
	bl sub_81B1B5C
	movs r0, 0x2
	bl schedule_bg_copy_tilemap_to_vram
	pop {r4,r5}
	pop {r0}
	bx r0
	.pool
	thumb_func_end sub_81B1C84

	thumb_func_start sub_81B1CD0
sub_81B1CD0: @ 81B1CD0
	push {r4,r5,lr}
	adds r4, r1, 0
	adds r5, r2, 0
	lsls r4, 16
	lsrs r4, 16
	lsls r5, 24
	lsrs r5, 24
	ldr r1, =gStringVar1
	bl GetMonNickname
	ldr r1, =gStringVar2
	adds r0, r4, 0
	bl CopyItemName
	ldr r4, =gStringVar4
	ldr r1, =gText_RecievedItemFromPkmn
	adds r0, r4, 0
	bl StringExpandPlaceholders
	adds r0, r4, 0
	adds r1, r5, 0
	bl sub_81B1B5C
	movs r0, 0x2
	bl schedule_bg_copy_tilemap_to_vram
	pop {r4,r5}
	pop {r0}
	bx r0
	.pool
	thumb_func_end sub_81B1CD0

	thumb_func_start sub_81B1D1C
sub_81B1D1C: @ 81B1D1C
	push {r4,r5,lr}
	adds r4, r1, 0
	adds r5, r2, 0
	lsls r4, 16
	lsrs r4, 16
	lsls r5, 24
	lsrs r5, 24
	ldr r1, =gStringVar1
	bl GetMonNickname
	ldr r1, =gStringVar2
	adds r0, r4, 0
	bl CopyItemName
	ldr r4, =gStringVar4
	ldr r1, =gText_SwitchPkmnItem
	adds r0, r4, 0
	bl StringExpandPlaceholders
	adds r0, r4, 0
	adds r1, r5, 0
	bl sub_81B1B5C
	movs r0, 0x2
	bl schedule_bg_copy_tilemap_to_vram
	pop {r4,r5}
	pop {r0}
	bx r0
	.pool
	thumb_func_end sub_81B1D1C

	thumb_func_start sub_81B1D68
sub_81B1D68: @ 81B1D68
	push {r4,r5,lr}
	adds r4, r1, 0
	adds r5, r2, 0
	lsls r0, 16
	lsrs r0, 16
	lsls r4, 16
	lsrs r4, 16
	lsls r5, 24
	lsrs r5, 24
	ldr r1, =gStringVar1
	bl CopyItemName
	ldr r1, =gStringVar2
	adds r0, r4, 0
	bl CopyItemName
	ldr r4, =gStringVar4
	ldr r1, =gText_SwitchedPkmnItem
	adds r0, r4, 0
	bl StringExpandPlaceholders
	adds r0, r4, 0
	adds r1, r5, 0
	bl sub_81B1B5C
	movs r0, 0x2
	bl schedule_bg_copy_tilemap_to_vram
	pop {r4,r5}
	pop {r0}
	bx r0
	.pool
	thumb_func_end sub_81B1D68

	thumb_func_start sub_81B1DB8
sub_81B1DB8: @ 81B1DB8
	push {r4-r7,lr}
	sub sp, 0x4
	adds r6, r0, 0
	lsls r5, r1, 16
	lsrs r4, r5, 16
	adds r7, r4, 0
	adds r0, r4, 0
	bl ItemIsMail
	lsls r0, 24
	lsrs r0, 24
	cmp r0, 0x1
	bne _081B1DE2
	adds r0, r6, 0
	adds r1, r4, 0
	bl GiveMailToMon
	lsls r0, 24
	lsrs r0, 24
	cmp r0, 0xFF
	beq _081B1DF6
_081B1DE2:
	mov r0, sp
	strb r7, [r0]
	mov r1, sp
	lsrs r0, r5, 24
	strb r0, [r1, 0x1]
	adds r0, r6, 0
	movs r1, 0xC
	mov r2, sp
	bl SetMonData
_081B1DF6:
	add sp, 0x4
	pop {r4-r7}
	pop {r0}
	bx r0
	thumb_func_end sub_81B1DB8

	thumb_func_start sub_81B1E00
sub_81B1E00: @ 81B1E00
	push {r4,lr}
	sub sp, 0x4
	adds r4, r0, 0
	movs r1, 0xC
	bl GetMonData
	lsls r0, 16
	lsrs r0, 16
	mov r1, sp
	strh r0, [r1]
	cmp r0, 0
	bne _081B1E1C
	movs r0, 0
	b _081B1E3E
_081B1E1C:
	movs r1, 0x1
	bl AddBagItem
	lsls r0, 24
	cmp r0, 0
	beq _081B1E3C
	movs r1, 0
	mov r0, sp
	strh r1, [r0]
	adds r0, r4, 0
	movs r1, 0xC
	mov r2, sp
	bl SetMonData
	movs r0, 0x2
	b _081B1E3E
_081B1E3C:
	movs r0, 0x1
_081B1E3E:
	add sp, 0x4
	pop {r4}
	pop {r1}
	bx r1
	thumb_func_end sub_81B1E00

	thumb_func_start pokemon_item_not_removed
pokemon_item_not_removed: @ 81B1E48
	push {lr}
	ldr r0, =gStringVar4
	ldr r1, =gText_BagFullCouldNotRemoveItem
	bl StringExpandPlaceholders
	pop {r0}
	bx r0
	.pool
	thumb_func_end pokemon_item_not_removed

	thumb_func_start sub_81B1E60
sub_81B1E60: @ 81B1E60
	push {r4-r7,lr}
	mov r7, r8
	push {r7}
	lsls r0, 24
	lsrs r0, 24
	mov r8, r0
	lsls r0, 2
	add r0, r8
	lsls r0, 3
	ldr r1, =gTasks + 0x8
	adds r7, r0, r1
	ldrh r0, [r7, 0x4]
	ldrh r1, [r7]
	adds r0, r1
	strh r0, [r7]
	ldrh r0, [r7, 0x6]
	subs r0, 0x1
	strh r0, [r7, 0x6]
	movs r2, 0x8
	ldrsh r0, [r7, r2]
	movs r5, 0x64
	muls r0, r5
	ldr r4, =gPlayerParty
	adds r0, r4
	movs r1, 0x39
	adds r2, r7, 0
	bl SetMonData
	movs r3, 0x8
	ldrsh r2, [r7, r3]
	adds r0, r2, 0
	muls r0, r5
	adds r0, r4
	ldr r6, =gUnknown_0203CEDC
	lsls r2, 4
	ldr r1, [r6]
	adds r1, r2
	movs r2, 0x1
	bl sub_81B2CD4
	movs r0, 0x8
	ldrsh r2, [r7, r0]
	adds r0, r2, 0
	muls r0, r5
	adds r0, r4
	lsls r2, 4
	ldr r1, [r6]
	adds r1, r2
	bl sub_81B2E28
	movs r1, 0x6
	ldrsh r0, [r7, r1]
	cmp r0, 0
	beq _081B1EDC
	movs r2, 0
	ldrsh r1, [r7, r2]
	cmp r1, 0
	beq _081B1EDC
	movs r3, 0x2
	ldrsh r0, [r7, r3]
	cmp r1, r0
	bne _081B1EFE
_081B1EDC:
	movs r0, 0
	ldrsh r1, [r7, r0]
	movs r2, 0xA
	ldrsh r0, [r7, r2]
	cmp r1, r0
	ble _081B1EF8
	ldr r0, =gStringVar2
	movs r3, 0xA
	ldrsh r2, [r7, r3]
	subs r1, r2
	movs r2, 0
	movs r3, 0x3
	bl ConvertIntToDecimalStringN
_081B1EF8:
	mov r0, r8
	bl SwitchTaskToFollowupFunc
_081B1EFE:
	pop {r3}
	mov r8, r3
	pop {r4-r7}
	pop {r0}
	bx r0
	.pool
	thumb_func_end sub_81B1E60

	thumb_func_start sub_81B1F18
sub_81B1F18: @ 81B1F18
	push {r4-r7,lr}
	mov r7, r10
	mov r6, r9
	mov r5, r8
	push {r5-r7}
	mov r8, r0
	mov r9, r1
	adds r5, r2, 0
	mov r10, r3
	ldr r7, [sp, 0x20]
	lsls r0, 24
	lsrs r0, 24
	mov r8, r0
	mov r0, r9
	lsls r0, 24
	lsrs r0, 24
	mov r9, r0
	lsls r5, 24
	lsrs r5, 24
	mov r0, r10
	lsls r0, 16
	lsrs r0, 16
	mov r10, r0
	movs r0, 0x64
	mov r6, r9
	muls r6, r0
	ldr r0, =gPlayerParty
	adds r6, r0
	mov r0, r8
	lsls r4, r0, 2
	add r4, r8
	lsls r4, 3
	ldr r0, =gTasks + 0x8
	adds r4, r0
	adds r0, r6, 0
	movs r1, 0x39
	bl GetMonData
	strh r0, [r4]
	adds r0, r6, 0
	movs r1, 0x3A
	bl GetMonData
	strh r0, [r4, 0x2]
	lsls r5, 24
	asrs r5, 24
	strh r5, [r4, 0x4]
	mov r0, r10
	strh r0, [r4, 0x6]
	mov r0, r9
	strh r0, [r4, 0x8]
	ldrh r0, [r4]
	strh r0, [r4, 0xA]
	ldr r1, =sub_81B1E60
	mov r0, r8
	adds r2, r7, 0
	bl SetTaskFuncWithFollowupFunc
	pop {r3-r5}
	mov r8, r3
	mov r9, r4
	mov r10, r5
	pop {r4-r7}
	pop {r0}
	bx r0
	.pool
	thumb_func_end sub_81B1F18

	thumb_func_start sub_81B1FA8
sub_81B1FA8: @ 81B1FA8
	push {r4,r5,lr}
	lsls r0, 24
	lsrs r4, r0, 24
	lsls r1, 24
	lsrs r5, r1, 24
	lsls r0, r4, 2
	adds r0, r4
	lsls r0, 3
	ldr r1, =gTasks + 0x8
	adds r3, r0, r1
	cmp r5, 0x5
	bhi _081B200A
	lsls r0, r5, 2
	ldr r1, =_081B1FD4
	adds r0, r1
	ldr r0, [r0]
	mov pc, r0
	.pool
	.align 2, 0
_081B1FD4:
	.4byte _081B1FEC
	.4byte _081B1FF2
	.4byte _081B1FF6
	.4byte _081B1FFA
	.4byte _081B1FFE
	.4byte _081B2002
_081B1FEC:
	strh r2, [r3]
	strh r2, [r3, 0xA]
	b _081B200A
_081B1FF2:
	strh r2, [r3, 0x2]
	b _081B200A
_081B1FF6:
	strh r2, [r3, 0x4]
	b _081B200A
_081B1FFA:
	strh r2, [r3, 0x6]
	b _081B200A
_081B1FFE:
	strh r2, [r3, 0x8]
	b _081B200A
_081B2002:
	ldr r1, =sub_81B1E60
	adds r0, r4, 0
	bl SetTaskFuncWithFollowupFunc
_081B200A:
	pop {r4,r5}
	pop {r0}
	bx r0
	.pool
	thumb_func_end sub_81B1FA8

	thumb_func_start pokemon_ailments_get_primary
pokemon_ailments_get_primary: @ 81B2014
	push {lr}
	adds r1, r0, 0
	movs r0, 0x88
	ands r0, r1
	cmp r0, 0
	beq _081B2024
	movs r0, 0x1
	b _081B2056
_081B2024:
	movs r0, 0x40
	ands r0, r1
	cmp r0, 0
	beq _081B2030
	movs r0, 0x2
	b _081B2056
_081B2030:
	movs r0, 0x7
	ands r0, r1
	cmp r0, 0
	beq _081B203C
	movs r0, 0x3
	b _081B2056
_081B203C:
	movs r0, 0x20
	ands r0, r1
	cmp r0, 0
	beq _081B2048
	movs r0, 0x4
	b _081B2056
_081B2048:
	movs r0, 0x10
	ands r0, r1
	cmp r0, 0
	bne _081B2054
	movs r0, 0
	b _081B2056
_081B2054:
	movs r0, 0x5
_081B2056:
	pop {r1}
	bx r1
	thumb_func_end pokemon_ailments_get_primary

	thumb_func_start sub_81B205C
@ u8 sub_81B205C(struct pokemon *mon, int a2, void *a3)
sub_81B205C: @ 81B205C
	push {r4,lr}
	adds r4, r0, 0
	movs r1, 0x39
	bl GetMonData
	cmp r0, 0
	bne _081B206E
	movs r0, 0x7
	b _081B2096
_081B206E:
	adds r0, r4, 0
	movs r1, 0x37
	bl GetMonData
	bl pokemon_ailments_get_primary
	lsls r0, 24
	lsrs r0, 24
	cmp r0, 0
	bne _081B2096
	adds r0, r4, 0
	movs r1, 0
	bl CheckPartyPokerus
	lsls r0, 24
	cmp r0, 0
	bne _081B2094
	movs r0, 0
	b _081B2096
_081B2094:
	movs r0, 0x6
_081B2096:
	pop {r4}
	pop {r1}
	bx r1
	thumb_func_end sub_81B205C

	thumb_func_start sub_81B209C
sub_81B209C: @ 81B209C
	push {r4,r5,lr}
	ldr r2, =gUnknown_0203CEC8
	ldrb r1, [r2, 0x8]
	movs r0, 0xF
	ands r0, r1
	cmp r0, 0xB
	bne _081B2126
	adds r5, r2, 0
	adds r5, 0xE
	movs r0, 0
	strh r0, [r2, 0xE]
	ldr r0, =gSpecialVar_0x8005
	ldrh r0, [r0]
	cmp r0, 0
	bne _081B20FC
	movs r4, 0
	ldr r0, =gPlayerPartyCount
	ldrb r0, [r0]
	cmp r4, r0
	bcs _081B2126
_081B20C4:
	movs r0, 0x64
	muls r0, r4
	ldr r1, =gPlayerParty
	adds r0, r1
	bl sub_81B2134
	lsls r0, 16
	lsrs r0, 16
	lsls r0, r4
	ldrh r1, [r5]
	adds r0, r1
	strh r0, [r5]
	adds r0, r4, 0x1
	lsls r0, 24
	lsrs r4, r0, 24
	ldr r0, =gPlayerPartyCount
	ldrb r0, [r0]
	cmp r4, r0
	bcc _081B20C4
	b _081B2126
	.pool
_081B20FC:
	movs r4, 0
	b _081B211E
_081B2100:
	movs r0, 0x64
	muls r0, r4
	ldr r1, =gPlayerParty
	adds r0, r1
	bl sub_81B2164
	lsls r0, 16
	lsrs r0, 16
	lsls r0, r4
	ldrh r1, [r5]
	adds r0, r1
	strh r0, [r5]
	adds r0, r4, 0x1
	lsls r0, 24
	lsrs r4, r0, 24
_081B211E:
	ldr r0, =gPlayerPartyCount
	ldrb r0, [r0]
	cmp r4, r0
	bcc _081B2100
_081B2126:
	pop {r4,r5}
	pop {r0}
	bx r0
	.pool
	thumb_func_end sub_81B209C

	thumb_func_start sub_81B2134
sub_81B2134: @ 81B2134
	push {r4,lr}
	adds r4, r0, 0
	movs r1, 0x2D
	bl GetMonData
	cmp r0, 0x1
	beq _081B215A
	adds r0, r4, 0
	movs r1, 0xB
	bl GetMonData
	lsls r0, 16
	lsrs r0, 16
	bl sub_802C908
	cmp r0, 0
	beq _081B215A
	movs r0, 0x1
	b _081B215C
_081B215A:
	movs r0, 0
_081B215C:
	pop {r4}
	pop {r1}
	bx r1
	thumb_func_end sub_81B2134

	thumb_func_start sub_81B2164
sub_81B2164: @ 81B2164
	push {r4,lr}
	adds r4, r0, 0
	movs r1, 0x2D
	bl GetMonData
	cmp r0, 0x1
	beq _081B2182
	adds r0, r4, 0
	movs r1, 0xB
	bl GetMonData
	cmp r0, 0x55
	bne _081B2182
	movs r0, 0x1
	b _081B2184
_081B2182:
	movs r0, 0
_081B2184:
	pop {r4}
	pop {r1}
	bx r1
	thumb_func_end sub_81B2164

	thumb_func_start sub_81B218C
sub_81B218C: @ 81B218C
	push {lr}
	lsls r0, 24
	lsrs r0, 24
	ldr r1, =gUnknown_0203CEC8
	movs r2, 0xE
	ldrsh r1, [r1, r2]
	asrs r1, r0
	movs r0, 0x1
	ands r1, r0
	cmp r1, 0
	bne _081B21A4
	movs r0, 0
_081B21A4:
	pop {r1}
	bx r1
	.pool
	thumb_func_end sub_81B218C

	thumb_func_start sub_81B21AC
sub_81B21AC: @ 81B21AC
	push {r4,r5,lr}
	lsls r0, 24
	lsrs r4, r0, 24
	lsls r1, 24
	lsrs r5, r1, 24
	adds r0, r5, 0
	bl sub_81B218C
	lsls r0, 24
	lsrs r0, 24
	cmp r0, 0x1
	bne _081B21DC
	movs r0, 0x5
	bl PlaySE
	ldr r0, =gSpecialVar_0x8004
	strh r5, [r0]
	adds r0, r4, 0
	bl sub_81B12C0
	b _081B21FE
	.pool
_081B21DC:
	movs r0, 0x20
	bl PlaySE
	ldr r0, =gText_PkmnCantParticipate
	movs r1, 0
	bl sub_81B1B5C
	movs r0, 0x2
	bl schedule_bg_copy_tilemap_to_vram
	ldr r1, =gTasks
	lsls r0, r4, 2
	adds r0, r4
	lsls r0, 3
	adds r0, r1
	ldr r1, =sub_81B1C1C
	str r1, [r0]
_081B21FE:
	pop {r4,r5}
	pop {r0}
	bx r0
	.pool
	thumb_func_end sub_81B21AC

	thumb_func_start sub_81B2210
sub_81B2210: @ 81B2210
	push {r4,lr}
	adds r4, r0, 0
	lsls r4, 24
	lsrs r4, 24
	ldr r0, =gText_CancelParticipation
	movs r1, 0x1
	bl sub_81B1B5C
	movs r0, 0x2
	bl schedule_bg_copy_tilemap_to_vram
	ldr r1, =gTasks
	lsls r0, r4, 2
	adds r0, r4
	lsls r0, 3
	adds r0, r1
	ldr r1, =sub_81B2248
	str r1, [r0]
	pop {r4}
	pop {r0}
	bx r0
	.pool
	thumb_func_end sub_81B2210

	thumb_func_start sub_81B2248
sub_81B2248: @ 81B2248
	push {r4,lr}
	lsls r0, 24
	lsrs r4, r0, 24
	bl sub_81B1BD4
	lsls r0, 24
	lsrs r0, 24
	cmp r0, 0x1
	beq _081B226C
	bl sub_81B334C
	ldr r0, =gTasks
	lsls r1, r4, 2
	adds r1, r4
	lsls r1, 3
	adds r1, r0
	ldr r0, =sub_81B227C
	str r0, [r1]
_081B226C:
	pop {r4}
	pop {r0}
	bx r0
	.pool
	thumb_func_end sub_81B2248

	thumb_func_start sub_81B227C
sub_81B227C: @ 81B227C
	push {r4,lr}
	lsls r0, 24
	lsrs r4, r0, 24
	bl ProcessMenuInputNoWrap_
	lsls r0, 24
	asrs r1, r0, 24
	cmp r1, 0
	beq _081B22A2
	cmp r1, 0
	bgt _081B229C
	movs r0, 0x1
	negs r0, r0
	cmp r1, r0
	beq _081B22B4
	b _081B22C8
_081B229C:
	cmp r1, 0x1
	beq _081B22BA
	b _081B22C8
_081B22A2:
	ldr r1, =gSpecialVar_0x8004
	movs r0, 0x7
	strh r0, [r1]
	adds r0, r4, 0
	bl sub_81B12C0
	b _081B22C8
	.pool
_081B22B4:
	movs r0, 0x5
	bl PlaySE
_081B22BA:
	ldr r0, =gTasks
	lsls r1, r4, 2
	adds r1, r4
	lsls r1, 3
	adds r1, r0
	ldr r0, =sub_81B1C1C
	str r0, [r1]
_081B22C8:
	pop {r4}
	pop {r0}
	bx r0
	.pool
	thumb_func_end sub_81B227C

	thumb_func_start sub_81B22D8
sub_81B22D8: @ 81B22D8
	push {r4-r7,lr}
	mov r7, r8
	push {r7}
	adds r5, r0, 0
	lsls r1, 16
	lsrs r4, r1, 16
	adds r7, r4, 0
	lsls r2, 24
	lsrs r6, r2, 24
	mov r8, r6
	movs r1, 0x2D
	bl GetMonData
	cmp r0, 0
	beq _081B22FA
	movs r0, 0x3
	b _081B2356
_081B22FA:
	movs r0, 0x90
	lsls r0, 1
	cmp r4, r0
	bls _081B231C
	adds r1, r4, 0
	subs r1, 0x21
	lsls r1, 24
	lsrs r1, 24
	adds r0, r5, 0
	bl CanMonLearnTMHM
	cmp r0, 0
	beq _081B2334
	adds r0, r7, 0
	bl ItemIdToBattleMoveId
	b _081B233E
_081B231C:
	adds r0, r5, 0
	movs r1, 0xB
	bl GetMonData
	lsls r0, 16
	lsrs r0, 16
	adds r1, r6, 0
	bl sub_81B2370
	lsls r0, 24
	cmp r0, 0
	bne _081B2338
_081B2334:
	movs r0, 0x1
	b _081B2356
_081B2338:
	mov r0, r8
	bl sub_81B2360
_081B233E:
	lsls r0, 16
	lsrs r1, r0, 16
	adds r0, r5, 0
	bl pokemon_has_move
	lsls r0, 24
	lsrs r0, 24
	cmp r0, 0x1
	beq _081B2354
	movs r0, 0
	b _081B2356
_081B2354:
	movs r0, 0x2
_081B2356:
	pop {r3}
	mov r8, r3
	pop {r4-r7}
	pop {r1}
	bx r1
	thumb_func_end sub_81B22D8

	thumb_func_start sub_81B2360
sub_81B2360: @ 81B2360
	lsls r0, 24
	ldr r1, =gUnknown_0861500C
	lsrs r0, 23
	adds r0, r1
	ldrh r0, [r0]
	bx lr
	.pool
	thumb_func_end sub_81B2360

	thumb_func_start sub_81B2370
sub_81B2370: @ 81B2370
	push {lr}
	lsls r0, 16
	lsls r1, 24
	lsrs r1, 24
	ldr r2, =gUnknown_08615048
	lsrs r0, 14
	adds r0, r2
	movs r2, 0x1
	lsls r2, r1
	ldr r0, [r0]
	ands r0, r2
	cmp r0, 0
	bne _081B2394
	movs r0, 0
	b _081B2396
	.pool
_081B2394:
	movs r0, 0x1
_081B2396:
	pop {r1}
	bx r1
	thumb_func_end sub_81B2370

	thumb_func_start sub_81B239C
sub_81B239C: @ 81B239C
	push {r4,lr}
	lsls r0, 24
	lsrs r0, 24
	adds r1, r0, 0
	cmp r0, 0x1
	beq _081B23C4
	cmp r0, 0x1
	bgt _081B23B2
	cmp r0, 0
	beq _081B23B8
	b _081B23DC
_081B23B2:
	cmp r1, 0x2
	beq _081B23D0
	b _081B23DC
_081B23B8:
	ldr r0, =gUnknown_08615810
	bl InitWindows
	b _081B23E2
	.pool
_081B23C4:
	ldr r0, =gUnknown_08615850
	bl InitWindows
	b _081B23E2
	.pool
_081B23D0:
	ldr r0, =gUnknown_08615890
	bl InitWindows
	b _081B23E2
	.pool
_081B23DC:
	ldr r0, =gUnknown_086158D0
	bl InitWindows
_081B23E2:
	bl DeactivateAllTextPrinters
	movs r4, 0
_081B23E8:
	adds r0, r4, 0
	movs r1, 0
	bl FillWindowPixelBuffer
	adds r0, r4, 0x1
	lsls r0, 24
	lsrs r4, r0, 24
	cmp r4, 0x5
	bls _081B23E8
	movs r0, 0
	movs r1, 0x4F
	movs r2, 0xD0
<<<<<<< HEAD
	bl LoadSav2WindowGfx
=======
	bl LoadUserWindowBorderGfx
>>>>>>> 07ef7627
	bl GetOverworldTextboxPalettePtr
	movs r1, 0xE0
	movs r2, 0x20
	bl LoadPalette
	ldr r0, =gUnknown_0860F074
	movs r1, 0xF0
	movs r2, 0x20
	bl LoadPalette
	pop {r4}
	pop {r0}
	bx r0
	.pool
	thumb_func_end sub_81B239C

	thumb_func_start sub_81B2428
sub_81B2428: @ 81B2428
	push {r4-r6,lr}
	sub sp, 0x14
	lsls r0, 24
	lsrs r2, r0, 24
	ldr r0, =gUnknown_0203CEC8
	ldrb r1, [r0, 0x8]
	movs r0, 0xF
	ands r0, r1
	cmp r0, 0x5
	bne _081B243E
	b _081B2554
_081B243E:
	cmp r2, 0x1
	bne _081B24B4
	ldr r0, =gUnknown_08615918
	bl AddWindow
	adds r4, r0, 0
	lsls r4, 24
	lsrs r4, 24
	adds r0, r4, 0
	movs r1, 0
	bl FillWindowPixelBuffer
	ldr r5, =gMenuText_Confirm
	movs r0, 0
	adds r1, r5, 0
	movs r2, 0x30
	bl GetStringCenterAlignXOffset
	lsls r0, 24
	lsrs r2, r0, 24
	movs r0, 0
	str r0, [sp]
	str r0, [sp, 0x4]
	ldr r0, =gUnknown_086157FC
	str r0, [sp, 0x8]
	movs r0, 0x1
	negs r0, r0
	str r0, [sp, 0xC]
	str r5, [sp, 0x10]
	adds r0, r4, 0
	movs r1, 0
	movs r3, 0x1
	bl AddTextPrinterParameterized2
	adds r0, r4, 0
	bl PutWindowTilemap
	adds r0, r4, 0
	movs r1, 0x2
	bl CopyWindowToVram
	ldr r0, =gUnknown_08615910
	bl AddWindow
	lsls r0, 24
	lsrs r5, r0, 24
	movs r6, 0
	b _081B24C0
	.pool
_081B24B4:
	ldr r0, =gUnknown_08615908
	bl AddWindow
	lsls r0, 24
	lsrs r5, r0, 24
	movs r6, 0x3
_081B24C0:
	adds r0, r5, 0
	movs r1, 0
	bl FillWindowPixelBuffer
	ldr r0, =gUnknown_0203CEC8
	ldrb r1, [r0, 0x8]
	movs r0, 0xF
	ands r0, r1
	cmp r0, 0xA
	beq _081B2514
	ldr r4, =gText_Cancel
	movs r0, 0
	adds r1, r4, 0
	movs r2, 0x30
	bl GetStringCenterAlignXOffset
	lsls r0, 24
	lsrs r2, r0, 24
	adds r2, r6
	lsls r2, 24
	lsrs r2, 24
	ldr r0, =gUnknown_086157FC
	str r0, [sp]
	movs r0, 0x1
	negs r0, r0
	str r0, [sp, 0x4]
	str r4, [sp, 0x8]
	adds r0, r5, 0
	movs r1, 0
	movs r3, 0x1
	bl box_print
	b _081B2540
	.pool
_081B2514:
	ldr r4, =gText_Cancel2
	movs r0, 0
	adds r1, r4, 0
	movs r2, 0x30
	bl GetStringCenterAlignXOffset
	lsls r0, 24
	lsrs r2, r0, 24
	adds r2, r6
	lsls r2, 24
	lsrs r2, 24
	ldr r0, =gUnknown_086157FC
	str r0, [sp]
	movs r0, 0x1
	negs r0, r0
	str r0, [sp, 0x4]
	str r4, [sp, 0x8]
	adds r0, r5, 0
	movs r1, 0
	movs r3, 0x1
	bl box_print
_081B2540:
	adds r0, r5, 0
	bl PutWindowTilemap
	adds r0, r5, 0
	movs r1, 0x2
	bl CopyWindowToVram
	movs r0, 0
	bl schedule_bg_copy_tilemap_to_vram
_081B2554:
	add sp, 0x14
	pop {r4-r6}
	pop {r0}
	bx r0
	.pool
	thumb_func_end sub_81B2428

	thumb_func_start sub_81B2564
sub_81B2564: @ 81B2564
	lsls r0, 24
	ldr r1, =gUnknown_0203CEC4
	lsrs r0, 23
	adds r0, 0x18
	ldr r1, [r1]
	adds r1, r0
	adds r0, r1, 0
	bx lr
	.pool
	thumb_func_end sub_81B2564

	thumb_func_start sub_81B2578
sub_81B2578: @ 81B2578
	push {r4-r7,lr}
	mov r7, r10
	mov r6, r9
	mov r5, r8
	push {r5-r7}
	sub sp, 0x2C
	str r1, [sp, 0xC]
	ldr r1, [sp, 0x4C]
	ldr r4, [sp, 0x50]
	ldr r5, [sp, 0x54]
	lsls r0, 24
	lsrs r0, 24
	str r0, [sp, 0x8]
	lsls r2, 24
	lsrs r2, 24
	str r2, [sp, 0x10]
	lsls r3, 24
	lsrs r3, 24
	str r3, [sp, 0x14]
	lsls r1, 24
	lsrs r1, 24
	str r1, [sp, 0x18]
	lsls r4, 24
	lsrs r6, r4, 24
	lsls r5, 24
	lsrs r5, 24
	mov r10, r5
	mov r0, r10
	muls r0, r6
	lsls r0, 5
	bl AllocZeroed
	mov r9, r0
	cmp r0, 0
	beq _081B2646
	movs r5, 0
	ldr r0, [sp, 0x14]
	lsls r0, 19
	str r0, [sp, 0x1C]
	ldr r1, [sp, 0x18]
	lsls r1, 19
	str r1, [sp, 0x20]
	lsls r2, r6, 19
	str r2, [sp, 0x24]
	mov r0, r10
	lsls r0, 19
	str r0, [sp, 0x28]
	cmp r5, r10
	bcs _081B2624
_081B25DA:
	movs r4, 0
	adds r1, r5, 0x1
	mov r8, r1
	cmp r4, r6
	bcs _081B261A
	ldr r2, [sp, 0x18]
	adds r0, r2, r5
	ldr r2, [sp, 0x10]
	adds r1, r0, 0
	muls r1, r2
	adds r7, r1, 0
_081B25F0:
	ldr r1, [sp, 0x14]
	adds r0, r1, r4
	adds r0, r7
	ldr r2, [sp, 0xC]
	adds r0, r2, r0
	ldrb r0, [r0]
	bl sub_81B0DD4
	adds r1, r5, 0
	muls r1, r6
	adds r1, r4
	lsls r1, 5
	add r1, r9
	movs r2, 0x10
	bl CpuSet
	adds r0, r4, 0x1
	lsls r0, 24
	lsrs r4, r0, 24
	cmp r4, r6
	bcc _081B25F0
_081B261A:
	mov r1, r8
	lsls r0, r1, 24
	lsrs r5, r0, 24
	cmp r5, r10
	bcc _081B25DA
_081B2624:
	ldr r0, [sp, 0x1C]
	lsrs r2, r0, 16
	ldr r1, [sp, 0x20]
	lsrs r3, r1, 16
	ldr r1, [sp, 0x24]
	lsrs r0, r1, 16
	str r0, [sp]
	ldr r1, [sp, 0x28]
	lsrs r0, r1, 16
	str r0, [sp, 0x4]
	ldr r0, [sp, 0x8]
	mov r1, r9
	bl BlitBitmapToWindow
	mov r0, r9
	bl Free
_081B2646:
	add sp, 0x2C
	pop {r3-r5}
	mov r8, r3
	mov r9, r4
	mov r10, r5
	pop {r4-r7}
	pop {r0}
	bx r0
	thumb_func_end sub_81B2578

	thumb_func_start sub_81B2658
sub_81B2658: @ 81B2658
	push {r4-r6,lr}
	sub sp, 0xC
	ldr r4, [sp, 0x1C]
	ldr r5, [sp, 0x20]
	lsls r0, 24
	lsrs r0, 24
	lsls r1, 24
	lsrs r6, r1, 24
	lsls r2, 24
	lsrs r2, 24
	lsls r3, 24
	lsrs r3, 24
	lsls r4, 24
	lsrs r4, 24
	lsls r5, 24
	lsrs r5, 24
	cmp r3, 0
	bne _081B2684
	cmp r4, 0
	bne _081B2684
	movs r3, 0xA
	movs r4, 0x7
_081B2684:
	cmp r5, 0
	bne _081B26A0
	ldr r1, =gUnknown_08615988
	str r2, [sp]
	str r3, [sp, 0x4]
	str r4, [sp, 0x8]
	movs r2, 0xA
	adds r3, r6, 0
	bl sub_81B2578
	b _081B26B0
	.pool
_081B26A0:
	ldr r1, =gUnknown_086159CE
	str r2, [sp]
	str r3, [sp, 0x4]
	str r4, [sp, 0x8]
	movs r2, 0xA
	adds r3, r6, 0
	bl sub_81B2578
_081B26B0:
	add sp, 0xC
	pop {r4-r6}
	pop {r0}
	bx r0
	.pool
	thumb_func_end sub_81B2658

	thumb_func_start sub_81B26BC
sub_81B26BC: @ 81B26BC
	push {r4-r6,lr}
	sub sp, 0xC
	ldr r4, [sp, 0x1C]
	ldr r5, [sp, 0x20]
	lsls r0, 24
	lsrs r0, 24
	lsls r1, 24
	lsrs r6, r1, 24
	lsls r2, 24
	lsrs r2, 24
	lsls r3, 24
	lsrs r3, 24
	lsls r4, 24
	lsrs r4, 24
	lsls r5, 24
	lsrs r5, 24
	cmp r3, 0
	bne _081B26E8
	cmp r4, 0
	bne _081B26E8
	movs r3, 0x12
	movs r4, 0x3
_081B26E8:
	cmp r5, 0
	bne _081B2704
	ldr r1, =gUnknown_08615A14
	str r2, [sp]
	str r3, [sp, 0x4]
	str r4, [sp, 0x8]
	movs r2, 0x12
	adds r3, r6, 0
	bl sub_81B2578
	b _081B2714
	.pool
_081B2704:
	ldr r1, =gUnknown_08615A4A
	str r2, [sp]
	str r3, [sp, 0x4]
	str r4, [sp, 0x8]
	movs r2, 0x12
	adds r3, r6, 0
	bl sub_81B2578
_081B2714:
	add sp, 0xC
	pop {r4-r6}
	pop {r0}
	bx r0
	.pool
	thumb_func_end sub_81B26BC

	thumb_func_start sub_81B2720
sub_81B2720: @ 81B2720
	push {lr}
	sub sp, 0xC
	lsls r0, 24
	lsrs r0, 24
	ldr r1, =gUnknown_08615A80
	movs r2, 0
	str r2, [sp]
	movs r2, 0x12
	str r2, [sp, 0x4]
	movs r2, 0x3
	str r2, [sp, 0x8]
	movs r2, 0x12
	movs r3, 0
	bl sub_81B2578
	add sp, 0xC
	pop {r0}
	bx r0
	.pool
	thumb_func_end sub_81B2720

	thumb_func_start sub_81B2748
sub_81B2748: @ 81B2748
	push {r4-r7,lr}
	lsls r1, 24
	lsrs r4, r1, 24
	adds r5, r4, 0
	ldrb r0, [r0, 0x8]
	movs r1, 0x5
	bl GetWindowAttribute
	lsls r0, 28
	lsrs r6, r0, 24
	adds r7, r6, 0
	movs r0, 0x40
	ands r0, r4
	cmp r0, 0
	beq _081B277C
	ldr r5, =gUnknown_08615AF1
	ldrb r0, [r5]
	bl sub_81B2564
	ldr r4, =gUnknown_08615AC0
	b _081B297E
	.pool
_081B277C:
	movs r0, 0x20
	ands r0, r4
	cmp r0, 0
	beq _081B27D8
	movs r0, 0x1
	ands r0, r4
	cmp r0, 0
	beq _081B2794
	ldr r5, =gUnknown_08615ADF
	b _081B2942
	.pool
_081B2794:
	ldr r5, =gUnknown_08615ADF
	ldrb r0, [r5]
	bl sub_81B2564
	ldr r4, =gUnknown_08615ABA
	ldrb r1, [r4]
	adds r1, r6
	movs r2, 0x2
	bl LoadPalette
	ldrb r0, [r5, 0x1]
	bl sub_81B2564
	ldrb r1, [r4, 0x1]
	adds r1, r6
	movs r2, 0x2
	bl LoadPalette
	ldrb r0, [r5, 0x2]
	bl sub_81B2564
	ldrb r1, [r4, 0x2]
	adds r1, r6
	movs r2, 0x2
	bl LoadPalette
	ldr r5, =gUnknown_08615AEE
	b _081B2976
	.pool
_081B27D8:
	movs r0, 0x10
	ands r0, r4
	cmp r0, 0
	beq _081B2824
	ldr r5, =gUnknown_08615ADF
	ldrb r0, [r5]
	bl sub_81B2564
	ldr r4, =gUnknown_08615ABA
	ldrb r1, [r4]
	adds r1, r6
	movs r2, 0x2
	bl LoadPalette
	ldrb r0, [r5, 0x1]
	bl sub_81B2564
	ldrb r1, [r4, 0x1]
	adds r1, r6
	movs r2, 0x2
	bl LoadPalette
	ldrb r0, [r5, 0x2]
	bl sub_81B2564
	ldrb r1, [r4, 0x2]
	adds r1, r6
	movs r2, 0x2
	bl LoadPalette
	ldr r5, =gUnknown_08615AEE
	b _081B2976
	.pool
_081B2824:
	movs r0, 0x4
	ands r0, r4
	cmp r0, 0
	beq _081B2880
	movs r0, 0x1
	ands r0, r4
	cmp r0, 0
	beq _081B283C
	ldr r5, =gUnknown_08615ADF
	b _081B2942
	.pool
_081B283C:
	ldr r5, =gUnknown_08615ADF
	ldrb r0, [r5]
	bl sub_81B2564
	ldr r4, =gUnknown_08615ABA
	ldrb r1, [r4]
	adds r1, r6
	movs r2, 0x2
	bl LoadPalette
	ldrb r0, [r5, 0x1]
	bl sub_81B2564
	ldrb r1, [r4, 0x1]
	adds r1, r6
	movs r2, 0x2
	bl LoadPalette
	ldrb r0, [r5, 0x2]
	bl sub_81B2564
	ldrb r1, [r4, 0x2]
	adds r1, r6
	movs r2, 0x2
	bl LoadPalette
	ldr r5, =gUnknown_08615AEE
	b _081B2976
	.pool
_081B2880:
	movs r0, 0x2
	ands r0, r4
	cmp r0, 0
	beq _081B28DC
	movs r0, 0x1
	ands r0, r4
	cmp r0, 0
	beq _081B2898
	ldr r5, =gUnknown_08615ADC
	b _081B2942
	.pool
_081B2898:
	ldr r5, =gUnknown_08615AD3
	ldrb r0, [r5]
	bl sub_81B2564
	ldr r4, =gUnknown_08615ABA
	ldrb r1, [r4]
	adds r1, r6
	movs r2, 0x2
	bl LoadPalette
	ldrb r0, [r5, 0x1]
	bl sub_81B2564
	ldrb r1, [r4, 0x1]
	adds r1, r6
	movs r2, 0x2
	bl LoadPalette
	ldrb r0, [r5, 0x2]
	bl sub_81B2564
	ldrb r1, [r4, 0x2]
	adds r1, r6
	movs r2, 0x2
	bl LoadPalette
	ldr r5, =gUnknown_08615AE8
	b _081B2976
	.pool
_081B28DC:
	movs r0, 0x8
	ands r0, r4
	cmp r0, 0
	beq _081B2938
	movs r0, 0x1
	ands r0, r4
	cmp r0, 0
	beq _081B28F4
	ldr r5, =gUnknown_08615AD9
	b _081B2942
	.pool
_081B28F4:
	ldr r5, =gUnknown_08615AD0
	ldrb r0, [r5]
	bl sub_81B2564
	ldr r4, =gUnknown_08615ABA
	ldrb r1, [r4]
	adds r1, r6
	movs r2, 0x2
	bl LoadPalette
	ldrb r0, [r5, 0x1]
	bl sub_81B2564
	ldrb r1, [r4, 0x1]
	adds r1, r6
	movs r2, 0x2
	bl LoadPalette
	ldrb r0, [r5, 0x2]
	bl sub_81B2564
	ldrb r1, [r4, 0x2]
	adds r1, r6
	movs r2, 0x2
	bl LoadPalette
	ldr r5, =gUnknown_08615AE5
	b _081B2976
	.pool
_081B2938:
	movs r0, 0x1
	ands r5, r0
	cmp r5, 0
	beq _081B29BC
	ldr r5, =gUnknown_08615AD6
_081B2942:
	ldrb r0, [r5]
	bl sub_81B2564
	ldr r4, =gUnknown_08615ABA
	ldrb r1, [r4]
	adds r1, r6
	movs r2, 0x2
	bl LoadPalette
	ldrb r0, [r5, 0x1]
	bl sub_81B2564
	ldrb r1, [r4, 0x1]
	adds r1, r6
	movs r2, 0x2
	bl LoadPalette
	ldrb r0, [r5, 0x2]
	bl sub_81B2564
	ldrb r1, [r4, 0x2]
	adds r1, r6
	movs r2, 0x2
	bl LoadPalette
	ldr r5, =gUnknown_08615AEB
_081B2976:
	ldrb r0, [r5]
	bl sub_81B2564
	ldr r4, =gUnknown_08615ABD
_081B297E:
	ldrb r1, [r4]
	adds r1, r6
	movs r2, 0x2
	bl LoadPalette
	ldrb r0, [r5, 0x1]
	bl sub_81B2564
	ldrb r1, [r4, 0x1]
	adds r1, r6
	movs r2, 0x2
	bl LoadPalette
	ldrb r0, [r5, 0x2]
	bl sub_81B2564
	ldrb r1, [r4, 0x2]
	adds r1, r6
	movs r2, 0x2
	bl LoadPalette
	b _081B2A24
	.pool
_081B29BC:
	ldr r5, =gUnknown_08615ACD
	ldrb r0, [r5]
	bl sub_81B2564
	ldr r4, =gUnknown_08615ABA
	ldrb r1, [r4]
	adds r1, r7
	movs r2, 0x2
	bl LoadPalette
	ldrb r0, [r5, 0x1]
	bl sub_81B2564
	ldrb r1, [r4, 0x1]
	adds r1, r7
	movs r2, 0x2
	bl LoadPalette
	ldrb r0, [r5, 0x2]
	bl sub_81B2564
	ldrb r1, [r4, 0x2]
	adds r1, r7
	movs r2, 0x2
	bl LoadPalette
	ldr r5, =gUnknown_08615AE2
	ldrb r0, [r5]
	bl sub_81B2564
	ldr r4, =gUnknown_08615ABD
	ldrb r1, [r4]
	adds r1, r7
	movs r2, 0x2
	bl LoadPalette
	ldrb r0, [r5, 0x1]
	bl sub_81B2564
	ldrb r1, [r4, 0x1]
	adds r1, r7
	movs r2, 0x2
	bl LoadPalette
	ldrb r0, [r5, 0x2]
	bl sub_81B2564
	ldrb r1, [r4, 0x2]
	adds r1, r7
	movs r2, 0x2
	bl LoadPalette
_081B2A24:
	pop {r4-r7}
	pop {r0}
	bx r0
	.pool
	thumb_func_end sub_81B2748

	thumb_func_start sub_81B2A3C
sub_81B2A3C: @ 81B2A3C
	push {r4,r5,lr}
	sub sp, 0xC
	lsls r0, 24
	lsrs r0, 24
	lsls r2, 24
	lsrs r2, 24
	ldrb r5, [r3]
	ldrb r3, [r3, 0x1]
	lsls r4, r2, 1
	adds r4, r2
	ldr r2, =gUnknown_086157FC
	adds r4, r2
	str r4, [sp]
	movs r2, 0
	str r2, [sp, 0x4]
	str r1, [sp, 0x8]
	movs r1, 0
	adds r2, r5, 0
	bl box_print
	add sp, 0xC
	pop {r4,r5}
	pop {r0}
	bx r0
	.pool
	thumb_func_end sub_81B2A3C

	thumb_func_start sub_81B2A70
sub_81B2A70: @ 81B2A70
	push {r4-r7,lr}
	sub sp, 0x14
	adds r7, r0, 0
	adds r6, r1, 0
	lsls r2, 24
	lsrs r4, r2, 24
	movs r1, 0xB
	bl GetMonData
	cmp r0, 0
	beq _081B2AC0
	cmp r4, 0x1
	bne _081B2AAA
	ldr r5, [r6]
	ldrb r0, [r6, 0x8]
	ldrb r1, [r5, 0x4]
	lsrs r1, 3
	ldrb r2, [r5, 0x5]
	lsrs r2, 3
	ldrb r3, [r5, 0x6]
	lsrs r3, 3
	ldrb r4, [r5, 0x7]
	lsrs r4, 3
	str r4, [sp]
	movs r4, 0
	str r4, [sp, 0x4]
	ldr r4, [r5]
	bl _call_via_r4
_081B2AAA:
	adds r0, r7, 0
	add r1, sp, 0x8
	bl GetMonNickname
	ldrb r0, [r6, 0x8]
	ldr r3, [r6]
	adds r3, 0x4
	add r1, sp, 0x8
	movs r2, 0
	bl sub_81B2A3C
_081B2AC0:
	add sp, 0x14
	pop {r4-r7}
	pop {r0}
	bx r0
	thumb_func_end sub_81B2A70

	thumb_func_start sub_81B2AC8
sub_81B2AC8: @ 81B2AC8
	push {r4-r7,lr}
	mov r7, r8
	push {r7}
	sub sp, 0x8
	adds r6, r0, 0
	adds r7, r1, 0
	lsls r2, 24
	lsrs r4, r2, 24
	mov r8, r4
	movs r1, 0xB
	bl GetMonData
	cmp r0, 0
	beq _081B2B34
	adds r0, r6, 0
	bl sub_81B205C
	lsls r0, 24
	lsrs r0, 24
	cmp r0, 0
	beq _081B2AF6
	cmp r0, 0x6
	bne _081B2B34
_081B2AF6:
	cmp r4, 0
	beq _081B2B1C
	ldr r5, [r7]
	ldrb r0, [r7, 0x8]
	ldrb r1, [r5, 0x8]
	lsrs r1, 3
	ldrb r2, [r5, 0x9]
	lsrs r2, 3
	adds r2, 0x1
	ldrb r3, [r5, 0xA]
	lsrs r3, 3
	ldrb r4, [r5, 0xB]
	lsrs r4, 3
	str r4, [sp]
	movs r4, 0
	str r4, [sp, 0x4]
	ldr r4, [r5]
	bl _call_via_r4
_081B2B1C:
	mov r0, r8
	cmp r0, 0x2
	beq _081B2B34
	adds r0, r6, 0
	movs r1, 0x38
	bl GetMonData
	lsls r0, 24
	lsrs r0, 24
	adds r1, r7, 0
	bl sub_81B2B40
_081B2B34:
	add sp, 0x8
	pop {r3}
	mov r8, r3
	pop {r4-r7}
	pop {r0}
	bx r0
	thumb_func_end sub_81B2AC8

	thumb_func_start sub_81B2B40
sub_81B2B40: @ 81B2B40
	push {r4-r6,lr}
	adds r2, r0, 0
	adds r6, r1, 0
	lsls r2, 24
	lsrs r2, 24
	ldr r5, =gStringVar2
	adds r0, r5, 0
	adds r1, r2, 0
	movs r2, 0
	movs r3, 0x3
	bl ConvertIntToDecimalStringN
	ldr r4, =gStringVar1
	ldr r1, =gText_LevelSymbol
	adds r0, r4, 0
	bl StringCopy
	adds r0, r4, 0
	adds r1, r5, 0
	bl StringAppend
	ldrb r0, [r6, 0x8]
	ldr r3, [r6]
	adds r3, 0x8
	adds r1, r4, 0
	movs r2, 0
	bl sub_81B2A3C
	pop {r4-r6}
	pop {r0}
	bx r0
	.pool
	thumb_func_end sub_81B2B40

	thumb_func_start sub_81B2B8C
sub_81B2B8C: @ 81B2B8C
	push {r4-r7,lr}
	sub sp, 0x14
	adds r6, r0, 0
	adds r7, r1, 0
	lsls r2, 24
	lsrs r2, 24
	cmp r2, 0x1
	bne _081B2BBE
	ldr r5, [r7]
	ldrb r0, [r7, 0x8]
	ldrb r1, [r5, 0xC]
	lsrs r1, 3
	ldrb r2, [r5, 0xD]
	lsrs r2, 3
	adds r2, 0x1
	ldrb r3, [r5, 0xE]
	lsrs r3, 3
	ldrb r4, [r5, 0xF]
	lsrs r4, 3
	str r4, [sp]
	movs r4, 0
	str r4, [sp, 0x4]
	ldr r4, [r5]
	bl _call_via_r4
_081B2BBE:
	adds r0, r6, 0
	add r1, sp, 0x8
	bl GetMonNickname
	adds r0, r6, 0
	bl GetMonGender
	adds r4, r0, 0
	lsls r4, 24
	lsrs r4, 24
	adds r0, r6, 0
	movs r1, 0xB
	bl GetMonData
	adds r1, r0, 0
	lsls r1, 16
	lsrs r1, 16
	adds r0, r4, 0
	add r2, sp, 0x8
	adds r3, r7, 0
	bl sub_81B2BF4
	add sp, 0x14
	pop {r4-r7}
	pop {r0}
	bx r0
	thumb_func_end sub_81B2B8C

	thumb_func_start sub_81B2BF4
sub_81B2BF4: @ 81B2BF4
	push {r4-r7,lr}
	mov r7, r9
	mov r6, r8
	push {r6,r7}
	mov r9, r2
	adds r7, r3, 0
	lsls r0, 24
	lsrs r0, 24
	mov r8, r0
	lsls r1, 16
	lsrs r4, r1, 16
	adds r5, r4, 0
	ldrb r0, [r7, 0x8]
	movs r1, 0x5
	bl GetWindowAttribute
	lsls r0, 28
	lsrs r6, r0, 24
	cmp r4, 0
	beq _081B2CBA
	cmp r4, 0x20
	beq _081B2C24
	cmp r4, 0x1D
	bne _081B2C38
_081B2C24:
	movs r0, 0xB
	adds r1, r5, 0
	muls r1, r0
	ldr r0, =gSpeciesNames
	adds r1, r0
	mov r0, r9
	bl StringCompare
	cmp r0, 0
	beq _081B2CBA
_081B2C38:
	mov r0, r8
	cmp r0, 0
	beq _081B2C48
	cmp r0, 0xFE
	beq _081B2C88
	b _081B2CBA
	.pool
_081B2C48:
	ldr r5, =gUnknown_08615AC3
	ldrb r0, [r5]
	bl sub_81B2564
	ldr r4, =gUnknown_08615AB6
	ldrb r1, [r4]
	adds r1, r6
	movs r2, 0x2
	bl LoadPalette
	ldrb r0, [r5, 0x1]
	bl sub_81B2564
	ldrb r1, [r4, 0x1]
	adds r1, r6
	movs r2, 0x2
	bl LoadPalette
	ldrb r0, [r7, 0x8]
	ldr r1, =gText_MaleSymbol
	ldr r3, [r7]
	adds r3, 0xC
	movs r2, 0x2
	bl sub_81B2A3C
	b _081B2CBA
	.pool
_081B2C88:
	ldr r5, =gUnknown_08615AC5
	ldrb r0, [r5]
	bl sub_81B2564
	ldr r4, =gUnknown_08615AB6
	ldrb r1, [r4]
	adds r1, r6
	movs r2, 0x2
	bl LoadPalette
	ldrb r0, [r5, 0x1]
	bl sub_81B2564
	ldrb r1, [r4, 0x1]
	adds r1, r6
	movs r2, 0x2
	bl LoadPalette
	ldrb r0, [r7, 0x8]
	ldr r1, =gText_FemaleSymbol
	ldr r3, [r7]
	adds r3, 0xC
	movs r2, 0x2
	bl sub_81B2A3C
_081B2CBA:
	pop {r3,r4}
	mov r8, r3
	mov r9, r4
	pop {r4-r7}
	pop {r0}
	bx r0
	.pool
	thumb_func_end sub_81B2BF4

	thumb_func_start sub_81B2CD4
sub_81B2CD4: @ 81B2CD4
	push {r4-r7,lr}
	mov r7, r8
	push {r7}
	sub sp, 0x8
	adds r7, r0, 0
	adds r6, r1, 0
	lsls r2, 24
	lsrs r4, r2, 24
	mov r8, r4
	movs r1, 0xB
	bl GetMonData
	cmp r0, 0
	beq _081B2D2E
	cmp r4, 0
	beq _081B2D16
	ldr r5, [r6]
	ldrb r0, [r6, 0x8]
	ldrb r1, [r5, 0x10]
	lsrs r1, 3
	ldrb r2, [r5, 0x11]
	lsrs r2, 3
	adds r2, 0x1
	ldrb r3, [r5, 0x12]
	lsrs r3, 3
	ldrb r4, [r5, 0x13]
	lsrs r4, 3
	str r4, [sp]
	movs r4, 0
	str r4, [sp, 0x4]
	ldr r4, [r5]
	bl _call_via_r4
_081B2D16:
	mov r0, r8
	cmp r0, 0x2
	beq _081B2D2E
	adds r0, r7, 0
	movs r1, 0x39
	bl GetMonData
	lsls r0, 16
	lsrs r0, 16
	adds r1, r6, 0
	bl sub_81B2D3C
_081B2D2E:
	add sp, 0x8
	pop {r3}
	mov r8, r3
	pop {r4-r7}
	pop {r0}
	bx r0
	thumb_func_end sub_81B2CD4

	thumb_func_start sub_81B2D3C
sub_81B2D3C: @ 81B2D3C
	push {r4,r5,lr}
	adds r2, r0, 0
	adds r4, r1, 0
	lsls r2, 16
	lsrs r2, 16
	ldr r5, =gStringVar1
	adds r0, r5, 0
	adds r1, r2, 0
	movs r2, 0x1
	movs r3, 0x3
	bl ConvertIntToDecimalStringN
	movs r1, 0xBA
	strb r1, [r0]
	movs r1, 0xFF
	strb r1, [r0, 0x1]
	ldrb r0, [r4, 0x8]
	ldr r3, [r4]
	adds r3, 0x10
	adds r1, r5, 0
	movs r2, 0
	bl sub_81B2A3C
	pop {r4,r5}
	pop {r0}
	bx r0
	.pool
	thumb_func_end sub_81B2D3C

	thumb_func_start sub_81B2D74
sub_81B2D74: @ 81B2D74
	push {r4-r7,lr}
	mov r7, r8
	push {r7}
	sub sp, 0x8
	adds r7, r0, 0
	adds r6, r1, 0
	lsls r2, 24
	lsrs r4, r2, 24
	mov r8, r4
	movs r1, 0xB
	bl GetMonData
	cmp r0, 0
	beq _081B2DD0
	cmp r4, 0
	beq _081B2DB8
	ldr r5, [r6]
	ldrb r0, [r6, 0x8]
	ldrb r1, [r5, 0x14]
	lsrs r1, 3
	adds r1, 0x1
	ldrb r2, [r5, 0x15]
	lsrs r2, 3
	adds r2, 0x1
	ldrb r3, [r5, 0x16]
	lsrs r3, 3
	ldrb r4, [r5, 0x17]
	lsrs r4, 3
	str r4, [sp]
	movs r4, 0
	str r4, [sp, 0x4]
	ldr r4, [r5]
	bl _call_via_r4
_081B2DB8:
	mov r0, r8
	cmp r0, 0x2
	beq _081B2DD0
	adds r0, r7, 0
	movs r1, 0x3A
	bl GetMonData
	lsls r0, 16
	lsrs r0, 16
	adds r1, r6, 0
	bl sub_81B2DDC
_081B2DD0:
	add sp, 0x8
	pop {r3}
	mov r8, r3
	pop {r4-r7}
	pop {r0}
	bx r0
	thumb_func_end sub_81B2D74

	thumb_func_start sub_81B2DDC
sub_81B2DDC: @ 81B2DDC
	push {r4-r6,lr}
	adds r2, r0, 0
	adds r6, r1, 0
	lsls r2, 16
	lsrs r2, 16
	ldr r5, =gStringVar2
	adds r0, r5, 0
	adds r1, r2, 0
	movs r2, 0x1
	movs r3, 0x3
	bl ConvertIntToDecimalStringN
	ldr r4, =gStringVar1
	ldr r1, =gText_Slash
	adds r0, r4, 0
	bl StringCopy
	adds r0, r4, 0
	adds r1, r5, 0
	bl StringAppend
	ldrb r0, [r6, 0x8]
	ldr r3, [r6]
	adds r3, 0x14
	adds r1, r4, 0
	movs r2, 0
	bl sub_81B2A3C
	pop {r4-r6}
	pop {r0}
	bx r0
	.pool
	thumb_func_end sub_81B2DDC

	thumb_func_start sub_81B2E28
sub_81B2E28: @ 81B2E28
	push {r4-r6,lr}
	adds r5, r0, 0
	adds r6, r1, 0
	movs r1, 0xB
	bl GetMonData
	cmp r0, 0
	beq _081B2E5C
	adds r0, r5, 0
	movs r1, 0x39
	bl GetMonData
	adds r4, r0, 0
	lsls r4, 16
	lsrs r4, 16
	adds r0, r5, 0
	movs r1, 0x3A
	bl GetMonData
	adds r1, r0, 0
	lsls r1, 16
	lsrs r1, 16
	adds r0, r4, 0
	adds r2, r6, 0
	bl sub_81B2E64
_081B2E5C:
	pop {r4-r6}
	pop {r0}
	bx r0
	thumb_func_end sub_81B2E28

	thumb_func_start sub_81B2E64
sub_81B2E64: @ 81B2E64
	push {r4-r7,lr}
	mov r7, r9
	mov r6, r8
	push {r6,r7}
	sub sp, 0x8
	adds r6, r2, 0
	lsls r0, 16
	lsrs r0, 16
	mov r8, r0
	lsls r1, 16
	lsrs r1, 16
	mov r9, r1
	ldrb r0, [r6, 0x8]
	movs r1, 0x5
	bl GetWindowAttribute
	lsls r0, 28
	lsrs r7, r0, 24
	mov r1, r8
	lsls r0, r1, 16
	asrs r0, 16
	mov r2, r9
	lsls r1, r2, 16
	asrs r1, 16
	bl GetHPBarLevel
	lsls r0, 24
	lsrs r0, 24
	cmp r0, 0x2
	beq _081B2EB0
	cmp r0, 0x2
	blt _081B2EE0
	cmp r0, 0x4
	bgt _081B2EE0
	ldr r5, =gUnknown_08615AC7
	b _081B2EB2
	.pool
_081B2EB0:
	ldr r5, =gUnknown_08615AC9
_081B2EB2:
	ldrb r0, [r5]
	bl sub_81B2564
	ldr r4, =gUnknown_08615AB8
	ldrb r1, [r4]
	adds r1, r7
	movs r2, 0x2
	bl LoadPalette
	ldrb r0, [r5, 0x1]
	bl sub_81B2564
	ldrb r1, [r4, 0x1]
	adds r1, r7
	movs r2, 0x2
	bl LoadPalette
	b _081B2F04
	.pool
_081B2EE0:
	ldr r5, =gUnknown_08615ACB
	ldrb r0, [r5]
	bl sub_81B2564
	ldr r4, =gUnknown_08615AB8
	ldrb r1, [r4]
	adds r1, r7
	movs r2, 0x2
	bl LoadPalette
	ldrb r0, [r5, 0x1]
	bl sub_81B2564
	ldrb r1, [r4, 0x1]
	adds r1, r7
	movs r2, 0x2
	bl LoadPalette
_081B2F04:
	mov r1, r8
	lsls r0, r1, 16
	asrs r0, 16
	mov r2, r9
	lsls r1, r2, 16
	asrs r1, 16
	ldr r2, [r6]
	ldrb r2, [r2, 0x1A]
	bl GetScaledHPFraction
	lsls r0, 24
	lsrs r5, r0, 24
	ldrb r0, [r6, 0x8]
	ldr r4, =gUnknown_08615AB8
	ldrb r1, [r4, 0x1]
	ldr r3, [r6]
	ldrb r2, [r3, 0x18]
	ldrb r3, [r3, 0x19]
	str r5, [sp]
	movs r7, 0x1
	str r7, [sp, 0x4]
	bl FillWindowPixelRect
	ldrb r0, [r6, 0x8]
	ldrb r1, [r4]
	ldr r3, [r6]
	ldrb r2, [r3, 0x18]
	ldrb r3, [r3, 0x19]
	adds r3, 0x1
	str r5, [sp]
	movs r4, 0x2
	str r4, [sp, 0x4]
	bl FillWindowPixelRect
	ldr r1, [r6]
	ldrb r0, [r1, 0x1A]
	cmp r5, r0
	beq _081B2F88
	ldrb r0, [r6, 0x8]
	ldrb r2, [r1, 0x18]
	adds r2, r5
	ldrb r3, [r1, 0x19]
	ldrb r1, [r1, 0x1A]
	subs r1, r5
	lsls r1, 16
	lsrs r1, 16
	str r1, [sp]
	str r7, [sp, 0x4]
	movs r1, 0xD
	bl FillWindowPixelRect
	ldrb r0, [r6, 0x8]
	ldr r1, [r6]
	ldrb r2, [r1, 0x18]
	adds r2, r5
	ldrb r3, [r1, 0x19]
	adds r3, 0x1
	ldrb r1, [r1, 0x1A]
	subs r1, r5
	lsls r1, 16
	lsrs r1, 16
	str r1, [sp]
	str r4, [sp, 0x4]
	movs r1, 0x2
	bl FillWindowPixelRect
_081B2F88:
	ldrb r0, [r6, 0x8]
	movs r1, 0x2
	bl CopyWindowToVram
	add sp, 0x8
	pop {r3,r4}
	mov r8, r3
	mov r9, r4
	pop {r4-r7}
	pop {r0}
	bx r0
	.pool
	thumb_func_end sub_81B2E64

	thumb_func_start sub_81B2FA8
sub_81B2FA8: @ 81B2FA8
	push {r4-r7,lr}
	mov r7, r8
	push {r7}
	sub sp, 0xC
	adds r6, r1, 0
	lsls r0, 24
	lsrs r0, 24
	mov r8, r0
	lsls r2, 24
	lsrs r7, r2, 24
	cmp r7, 0
	beq _081B2FF2
	ldr r5, [r6]
	ldrb r1, [r5, 0x1C]
	movs r4, 0x7
	adds r0, r1, 0
	ands r0, r4
	ldrb r2, [r5, 0x1E]
	adds r0, r2
	adds r3, r0, 0x7
	asrs r3, 3
	ldrb r2, [r5, 0x1D]
	adds r0, r2, 0
	ands r0, r4
	ldrb r4, [r5, 0x1F]
	adds r0, r4
	adds r4, r0, 0x7
	ldrb r0, [r6, 0x8]
	lsrs r1, 3
	lsrs r2, 3
	lsrs r4, 3
	str r4, [sp]
	movs r4, 0x1
	str r4, [sp, 0x4]
	ldr r4, [r5]
	bl _call_via_r4
_081B2FF2:
	cmp r7, 0x2
	beq _081B3018
	ldrb r0, [r6, 0x8]
	ldr r1, [r6]
	ldrb r2, [r1, 0x1C]
	ldrb r3, [r1, 0x1D]
	ldr r1, =gUnknown_086157FC
	str r1, [sp]
	movs r1, 0
	str r1, [sp, 0x4]
	ldr r4, =gUnknown_08615B60
	mov r5, r8
	lsls r1, r5, 2
	adds r1, r4
	ldr r1, [r1]
	str r1, [sp, 0x8]
	movs r1, 0x1
	bl box_print
_081B3018:
	add sp, 0xC
	pop {r3}
	mov r8, r3
	pop {r4-r7}
	pop {r0}
	bx r0
	.pool
	thumb_func_end sub_81B2FA8

	thumb_func_start sub_81B302C
sub_81B302C: @ 81B302C
	push {r4,lr}
	adds r4, r0, 0
	ldrb r0, [r4]
	cmp r0, 0xFF
	beq _081B304C
	movs r1, 0
	bl sub_8198070
	ldrb r0, [r4]
	bl RemoveWindow
	movs r0, 0xFF
	strb r0, [r4]
	movs r0, 0x2
	bl schedule_bg_copy_tilemap_to_vram
_081B304C:
	pop {r4}
	pop {r0}
	bx r0
	thumb_func_end sub_81B302C

	thumb_func_start display_pokemon_menu_message
display_pokemon_menu_message: @ 81B3054
	push {r4-r6,lr}
	sub sp, 0xC
	adds r6, r0, 0
	ldr r0, =gUnknown_0203CEC4
	ldr r4, [r0]
	adds r5, r4, 0
	adds r5, 0xD
	ldrb r0, [r4, 0xD]
	cmp r0, 0xFF
	beq _081B306E
	adds r0, r5, 0
	bl sub_81B302C
_081B306E:
	cmp r6, 0x7F
	beq _081B313C
	adds r0, r6, 0
	subs r0, 0x15
	cmp r0, 0x5
	bhi _081B30D4
	lsls r0, 2
	ldr r1, =_081B308C
	adds r0, r1
	ldr r0, [r0]
	mov pc, r0
	.pool
	.align 2, 0
_081B308C:
	.4byte _081B30A4
	.4byte _081B30BC
	.4byte _081B30BC
	.4byte _081B30AC
	.4byte _081B30B4
	.4byte _081B30C4
_081B30A4:
	ldr r0, =gUnknown_08615928
	b _081B30C6
	.pool
_081B30AC:
	ldr r0, =gUnknown_08615930
	b _081B30C6
	.pool
_081B30B4:
	ldr r0, =gUnknown_08615938
	b _081B30C6
	.pool
_081B30BC:
	ldr r0, =gUnknown_08615940
	b _081B30C6
	.pool
_081B30C4:
	ldr r0, =gUnknown_08615948
_081B30C6:
	bl AddWindow
	strb r0, [r5]
	b _081B30DC
	.pool
_081B30D4:
	ldr r0, =gUnknown_08615920
	bl AddWindow
	strb r0, [r4, 0xD]
_081B30DC:
	cmp r6, 0
	bne _081B3104
	ldr r0, =gUnknown_0203CEC4
	ldr r0, [r0]
	ldrb r0, [r0, 0x8]
	lsls r0, 31
	cmp r0, 0
	beq _081B30F8
	movs r6, 0x2
	b _081B3104
	.pool
_081B30F8:
	bl sub_81B314C
	lsls r0, 24
	cmp r0, 0
	bne _081B3104
	movs r6, 0x1
_081B3104:
	ldrb r0, [r5]
	movs r1, 0
	movs r2, 0x4F
	movs r3, 0xD
	bl SetWindowBorderStyle
	ldr r4, =gStringVar4
	ldr r1, =gUnknown_08615AF4
	lsls r0, r6, 2
	adds r0, r1
	ldr r1, [r0]
	adds r0, r4, 0
	bl StringExpandPlaceholders
	ldrb r0, [r5]
	movs r1, 0x1
	str r1, [sp]
	movs r1, 0
	str r1, [sp, 0x4]
	str r1, [sp, 0x8]
	movs r1, 0x1
	adds r2, r4, 0
	movs r3, 0
	bl PrintTextOnWindow
	movs r0, 0x2
	bl schedule_bg_copy_tilemap_to_vram
_081B313C:
	add sp, 0xC
	pop {r4-r6}
	pop {r0}
	bx r0
	.pool
	thumb_func_end display_pokemon_menu_message

	thumb_func_start sub_81B314C
sub_81B314C: @ 81B314C
	push {r4-r7,lr}
	ldr r7, =gPlayerParty
	movs r6, 0
	ldr r0, =gUnknown_0203CEC8
	ldrb r0, [r0, 0xB]
	cmp r0, 0x1
	bne _081B3168
_081B315A:
	movs r0, 0x1
	b _081B31AA
	.pool
_081B3168:
	movs r5, 0
_081B316A:
	movs r0, 0x64
	muls r0, r5
	adds r4, r7, r0
	adds r0, r4, 0
	movs r1, 0xB
	bl GetMonData
	cmp r0, 0
	beq _081B319A
	adds r0, r4, 0
	movs r1, 0x39
	bl GetMonData
	cmp r0, 0
	bne _081B3194
	adds r0, r4, 0
	movs r1, 0x2D
	bl GetMonData
	cmp r0, 0
	beq _081B319A
_081B3194:
	adds r0, r6, 0x1
	lsls r0, 24
	lsrs r6, r0, 24
_081B319A:
	cmp r6, 0x1
	bhi _081B315A
	adds r0, r5, 0x1
	lsls r0, 24
	lsrs r5, r0, 24
	cmp r5, 0x5
	bls _081B316A
	movs r0, 0
_081B31AA:
	pop {r4-r7}
	pop {r1}
	bx r1
	thumb_func_end sub_81B314C

	thumb_func_start sub_81B31B0
sub_81B31B0: @ 81B31B0
	push {r4-r7,lr}
	mov r7, r9
	mov r6, r8
	push {r6,r7}
	sub sp, 0x1C
	lsls r0, 24
	lsrs r4, r0, 24
	cmp r4, 0x1
	beq _081B320C
	cmp r4, 0x1
	bgt _081B31CC
	cmp r4, 0
	beq _081B31D2
	b _081B321C
_081B31CC:
	cmp r4, 0x2
	beq _081B3214
	b _081B321C
_081B31D2:
	ldr r0, =gUnknown_0203CEC4
	ldr r1, [r0]
	ldrb r0, [r1, 0x17]
	lsls r0, 1
	movs r3, 0x13
	subs r3, r0
	lsls r3, 24
	lsrs r3, 24
	movs r0, 0xA
	str r0, [sp]
	ldrb r0, [r1, 0x17]
	lsls r0, 25
	lsrs r0, 24
	str r0, [sp, 0x4]
	movs r0, 0xE
	str r0, [sp, 0x8]
	ldr r0, =0x000002e9
	str r0, [sp, 0xC]
	add r0, sp, 0x14
	movs r1, 0x2
	movs r2, 0x13
	bl SetWindowTemplateFields
	b _081B3226
	.pool
_081B320C:
	ldr r0, =gUnknown_08615950
	b _081B321E
	.pool
_081B3214:
	ldr r0, =gUnknown_08615958
	b _081B321E
	.pool
_081B321C:
	ldr r0, =gUnknown_08615960
_081B321E:
	ldr r1, [r0, 0x4]
	ldr r0, [r0]
	str r0, [sp, 0x14]
	str r1, [sp, 0x18]
_081B3226:
	add r0, sp, 0x14
	bl AddWindow
	ldr r6, =gUnknown_0203CEC4
	ldr r1, [r6]
	strb r0, [r1, 0xC]
	ldr r0, [r6]
	ldrb r0, [r0, 0xC]
	movs r1, 0
	movs r2, 0x4F
	movs r3, 0xD
	bl SetWindowBorderStyle
	cmp r4, 0x3
	bne _081B3250
	ldr r0, [r6]
	b _081B32E2
	.pool
_081B3250:
	movs r0, 0x1
	movs r1, 0
	bl GetMenuCursorDimensionByFont
	lsls r0, 24
	lsrs r0, 24
	mov r9, r0
	movs r0, 0x1
	movs r1, 0x2
	bl GetFontAttribute
	lsls r0, 24
	lsrs r0, 24
	mov r8, r0
	movs r5, 0
	ldr r0, [r6]
	ldrb r0, [r0, 0x17]
	cmp r5, r0
	bcs _081B32CA
	adds r7, r6, 0
	movs r6, 0
_081B327A:
	ldr r1, [r7]
	adds r0, r1, 0
	adds r0, 0xF
	adds r4, r0, r5
	ldrb r0, [r4]
	movs r2, 0x3
	cmp r0, 0x12
	bls _081B328C
	movs r2, 0x4
_081B328C:
	ldrb r0, [r1, 0xC]
	lsls r3, r5, 4
	adds r3, 0x1
	lsls r3, 24
	lsrs r3, 24
	mov r1, r8
	str r1, [sp]
	str r6, [sp, 0x4]
	lsls r1, r2, 1
	adds r1, r2
	ldr r2, =gUnknown_086157FC
	adds r1, r2
	str r1, [sp, 0x8]
	str r6, [sp, 0xC]
	ldr r2, =gUnknown_08615C08
	ldrb r1, [r4]
	lsls r1, 3
	adds r1, r2
	ldr r1, [r1]
	str r1, [sp, 0x10]
	movs r1, 0x1
	mov r2, r9
	bl AddTextPrinterParameterized2
	adds r0, r5, 0x1
	lsls r0, 24
	lsrs r5, r0, 24
	ldr r0, [r7]
	ldrb r0, [r0, 0x17]
	cmp r5, r0
	bcc _081B327A
_081B32CA:
	ldr r4, =gUnknown_0203CEC4
	ldr r1, [r4]
	ldrb r0, [r1, 0xC]
	ldrb r1, [r1, 0x17]
	movs r2, 0
	movs r3, 0x1
	bl InitMenuInUpperLeftCorner
	movs r0, 0x2
	bl schedule_bg_copy_tilemap_to_vram
	ldr r0, [r4]
_081B32E2:
	ldrb r0, [r0, 0xC]
	add sp, 0x1C
	pop {r3,r4}
	mov r8, r3
	mov r9, r4
	pop {r4-r7}
	pop {r1}
	bx r1
	.pool
	thumb_func_end sub_81B31B0

	thumb_func_start sub_81B3300
sub_81B3300: @ 81B3300
	push {r4,lr}
	sub sp, 0x10
	adds r4, r0, 0
	movs r0, 0x6
	movs r1, 0
	movs r2, 0x4F
	movs r3, 0xD
	bl SetWindowBorderStyle
	ldr r2, =gTextFlags
	ldrb r0, [r2]
	movs r1, 0x1
	orrs r0, r1
	strb r0, [r2]
	bl GetPlayerTextSpeed
	adds r3, r0, 0
	lsls r3, 24
	lsrs r3, 24
	movs r0, 0
	str r0, [sp]
	movs r0, 0x2
	str r0, [sp, 0x4]
	movs r0, 0x1
	str r0, [sp, 0x8]
	movs r0, 0x3
	str r0, [sp, 0xC]
	movs r0, 0x6
	movs r1, 0x1
	adds r2, r4, 0
	bl AddTextPrinterParameterized
	add sp, 0x10
	pop {r4}
	pop {r0}
	bx r0
	.pool
	thumb_func_end sub_81B3300

	thumb_func_start sub_81B334C
sub_81B334C: @ 81B334C
	push {lr}
	ldr r0, =gUnknown_08615968
	movs r1, 0x4F
	movs r2, 0xD
	movs r3, 0
	bl CreateYesNoMenu
	pop {r0}
	bx r0
	.pool
	thumb_func_end sub_81B334C

	thumb_func_start sub_81B3364
sub_81B3364: @ 81B3364
	push {r4,lr}
	ldr r0, =gUnknown_08615970
	bl AddWindow
	ldr r4, =gUnknown_0203CEC4
	ldr r1, [r4]
	strb r0, [r1, 0xC]
	ldr r0, [r4]
	ldrb r0, [r0, 0xC]
	movs r1, 0
	movs r2, 0x4F
	movs r3, 0xD
	bl SetWindowBorderStyle
	ldr r0, [r4]
	ldrb r0, [r0, 0xC]
	pop {r4}
	pop {r1}
	bx r1
	.pool
	thumb_func_end sub_81B3364

	thumb_func_start sub_81B3394
sub_81B3394: @ 81B3394
	push {r4,lr}
	ldr r4, =gUnknown_0203CEC4
	ldr r0, [r4]
	ldrb r0, [r0, 0xC]
	bl ClearWindowTilemap
	ldr r0, [r4]
	adds r0, 0xC
	bl sub_81B302C
	pop {r4}
	pop {r0}
	bx r0
	.pool
	thumb_func_end sub_81B3394

	thumb_func_start sub_81B33B4
sub_81B33B4: @ 81B33B4
	push {r4,lr}
	lsls r1, 24
	lsrs r1, 24
	lsls r2, 24
	lsrs r2, 24
	cmp r2, 0
	bne _081B33C8
	bl sub_81B3414
	b _081B3400
_081B33C8:
	ldr r4, =gUnknown_0203CEC4
	ldr r1, [r4]
	ldr r0, =gUnknown_08615D70
	adds r0, r2, r0
	ldrb r0, [r0]
	strb r0, [r1, 0x17]
	movs r3, 0
	ldr r0, [r4]
	ldrb r0, [r0, 0x17]
	cmp r3, r0
	bcs _081B3400
	ldr r1, =gUnknown_08615D38
	lsls r0, r2, 2
	adds r2, r0, r1
_081B33E4:
	ldr r1, [r4]
	adds r1, 0xF
	adds r1, r3
	ldr r0, [r2]
	adds r0, r3
	ldrb r0, [r0]
	strb r0, [r1]
	adds r0, r3, 0x1
	lsls r0, 24
	lsrs r3, r0, 24
	ldr r0, [r4]
	ldrb r0, [r0, 0x17]
	cmp r3, r0
	bcc _081B33E4
_081B3400:
	pop {r4}
	pop {r0}
	bx r0
	.pool
	thumb_func_end sub_81B33B4

	thumb_func_start sub_81B3414
sub_81B3414: @ 81B3414
	push {r4-r7,lr}
	mov r7, r10
	mov r6, r9
	mov r5, r8
	push {r5-r7}
	sub sp, 0x4
	mov r9, r0
	lsls r1, 24
	lsrs r1, 24
	mov r10, r1
	ldr r2, =gUnknown_0203CEC4
	ldr r1, [r2]
	movs r0, 0
	strb r0, [r1, 0x17]
	ldr r1, [r2]
	adds r0, r1, 0
	adds r0, 0xF
	adds r1, 0x17
	movs r2, 0
	bl AppendToList
	movs r7, 0
	ldr r0, =gUnknown_08615D7E
	ldrh r0, [r0]
	str r0, [sp]
_081B3446:
	movs r4, 0
	adds r0, r7, 0x1
	mov r8, r0
	ldr r1, [sp]
	cmp r1, 0xE
	beq _081B34A0
	movs r0, 0x64
	mov r6, r10
	muls r6, r0
	ldr r5, =gUnknown_08615D7E
_081B345A:
	mov r1, r9
	adds r0, r1, r6
	adds r1, r7, 0
	adds r1, 0xD
	bl GetMonData
	lsls r1, r4, 1
	adds r1, r5
	ldrh r1, [r1]
	cmp r0, r1
	bne _081B3490
	ldr r0, =gUnknown_0203CEC4
	ldr r1, [r0]
	adds r0, r1, 0
	adds r0, 0xF
	adds r1, 0x17
	adds r2, r4, 0
	adds r2, 0x13
	lsls r2, 24
	lsrs r2, 24
	bl AppendToList
	b _081B34A0
	.pool
_081B3490:
	adds r0, r4, 0x1
	lsls r0, 24
	lsrs r4, r0, 24
	lsls r0, r4, 1
	adds r0, r5
	ldrh r0, [r0]
	cmp r0, 0xE
	bne _081B345A
_081B34A0:
	mov r1, r8
	lsls r0, r1, 24
	lsrs r7, r0, 24
	cmp r7, 0x3
	bls _081B3446
	bl InBattlePike
	lsls r0, 24
	cmp r0, 0
	bne _081B3518
	mov r0, r9
	adds r0, 0x64
	movs r1, 0xB
	bl GetMonData
	cmp r0, 0
	beq _081B34D2
	ldr r0, =gUnknown_0203CEC4
	ldr r1, [r0]
	adds r0, r1, 0
	adds r0, 0xF
	adds r1, 0x17
	movs r2, 0x1
	bl AppendToList
_081B34D2:
	movs r0, 0x64
	mov r1, r10
	muls r1, r0
	adds r0, r1, 0
	add r0, r9
	movs r1, 0xC
	bl GetMonData
	lsls r0, 16
	lsrs r0, 16
	bl ItemIsMail
	lsls r0, 24
	cmp r0, 0
	beq _081B3508
	ldr r0, =gUnknown_0203CEC4
	ldr r1, [r0]
	adds r0, r1, 0
	adds r0, 0xF
	adds r1, 0x17
	movs r2, 0x6
	bl AppendToList
	b _081B3518
	.pool
_081B3508:
	ldr r0, =gUnknown_0203CEC4
	ldr r1, [r0]
	adds r0, r1, 0
	adds r0, 0xF
	adds r1, 0x17
	movs r2, 0x3
	bl AppendToList
_081B3518:
	ldr r0, =gUnknown_0203CEC4
	ldr r1, [r0]
	adds r0, r1, 0
	adds r0, 0xF
	adds r1, 0x17
	movs r2, 0x2
	bl AppendToList
	add sp, 0x4
	pop {r3-r5}
	mov r8, r3
	mov r9, r4
	mov r10, r5
	pop {r4-r7}
	pop {r0}
	bx r0
	.pool
	thumb_func_end sub_81B3414

	thumb_func_start sub_81B353C
sub_81B353C: @ 81B353C
	push {r4,lr}
	adds r4, r0, 0
	ldr r1, =gUnknown_0203CEC8
	ldrb r0, [r1, 0x8]
	lsls r0, 28
	lsrs r0, 28
	adds r2, r1, 0
	cmp r0, 0xC
	bhi _081B35FE
	lsls r0, 2
	ldr r1, =_081B3560
	adds r0, r1
	ldr r0, [r0]
	mov pc, r0
	.pool
	.align 2, 0
_081B3560:
	.4byte _081B3594
	.4byte _081B35B0
	.4byte _081B35FE
	.4byte _081B35FE
	.4byte _081B35BC
	.4byte _081B35FE
	.4byte _081B35DC
	.4byte _081B35FE
	.4byte _081B35EE
	.4byte _081B35F2
	.4byte _081B35F6
	.4byte _081B35FE
	.4byte _081B35FA
_081B3594:
	bl InMultiBattleRoom
	lsls r0, 24
	lsrs r0, 24
	cmp r0, 0x1
	beq _081B35AC
	adds r0, r4, 0
	movs r1, 0x2D
	bl GetMonData
	cmp r0, 0
	beq _081B35FE
_081B35AC:
	movs r1, 0x1
	b _081B3600
_081B35B0:
	adds r0, r4, 0
	bl sub_81B8A2C
	lsls r0, 24
	lsrs r1, r0, 24
	b _081B3600
_081B35BC:
	movs r0, 0x9
	ldrsb r0, [r2, r0]
	bl sub_81B856C
	lsls r0, 24
	lsrs r0, 24
	cmp r0, 0
	beq _081B35D4
	cmp r0, 0x1
	beq _081B35D8
	movs r1, 0x7
	b _081B3600
_081B35D4:
	movs r1, 0x4
	b _081B3600
_081B35D8:
	movs r1, 0x5
	b _081B3600
_081B35DC:
	adds r0, r4, 0
	movs r1, 0x2D
	bl GetMonData
	movs r1, 0x6
	cmp r0, 0
	beq _081B3600
	movs r1, 0x7
	b _081B3600
_081B35EE:
	movs r1, 0xA
	b _081B3600
_081B35F2:
	movs r1, 0xB
	b _081B3600
_081B35F6:
	movs r1, 0xC
	b _081B3600
_081B35FA:
	movs r1, 0xD
	b _081B3600
_081B35FE:
	movs r1, 0
_081B3600:
	adds r0, r1, 0
	pop {r4}
	pop {r1}
	bx r1
	thumb_func_end sub_81B353C

	thumb_func_start sub_81B3608
sub_81B3608: @ 81B3608
	push {r4-r7,lr}
	mov r7, r8
	push {r7}
	lsls r0, 24
	lsrs r0, 24
	mov r8, r0
	ldr r4, =gUnknown_0203CEC8
	movs r1, 0x9
	ldrsb r1, [r4, r1]
	movs r0, 0x64
	muls r0, r1
	ldr r7, =gPlayerParty
	adds r5, r0, r7
	ldr r1, =gStringVar1
	adds r0, r5, 0
	bl GetMonNickname
	ldr r0, =gUnknown_0203CEC4
	ldr r0, [r0]
	adds r0, 0xD
	bl sub_81B302C
	ldrb r1, [r4, 0x8]
	movs r0, 0xF
	ands r0, r1
	cmp r0, 0xC
	beq _081B3674
	ldrb r4, [r4, 0x9]
	adds r0, r5, 0
	bl sub_81B353C
	adds r2, r0, 0
	lsls r2, 24
	lsrs r2, 24
	adds r0, r7, 0
	adds r1, r4, 0
	bl sub_81B33B4
	movs r0, 0
	bl sub_81B31B0
	movs r0, 0x15
	bl display_pokemon_menu_message
	b _081B36EA
	.pool
_081B3674:
	adds r0, r5, 0
	movs r1, 0xC
	bl GetMonData
	lsls r0, 16
	lsrs r6, r0, 16
	cmp r6, 0
	bne _081B36C0
	ldr r4, =gStringVar4
	ldr r1, =gText_PkmnNotHolding
	adds r0, r4, 0
	bl StringExpandPlaceholders
	adds r0, r4, 0
	movs r1, 0x1
	bl sub_81B1B5C
	movs r0, 0x2
	bl schedule_bg_copy_tilemap_to_vram
	ldr r1, =gTasks
	mov r2, r8
	lsls r0, r2, 2
	add r0, r8
	lsls r0, 3
	adds r0, r1
	ldr r1, =sub_81B469C
	str r1, [r0]
	movs r0, 0
	b _081B36EC
	.pool
_081B36C0:
	ldrb r4, [r4, 0x9]
	adds r0, r5, 0
	bl sub_81B353C
	adds r2, r0, 0
	lsls r2, 24
	lsrs r2, 24
	adds r0, r7, 0
	adds r1, r4, 0
	bl sub_81B33B4
	movs r0, 0x1
	bl sub_81B31B0
	ldr r1, =gStringVar2
	adds r0, r6, 0
	bl CopyItemName
	movs r0, 0x1A
	bl display_pokemon_menu_message
_081B36EA:
	movs r0, 0x1
_081B36EC:
	pop {r3}
	mov r8, r3
	pop {r4-r7}
	pop {r1}
	bx r1
	.pool
	thumb_func_end sub_81B3608

	thumb_func_start sub_81B36FC
sub_81B36FC: @ 81B36FC
	push {r4,lr}
	lsls r0, 24
	lsrs r4, r0, 24
	adds r0, r4, 0
	bl sub_81B3608
	lsls r0, 24
	cmp r0, 0
	beq _081B3720
	ldr r1, =gTasks
	lsls r0, r4, 2
	adds r0, r4
	lsls r0, 3
	adds r0, r1
	movs r1, 0xFF
	strh r1, [r0, 0x8]
	ldr r1, =sub_81B3730
	str r1, [r0]
_081B3720:
	pop {r4}
	pop {r0}
	bx r0
	.pool
	thumb_func_end sub_81B36FC

	thumb_func_start sub_81B3730
sub_81B3730: @ 81B3730
	push {r4-r6,lr}
	lsls r0, 24
	lsrs r6, r0, 24
	ldr r0, =gPaletteFade
	ldrb r1, [r0, 0x7]
	movs r0, 0x80
	ands r0, r1
	cmp r0, 0
	bne _081B37EE
	bl sub_81221EC
	lsls r0, 24
	lsrs r0, 24
	cmp r0, 0x1
	beq _081B37EE
	lsls r0, r6, 2
	adds r0, r6
	lsls r0, 3
	ldr r1, =gTasks + 0x8
	adds r5, r0, r1
	ldr r0, =gUnknown_0203CEC4
	ldr r0, [r0]
	ldrb r0, [r0, 0x17]
	cmp r0, 0x3
	bhi _081B3774
	bl ProcessMenuInputNoWrapAround_other
	b _081B3778
	.pool
_081B3774:
	bl ProcessMenuInput_other
_081B3778:
	lsls r0, 24
	lsrs r4, r0, 24
	bl GetMenuCursorPos
	lsls r0, 24
	lsrs r0, 24
	strh r0, [r5]
	lsls r0, r4, 24
	asrs r5, r0, 24
	movs r0, 0x2
	negs r0, r0
	cmp r5, r0
	beq _081B37EE
	adds r0, 0x1
	cmp r5, r0
	bne _081B37CC
	movs r0, 0x5
	bl PlaySE
	ldr r4, =gUnknown_0203CEC4
	ldr r0, [r4]
	adds r0, 0xE
	bl sub_81B302C
	ldr r2, =gUnknown_08615C08
	ldr r0, [r4]
	ldrb r1, [r0, 0x17]
	adds r0, r1
	ldrb r0, [r0, 0xE]
	lsls r0, 3
	adds r2, 0x4
	adds r0, r2
	ldr r1, [r0]
	adds r0, r6, 0
	bl _call_via_r1
	b _081B37EE
	.pool
_081B37CC:
	ldr r4, =gUnknown_0203CEC4
	ldr r0, [r4]
	adds r0, 0xE
	bl sub_81B302C
	ldr r1, =gUnknown_08615C08
	ldr r0, [r4]
	adds r0, 0xF
	adds r0, r5
	ldrb r0, [r0]
	lsls r0, 3
	adds r1, 0x4
	adds r0, r1
	ldr r1, [r0]
	adds r0, r6, 0
	bl _call_via_r1
_081B37EE:
	pop {r4-r6}
	pop {r0}
	bx r0
	.pool
	thumb_func_end sub_81B3730

	thumb_func_start sub_81B37FC
sub_81B37FC: @ 81B37FC
	push {r4,lr}
	adds r4, r0, 0
	lsls r4, 24
	lsrs r4, 24
	movs r0, 0x5
	bl PlaySE
	ldr r0, =gUnknown_0203CEC4
	ldr r1, [r0]
	ldr r0, =sub_81B3828
	str r0, [r1, 0x4]
	adds r0, r4, 0
	bl sub_81B12C0
	pop {r4}
	pop {r0}
	bx r0
	.pool
	thumb_func_end sub_81B37FC

	thumb_func_start sub_81B3828
sub_81B3828: @ 81B3828
	push {r4,lr}
	sub sp, 0x4
	ldr r4, =gUnknown_0203CEC8
	ldrb r1, [r4, 0x8]
	movs r0, 0xF
	ands r0, r1
	cmp r0, 0x1
	bne _081B3868
	bl pokemon_change_order
	ldr r1, =gPlayerParty
	ldrb r2, [r4, 0x9]
	ldr r0, =gPlayerPartyCount
	ldrb r3, [r0]
	subs r3, 0x1
	lsls r3, 24
	lsrs r3, 24
	ldr r0, =sub_81B3894
	str r0, [sp]
	movs r0, 0x1
	bl sub_81BF8EC
	b _081B3880
	.pool
_081B3868:
	ldr r1, =gPlayerParty
	ldrb r2, [r4, 0x9]
	ldr r0, =gPlayerPartyCount
	ldrb r3, [r0]
	subs r3, 0x1
	lsls r3, 24
	lsrs r3, 24
	ldr r0, =sub_81B3894
	str r0, [sp]
	movs r0, 0
	bl sub_81BF8EC
_081B3880:
	add sp, 0x4
	pop {r4}
	pop {r0}
	bx r0
	.pool
	thumb_func_end sub_81B3828

	thumb_func_start sub_81B3894
sub_81B3894: @ 81B3894
	push {lr}
	sub sp, 0xC
	ldr r2, =gPaletteFade
	ldrb r0, [r2, 0x8]
	movs r1, 0x80
	orrs r0, r1
	strb r0, [r2, 0x8]
	ldr r3, =gUnknown_0203CEC8
	ldr r0, =gUnknown_0203CF20
	ldrb r0, [r0]
	strb r0, [r3, 0x9]
	ldrb r0, [r3, 0x8]
	lsls r0, 28
	lsrs r0, 28
	ldrb r2, [r3, 0xB]
	movs r1, 0x15
	str r1, [sp]
	ldr r1, =sub_81B36FC
	str r1, [sp, 0x4]
	ldr r1, [r3]
	str r1, [sp, 0x8]
	movs r1, 0xFF
	movs r3, 0x1
	bl sub_81B0038
	add sp, 0xC
	pop {r0}
	bx r0
	.pool
	thumb_func_end sub_81B3894

	thumb_func_start brm_switch
brm_switch: @ 81B38DC
	push {r4-r6,lr}
	adds r6, r0, 0
	lsls r6, 24
	lsrs r6, 24
	movs r0, 0x5
	bl PlaySE
	ldr r5, =gUnknown_0203CEC8
	movs r0, 0x8
	strb r0, [r5, 0xB]
	ldr r4, =gUnknown_0203CEC4
	ldr r0, [r4]
	adds r0, 0xD
	bl sub_81B302C
	ldr r0, [r4]
	adds r0, 0xC
	bl sub_81B302C
	movs r0, 0x3
	bl display_pokemon_menu_message
	ldrb r0, [r5, 0x9]
	movs r1, 0x1
	bl sub_81B0FCC
	ldrb r0, [r5, 0x9]
	strb r0, [r5, 0xA]
	ldr r1, =gTasks
	lsls r0, r6, 2
	adds r0, r6
	lsls r0, 3
	adds r0, r1
	ldr r1, =sub_81B1370
	str r1, [r0]
	pop {r4-r6}
	pop {r0}
	bx r0
	.pool
	thumb_func_end brm_switch

	thumb_func_start sub_81B3938
sub_81B3938: @ 81B3938
	push {r4-r7,lr}
	sub sp, 0xC
	lsls r0, 24
	lsrs r7, r0, 24
	lsls r0, r7, 2
	adds r0, r7
	lsls r0, 3
	ldr r1, =gTasks + 0x8
	adds r6, r0, r1
	ldr r3, =gUnknown_0203CEC8
	movs r1, 0xA
	ldrsb r1, [r3, r1]
	movs r0, 0x9
	ldrsb r0, [r3, r0]
	cmp r1, r0
	bne _081B3968
	adds r0, r7, 0
	bl sub_81B407C
	b _081B3ABA
	.pool
_081B3968:
	add r2, sp, 0x8
	movs r0, 0x9
	ldrsb r0, [r3, r0]
	ldr r1, =gUnknown_0203CEDC
	ldr r1, [r1]
	lsls r0, 4
	adds r0, r1
	ldrb r0, [r0, 0x8]
	movs r4, 0
	strb r0, [r2]
	adds r0, r2, 0
	ldrb r0, [r0]
	movs r1, 0x1
	bl GetWindowAttribute
	strh r0, [r6]
	add r0, sp, 0x8
	ldrb r0, [r0]
	movs r1, 0x2
	bl GetWindowAttribute
	strh r0, [r6, 0x2]
	add r0, sp, 0x8
	ldrb r0, [r0]
	movs r1, 0x3
	bl GetWindowAttribute
	strh r0, [r6, 0x4]
	add r0, sp, 0x8
	ldrb r0, [r0]
	movs r1, 0x4
	bl GetWindowAttribute
	strh r0, [r6, 0x6]
	strh r4, [r6, 0x10]
	movs r1, 0x4
	ldrsh r0, [r6, r1]
	cmp r0, 0xA
	bne _081B39C4
	movs r2, 0x1
	negs r2, r2
	adds r0, r2, 0
	b _081B39C6
	.pool
_081B39C4:
	movs r0, 0x1
_081B39C6:
	strh r0, [r6, 0x14]
	add r2, sp, 0x8
	ldr r0, =gUnknown_0203CEC8
	ldrb r0, [r0, 0xA]
	lsls r0, 24
	asrs r0, 24
	ldr r1, =gUnknown_0203CEDC
	ldr r1, [r1]
	lsls r0, 4
	adds r0, r1
	ldrb r0, [r0, 0x8]
	movs r4, 0
	strb r0, [r2, 0x1]
	adds r0, r2, 0
	ldrb r0, [r0, 0x1]
	movs r1, 0x1
	bl GetWindowAttribute
	strh r0, [r6, 0x8]
	add r0, sp, 0x8
	ldrb r0, [r0, 0x1]
	movs r1, 0x2
	bl GetWindowAttribute
	strh r0, [r6, 0xA]
	add r0, sp, 0x8
	ldrb r0, [r0, 0x1]
	movs r1, 0x3
	bl GetWindowAttribute
	strh r0, [r6, 0xC]
	add r0, sp, 0x8
	ldrb r0, [r0, 0x1]
	movs r1, 0x4
	bl GetWindowAttribute
	strh r0, [r6, 0xE]
	strh r4, [r6, 0x12]
	movs r1, 0xC
	ldrsh r0, [r6, r1]
	cmp r0, 0xA
	bne _081B3A2C
	movs r2, 0x1
	negs r2, r2
	adds r0, r2, 0
	b _081B3A2E
	.pool
_081B3A2C:
	movs r0, 0x1
_081B3A2E:
	strh r0, [r6, 0x16]
	ldr r4, =gUnknown_0203CEF0
	movs r0, 0x4
	ldrsh r1, [r6, r0]
	movs r2, 0x6
	ldrsh r0, [r6, r2]
	lsls r0, 1
	muls r0, r1
	bl Alloc
	str r0, [r4]
	ldr r5, =gUnknown_0203CEF4
	movs r0, 0xC
	ldrsh r1, [r6, r0]
	movs r2, 0xE
	ldrsh r0, [r6, r2]
	lsls r0, 1
	muls r0, r1
	bl Alloc
	str r0, [r5]
	ldr r1, [r4]
	ldrb r2, [r6]
	ldrb r3, [r6, 0x2]
	ldrb r0, [r6, 0x4]
	str r0, [sp]
	ldrb r0, [r6, 0x6]
	str r0, [sp, 0x4]
	movs r0, 0
	bl sub_8199CBC
	ldr r1, [r5]
	ldrb r2, [r6, 0x8]
	ldrb r3, [r6, 0xA]
	ldrb r0, [r6, 0xC]
	str r0, [sp]
	ldrb r0, [r6, 0xE]
	str r0, [sp, 0x4]
	movs r0, 0
	bl sub_8199CBC
	add r0, sp, 0x8
	ldrb r0, [r0]
	bl ClearWindowTilemap
	add r0, sp, 0x8
	ldrb r0, [r0, 0x1]
	bl ClearWindowTilemap
	ldr r4, =gUnknown_0203CEC8
	movs r0, 0x9
	strb r0, [r4, 0xB]
	ldrb r0, [r4, 0x9]
	movs r1, 0x1
	bl sub_81B0FCC
	ldrb r0, [r4, 0xA]
	movs r1, 0x1
	bl sub_81B0FCC
	adds r0, r7, 0
	bl sub_81B3CC0
	ldr r1, =gTasks
	lsls r0, r7, 2
	adds r0, r7
	lsls r0, 3
	adds r0, r1
	ldr r1, =sub_81B3D48
	str r1, [r0]
_081B3ABA:
	add sp, 0xC
	pop {r4-r7}
	pop {r0}
	bx r0
	.pool
	thumb_func_end sub_81B3938

	thumb_func_start sub_81B3AD8
sub_81B3AD8: @ 81B3AD8
	push {r4-r7,lr}
	mov r7, r8
	push {r7}
	adds r6, r2, 0
	mov r12, r3
	ldr r7, [sp, 0x18]
	lsls r0, 16
	lsrs r3, r0, 16
	adds r5, r3, 0
	lsls r1, 16
	lsrs r2, r1, 16
	mov r8, r2
	lsls r0, r3, 16
	asrs r1, r0, 16
	lsls r0, r2, 16
	asrs r0, 16
	adds r4, r1, r0
	cmp r4, 0
	blt _081B3B02
	cmp r1, 0x1F
	ble _081B3B06
_081B3B02:
	movs r0, 0
	b _081B3B34
_081B3B06:
	cmp r1, 0
	bge _081B3B1A
	negs r0, r1
	strb r0, [r6]
	movs r0, 0
	mov r1, r12
	strb r0, [r1]
	adds r0, r2, r3
	strb r0, [r7]
	b _081B3B32
_081B3B1A:
	movs r0, 0
	strb r0, [r6]
	mov r0, r12
	strb r5, [r0]
	cmp r4, 0x1F
	ble _081B3B2E
	movs r0, 0x20
	subs r0, r5
	strb r0, [r7]
	b _081B3B32
_081B3B2E:
	mov r1, r8
	strb r1, [r7]
_081B3B32:
	movs r0, 0x1
_081B3B34:
	pop {r3}
	mov r8, r3
	pop {r4-r7}
	pop {r1}
	bx r1
	thumb_func_end sub_81B3AD8

	thumb_func_start sub_81B3B40
sub_81B3B40: @ 81B3B40
	push {r4-r7,lr}
	mov r7, r10
	mov r6, r9
	mov r5, r8
	push {r5-r7}
	sub sp, 0x34
	str r0, [sp, 0x28]
	ldr r0, [sp, 0x54]
	ldr r4, [sp, 0x58]
	lsls r2, 16
	lsrs r2, 16
	mov r9, r2
	lsls r3, 16
	lsls r0, 16
	lsrs r0, 16
	mov r10, r0
	lsls r4, 16
	lsrs r4, 16
	str r4, [sp, 0x30]
	lsls r1, 16
	asrs r7, r1, 16
	lsrs r0, r3, 16
	str r0, [sp, 0x2C]
	asrs r3, 16
	mov r8, r3
	mov r5, sp
	adds r5, 0x25
	mov r6, sp
	adds r6, 0x26
	str r6, [sp]
	adds r0, r7, 0
	mov r1, r8
	add r2, sp, 0x24
	adds r3, r5, 0
	bl sub_81B3AD8
	lsls r0, 24
	cmp r0, 0
	beq _081B3BFA
	ldrb r2, [r5]
	mov r1, r9
	lsls r0, r1, 24
	lsrs r0, 24
	mov r9, r0
	ldrb r0, [r6]
	str r0, [sp]
	mov r1, r10
	lsls r0, r1, 24
	lsrs r4, r0, 24
	str r4, [sp, 0x4]
	movs r0, 0
	movs r1, 0
	mov r3, r9
	bl FillBgTilemapBufferRect_Palette0
	ldr r1, [sp, 0x30]
	lsls r0, r1, 16
	asrs r0, 16
	adds r0, r7, r0
	lsls r0, 16
	asrs r0, 16
	str r6, [sp]
	mov r1, r8
	add r2, sp, 0x24
	adds r3, r5, 0
	bl sub_81B3AD8
	lsls r0, 24
	cmp r0, 0
	beq _081B3BFA
	add r0, sp, 0x24
	ldrb r2, [r0]
	ldr r1, [sp, 0x2C]
	lsls r0, r1, 24
	lsrs r0, 24
	str r0, [sp]
	str r4, [sp, 0x4]
	ldrb r0, [r5]
	str r0, [sp, 0x8]
	mov r0, r9
	str r0, [sp, 0xC]
	ldrb r0, [r6]
	str r0, [sp, 0x10]
	str r4, [sp, 0x14]
	movs r0, 0x11
	str r0, [sp, 0x18]
	movs r0, 0
	str r0, [sp, 0x1C]
	str r0, [sp, 0x20]
	ldr r1, [sp, 0x28]
	movs r3, 0
	bl CopyRectToBgTilemapBufferRect
_081B3BFA:
	add sp, 0x34
	pop {r3-r5}
	mov r8, r3
	mov r9, r4
	mov r10, r5
	pop {r4-r7}
	pop {r0}
	bx r0
	thumb_func_end sub_81B3B40

	thumb_func_start sub_81B3C0C
sub_81B3C0C: @ 81B3C0C
	push {r4,lr}
	ldr r4, =gSprites
	ldrb r2, [r0, 0xB]
	lsls r3, r2, 4
	adds r3, r2
	lsls r3, 2
	adds r3, r4
	lsls r1, 16
	asrs r1, 13
	ldrh r2, [r3, 0x24]
	adds r2, r1
	strh r2, [r3, 0x24]
	ldrb r3, [r0, 0xA]
	lsls r2, r3, 4
	adds r2, r3
	lsls r2, 2
	adds r2, r4
	ldrh r3, [r2, 0x24]
	adds r3, r1
	strh r3, [r2, 0x24]
	ldrb r3, [r0, 0x9]
	lsls r2, r3, 4
	adds r2, r3
	lsls r2, 2
	adds r2, r4
	ldrh r3, [r2, 0x24]
	adds r3, r1
	strh r3, [r2, 0x24]
	ldrb r2, [r0, 0xC]
	lsls r0, r2, 4
	adds r0, r2
	lsls r0, 2
	adds r0, r4
	ldrh r2, [r0, 0x24]
	adds r2, r1
	strh r2, [r0, 0x24]
	pop {r4}
	pop {r0}
	bx r0
	.pool
	thumb_func_end sub_81B3C0C

	thumb_func_start sub_81B3C60
sub_81B3C60: @ 81B3C60
	push {r4,lr}
	lsls r0, 24
	lsrs r0, 24
	lsls r1, r0, 2
	adds r1, r0
	lsls r1, 3
	ldr r0, =gTasks + 0x8
	adds r4, r1, r0
	movs r1, 0x14
	ldrsh r0, [r4, r1]
	cmp r0, 0
	beq _081B3C8E
	ldr r2, =gUnknown_0203CEDC
	ldr r0, =gUnknown_0203CEC8
	movs r1, 0x9
	ldrsb r1, [r0, r1]
	lsls r1, 4
	ldr r0, [r2]
	adds r0, r1
	movs r2, 0x14
	ldrsh r1, [r4, r2]
	bl sub_81B3C0C
_081B3C8E:
	movs r1, 0x16
	ldrsh r0, [r4, r1]
	cmp r0, 0
	beq _081B3CAC
	ldr r2, =gUnknown_0203CEDC
	ldr r0, =gUnknown_0203CEC8
	movs r1, 0xA
	ldrsb r1, [r0, r1]
	lsls r1, 4
	ldr r0, [r2]
	adds r0, r1
	movs r2, 0x16
	ldrsh r1, [r4, r2]
	bl sub_81B3C0C
_081B3CAC:
	pop {r4}
	pop {r0}
	bx r0
	.pool
	thumb_func_end sub_81B3C60

	thumb_func_start sub_81B3CC0
sub_81B3CC0: @ 81B3CC0
	push {r4-r6,lr}
	sub sp, 0x8
	lsls r0, 24
	lsrs r0, 24
	lsls r1, r0, 2
	adds r1, r0
	lsls r1, 3
	ldr r0, =gTasks + 0x8
	adds r5, r1, r0
	movs r1, 0x14
	ldrsh r0, [r5, r1]
	cmp r0, 0
	beq _081B3D00
	ldr r0, =gUnknown_0203CEF0
	ldr r0, [r0]
	ldrh r1, [r5, 0x10]
	ldrh r2, [r5]
	adds r1, r2
	lsls r1, 16
	asrs r1, 16
	movs r3, 0x2
	ldrsh r2, [r5, r3]
	movs r4, 0x4
	ldrsh r3, [r5, r4]
	movs r6, 0x6
	ldrsh r4, [r5, r6]
	str r4, [sp]
	movs r6, 0x14
	ldrsh r4, [r5, r6]
	str r4, [sp, 0x4]
	bl sub_81B3B40
_081B3D00:
	movs r1, 0x16
	ldrsh r0, [r5, r1]
	cmp r0, 0
	beq _081B3D2E
	ldr r0, =gUnknown_0203CEF4
	ldr r0, [r0]
	ldrh r1, [r5, 0x12]
	ldrh r2, [r5, 0x8]
	adds r1, r2
	lsls r1, 16
	asrs r1, 16
	movs r3, 0xA
	ldrsh r2, [r5, r3]
	movs r4, 0xC
	ldrsh r3, [r5, r4]
	movs r6, 0xE
	ldrsh r4, [r5, r6]
	str r4, [sp]
	movs r6, 0x16
	ldrsh r4, [r5, r6]
	str r4, [sp, 0x4]
	bl sub_81B3B40
_081B3D2E:
	movs r0, 0
	bl schedule_bg_copy_tilemap_to_vram
	add sp, 0x8
	pop {r4-r6}
	pop {r0}
	bx r0
	.pool
	thumb_func_end sub_81B3CC0

	thumb_func_start sub_81B3D48
sub_81B3D48: @ 81B3D48
	push {r4-r7,lr}
	mov r7, r8
	push {r7}
	sub sp, 0xC
	adds r4, r0, 0
	lsls r4, 24
	lsrs r4, 24
	lsls r0, r4, 2
	adds r0, r4
	lsls r7, r0, 3
	ldr r0, =gTasks + 0x8
	mov r8, r0
	adds r6, r7, r0
	adds r0, r4, 0
	bl sub_81B3CC0
	adds r0, r4, 0
	bl sub_81B3C60
	ldrh r1, [r6, 0x14]
	ldrh r2, [r6, 0x10]
	adds r1, r2
	strh r1, [r6, 0x10]
	ldrh r0, [r6, 0x16]
	ldrh r3, [r6, 0x12]
	adds r0, r3
	strh r0, [r6, 0x12]
	add r2, sp, 0x8
	ldrh r0, [r6]
	adds r0, r1
	strh r0, [r2]
	adds r1, r2, 0
	ldrh r0, [r6, 0x12]
	ldrh r3, [r6, 0x8]
	adds r2, r0, r3
	strh r2, [r1, 0x2]
	adds r0, r1, 0
	ldrh r0, [r0]
	cmp r0, 0x21
	bls _081B3E3A
	lsls r0, r2, 16
	lsrs r0, 16
	cmp r0, 0x21
	bls _081B3E3A
	movs r1, 0x14
	ldrsh r0, [r6, r1]
	negs r0, r0
	strh r0, [r6, 0x14]
	movs r2, 0x16
	ldrsh r0, [r6, r2]
	negs r0, r0
	strh r0, [r6, 0x16]
	bl swap_pokemon_and_oams
	ldr r4, =gUnknown_0203CEC8
	ldrb r0, [r4, 0x9]
	bl sub_81B0948
	ldrb r0, [r4, 0xA]
	bl sub_81B0948
	movs r0, 0x9
	ldrsb r0, [r4, r0]
	ldr r5, =gUnknown_0203CEDC
	ldr r1, [r5]
	lsls r0, 4
	adds r0, r1
	ldrb r0, [r0, 0x8]
	bl PutWindowTilemap
	movs r0, 0xA
	ldrsb r0, [r4, r0]
	ldr r1, [r5]
	lsls r0, 4
	adds r0, r1
	ldrb r0, [r0, 0x8]
	bl PutWindowTilemap
	ldr r0, =gUnknown_0203CEF0
	ldr r1, [r0]
	ldrb r2, [r6]
	ldrb r3, [r6, 0x2]
	ldrb r0, [r6, 0x4]
	str r0, [sp]
	ldrb r0, [r6, 0x6]
	str r0, [sp, 0x4]
	movs r0, 0
	bl sub_8199CBC
	ldr r0, =gUnknown_0203CEF4
	ldr r1, [r0]
	ldrb r2, [r6, 0x8]
	ldrb r3, [r6, 0xA]
	ldrb r0, [r6, 0xC]
	str r0, [sp]
	ldrb r0, [r6, 0xE]
	str r0, [sp, 0x4]
	movs r0, 0
	bl sub_8199CBC
	movs r0, 0x9
	ldrsb r0, [r4, r0]
	ldr r1, [r5]
	lsls r0, 4
	adds r0, r1
	ldrb r0, [r0, 0x8]
	bl ClearWindowTilemap
	movs r0, 0xA
	ldrsb r0, [r4, r0]
	ldr r1, [r5]
	lsls r0, 4
	adds r0, r1
	ldrb r0, [r0, 0x8]
	bl ClearWindowTilemap
	mov r0, r8
	subs r0, 0x8
	adds r0, r7, r0
	ldr r1, =sub_81B3E60
	str r1, [r0]
_081B3E3A:
	add sp, 0xC
	pop {r3}
	mov r8, r3
	pop {r4-r7}
	pop {r0}
	bx r0
	.pool
	thumb_func_end sub_81B3D48

	thumb_func_start sub_81B3E60
sub_81B3E60: @ 81B3E60
	push {r4-r6,lr}
	lsls r0, 24
	lsrs r6, r0, 24
	lsls r0, r6, 2
	adds r0, r6
	lsls r0, 3
	ldr r1, =gTasks + 0x8
	adds r4, r0, r1
	adds r0, r6, 0
	bl sub_81B3CC0
	adds r0, r6, 0
	bl sub_81B3C60
	movs r1, 0x14
	ldrsh r0, [r4, r1]
	cmp r0, 0
	bne _081B3EE4
	movs r2, 0x16
	ldrsh r0, [r4, r2]
	cmp r0, 0
	bne _081B3EE4
	ldr r5, =gUnknown_0203CEC8
	movs r0, 0x9
	ldrsb r0, [r5, r0]
	ldr r4, =gUnknown_0203CEDC
	ldr r1, [r4]
	lsls r0, 4
	adds r0, r1
	ldrb r0, [r0, 0x8]
	bl PutWindowTilemap
	movs r0, 0xA
	ldrsb r0, [r5, r0]
	ldr r1, [r4]
	lsls r0, 4
	adds r0, r1
	ldrb r0, [r0, 0x8]
	bl PutWindowTilemap
	movs r0, 0
	bl schedule_bg_copy_tilemap_to_vram
	ldr r0, =gUnknown_0203CEF0
	ldr r0, [r0]
	bl Free
	ldr r0, =gUnknown_0203CEF4
	ldr r0, [r0]
	bl Free
	adds r0, r6, 0
	bl sub_81B407C
	b _081B3F08
	.pool
_081B3EE4:
	ldrh r1, [r4, 0x14]
	ldrh r0, [r4, 0x10]
	adds r1, r0
	strh r1, [r4, 0x10]
	ldrh r0, [r4, 0x16]
	ldrh r2, [r4, 0x12]
	adds r0, r2
	strh r0, [r4, 0x12]
	lsls r1, 16
	asrs r1, 16
	cmp r1, 0
	bne _081B3EFE
	strh r1, [r4, 0x14]
_081B3EFE:
	movs r1, 0x12
	ldrsh r0, [r4, r1]
	cmp r0, 0
	bne _081B3F08
	strh r0, [r4, 0x16]
_081B3F08:
	pop {r4-r6}
	pop {r0}
	bx r0
	thumb_func_end sub_81B3E60

	thumb_func_start oamt_swap_pos
oamt_swap_pos: @ 81B3F10
	push {r4-r6,lr}
	mov r6, r10
	mov r5, r9
	mov r4, r8
	push {r4-r6}
	ldrb r3, [r0]
	ldrb r2, [r1]
	strb r2, [r0]
	strb r3, [r1]
	ldr r5, =gSprites
	ldrb r2, [r0]
	lsls r3, r2, 4
	adds r3, r2
	lsls r3, 2
	adds r3, r5
	ldrh r6, [r3, 0x20]
	ldrh r2, [r3, 0x22]
	mov r8, r2
	ldrh r2, [r3, 0x24]
	mov r9, r2
	ldrh r2, [r3, 0x26]
	mov r10, r2
	ldrb r4, [r1]
	lsls r2, r4, 4
	adds r2, r4
	lsls r2, 2
	adds r2, r5
	ldrh r2, [r2, 0x20]
	strh r2, [r3, 0x20]
	ldrb r2, [r0]
	lsls r3, r2, 4
	adds r3, r2
	lsls r3, 2
	adds r3, r5
	ldrb r4, [r1]
	lsls r2, r4, 4
	adds r2, r4
	lsls r2, 2
	adds r2, r5
	ldrh r2, [r2, 0x22]
	strh r2, [r3, 0x22]
	ldrb r2, [r0]
	lsls r3, r2, 4
	adds r3, r2
	lsls r3, 2
	adds r3, r5
	ldrb r4, [r1]
	lsls r2, r4, 4
	adds r2, r4
	lsls r2, 2
	adds r2, r5
	ldrh r2, [r2, 0x24]
	strh r2, [r3, 0x24]
	ldrb r0, [r0]
	lsls r2, r0, 4
	adds r2, r0
	lsls r2, 2
	adds r2, r5
	ldrb r3, [r1]
	lsls r0, r3, 4
	adds r0, r3
	lsls r0, 2
	adds r0, r5
	ldrh r0, [r0, 0x26]
	strh r0, [r2, 0x26]
	ldrb r2, [r1]
	lsls r0, r2, 4
	adds r0, r2
	lsls r0, 2
	adds r0, r5
	strh r6, [r0, 0x20]
	ldrb r2, [r1]
	lsls r0, r2, 4
	adds r0, r2
	lsls r0, 2
	adds r0, r5
	mov r2, r8
	strh r2, [r0, 0x22]
	ldrb r2, [r1]
	lsls r0, r2, 4
	adds r0, r2
	lsls r0, 2
	adds r0, r5
	mov r2, r9
	strh r2, [r0, 0x24]
	ldrb r1, [r1]
	lsls r0, r1, 4
	adds r0, r1
	lsls r0, 2
	adds r0, r5
	mov r1, r10
	strh r1, [r0, 0x26]
	pop {r3-r5}
	mov r8, r3
	mov r9, r4
	mov r10, r5
	pop {r4-r6}
	pop {r0}
	bx r0
	.pool
	thumb_func_end oamt_swap_pos

	thumb_func_start swap_pokemon_and_oams
swap_pokemon_and_oams: @ 81B3FDC
	push {r4-r6,lr}
	sub sp, 0x8
	ldr r1, =gUnknown_0203CEDC
	ldr r2, =gUnknown_0203CEC8
	movs r3, 0x9
	ldrsb r3, [r2, r3]
	lsls r0, r3, 4
	ldr r1, [r1]
	adds r0, r1, r0
	str r0, [sp]
	ldrb r2, [r2, 0xA]
	lsls r2, 24
	asrs r2, 24
	lsls r0, r2, 4
	adds r0, r1, r0
	str r0, [sp, 0x4]
	movs r1, 0x64
	adds r4, r3, 0
	muls r4, r1
	ldr r0, =gPlayerParty
	adds r4, r0
	adds r5, r2, 0
	muls r5, r1
	adds r5, r0
	movs r0, 0x64
	bl Alloc
	adds r6, r0, 0
	adds r1, r4, 0
	movs r2, 0x64
	bl memcpy
	adds r0, r4, 0
	adds r1, r5, 0
	movs r2, 0x64
	bl memcpy
	adds r0, r5, 0
	adds r1, r6, 0
	movs r2, 0x64
	bl memcpy
	adds r0, r6, 0
	bl Free
	ldr r0, [sp]
	adds r0, 0xB
	ldr r1, [sp, 0x4]
	adds r1, 0xB
	bl oamt_swap_pos
	ldr r0, [sp]
	adds r0, 0xA
	ldr r1, [sp, 0x4]
	adds r1, 0xA
	bl oamt_swap_pos
	ldr r0, [sp]
	adds r0, 0x9
	ldr r1, [sp, 0x4]
	adds r1, 0x9
	bl oamt_swap_pos
	ldr r0, [sp]
	adds r0, 0xC
	ldr r1, [sp, 0x4]
	adds r1, 0xC
	bl oamt_swap_pos
	add sp, 0x8
	pop {r4-r6}
	pop {r0}
	bx r0
	.pool
	thumb_func_end swap_pokemon_and_oams

	thumb_func_start sub_81B407C
sub_81B407C: @ 81B407C
	push {r4,r5,lr}
	adds r5, r0, 0
	lsls r5, 24
	lsrs r5, 24
	ldr r0, =gUnknown_0203CEC4
	ldr r0, [r0]
	adds r0, 0xD
	bl sub_81B302C
	ldr r4, =gUnknown_0203CEC8
	movs r0, 0
	strb r0, [r4, 0xB]
	ldrb r0, [r4, 0x9]
	movs r1, 0
	bl sub_81B0FCC
	ldrb r0, [r4, 0xA]
	strb r0, [r4, 0x9]
	ldrb r0, [r4, 0xA]
	movs r1, 0x1
	bl sub_81B0FCC
	movs r0, 0
	bl display_pokemon_menu_message
	ldr r1, =gTasks
	lsls r0, r5, 2
	adds r0, r5
	lsls r0, 3
	adds r0, r1
	ldr r1, =sub_81B1370
	str r1, [r0]
	pop {r4,r5}
	pop {r0}
	bx r0
	.pool
	thumb_func_end sub_81B407C

	thumb_func_start brm_cancel_1
brm_cancel_1: @ 81B40D4
	push {r4,r5,lr}
	lsls r0, 24
	lsrs r5, r0, 24
	movs r0, 0x5
	bl PlaySE
	ldr r4, =gUnknown_0203CEC4
	ldr r0, [r4]
	adds r0, 0xC
	bl sub_81B302C
	ldr r0, [r4]
	adds r0, 0xD
	bl sub_81B302C
	ldr r0, =gUnknown_0203CEC8
	ldrb r1, [r0, 0x8]
	movs r0, 0xF
	ands r0, r1
	cmp r0, 0x6
	bne _081B4110
	movs r0, 0xF
	bl display_pokemon_menu_message
	b _081B4116
	.pool
_081B4110:
	movs r0, 0
	bl display_pokemon_menu_message
_081B4116:
	ldr r0, =gTasks
	lsls r1, r5, 2
	adds r1, r5
	lsls r1, 3
	adds r1, r0
	ldr r0, =sub_81B1370
	str r0, [r1]
	pop {r4,r5}
	pop {r0}
	bx r0
	.pool
	thumb_func_end brm_cancel_1

	thumb_func_start sub_81B4134
sub_81B4134: @ 81B4134
	push {r4,r5,lr}
	adds r5, r0, 0
	lsls r5, 24
	lsrs r5, 24
	movs r0, 0x5
	bl PlaySE
	ldr r4, =gUnknown_0203CEC4
	ldr r0, [r4]
	adds r0, 0xC
	bl sub_81B302C
	ldr r0, [r4]
	adds r0, 0xD
	bl sub_81B302C
	ldr r0, =gPlayerParty
	ldr r1, =gUnknown_0203CEC8
	ldrb r1, [r1, 0x9]
	movs r2, 0x8
	bl sub_81B33B4
	movs r0, 0x1
	bl sub_81B31B0
	movs r0, 0x18
	bl display_pokemon_menu_message
	ldr r1, =gTasks
	lsls r0, r5, 2
	adds r0, r5
	lsls r0, 3
	adds r0, r1
	movs r1, 0xFF
	strh r1, [r0, 0x8]
	ldr r1, =sub_81B3730
	str r1, [r0]
	pop {r4,r5}
	pop {r0}
	bx r0
	.pool
	thumb_func_end sub_81B4134

	thumb_func_start sub_81B4198
sub_81B4198: @ 81B4198
	push {r4,lr}
	adds r4, r0, 0
	lsls r4, 24
	lsrs r4, 24
	movs r0, 0x5
	bl PlaySE
	ldr r0, =gUnknown_0203CEC4
	ldr r1, [r0]
	ldr r0, =sub_81B41C4
	str r0, [r1, 0x4]
	adds r0, r4, 0
	bl sub_81B12C0
	pop {r4}
	pop {r0}
	bx r0
	.pool
	thumb_func_end sub_81B4198

	thumb_func_start sub_81B41C4
sub_81B41C4: @ 81B41C4
	push {lr}
	bl InBattlePyramid
	lsls r0, 24
	cmp r0, 0
	bne _081B41E0
	ldr r2, =c2_8123744
	movs r0, 0x2
	movs r1, 0x5
	bl GoToBagMenu
	b _081B41E8
	.pool
_081B41E0:
	ldr r1, =c2_8123744
	movs r0, 0x2
	bl sub_81C4F98
_081B41E8:
	pop {r0}
	bx r0
	.pool
	thumb_func_end sub_81B41C4

	thumb_func_start c2_8123744
c2_8123744: @ 81B41F0
	push {r4-r7,lr}
	mov r7, r8
	push {r7}
	sub sp, 0xC
	ldr r6, =gSpecialVar_ItemId
	ldrh r0, [r6]
	cmp r0, 0
	bne _081B4224
	ldr r3, =gUnknown_0203CEC8
	ldrb r0, [r3, 0x8]
	lsls r0, 28
	lsrs r0, 28
	ldrb r2, [r3, 0xB]
	movs r1, 0x7F
	str r1, [sp]
	ldr r1, =sub_81B36FC
	str r1, [sp, 0x4]
	ldr r1, [r3]
	b _081B425A
	.pool
_081B4224:
	ldr r4, =gUnknown_0203CEFC
	ldr r5, =gUnknown_0203CEC8
	movs r0, 0x9
	ldrsb r0, [r5, r0]
	movs r1, 0x64
	mov r8, r1
	mov r1, r8
	muls r1, r0
	adds r0, r1, 0
	ldr r7, =gPlayerParty
	adds r0, r7
	movs r1, 0xC
	bl GetMonData
	strh r0, [r4]
	lsls r0, 16
	cmp r0, 0
	beq _081B4278
	ldrb r0, [r5, 0x8]
	lsls r0, 28
	lsrs r0, 28
	ldrb r2, [r5, 0xB]
	movs r1, 0x7F
	str r1, [sp]
	ldr r1, =sub_81B4350
	str r1, [sp, 0x4]
	ldr r1, [r5]
_081B425A:
	str r1, [sp, 0x8]
	movs r1, 0xFF
	movs r3, 0x1
	bl sub_81B0038
	b _081B42C0
	.pool
_081B4278:
	ldrh r0, [r6]
	bl ItemIsMail
	lsls r0, 24
	cmp r0, 0
	beq _081B42A4
	ldrh r0, [r6]
	movs r1, 0x1
	bl RemoveBagItem
	movs r0, 0x9
	ldrsb r0, [r5, r0]
	mov r1, r8
	muls r1, r0
	adds r0, r1, 0
	adds r0, r7
	ldrh r1, [r6]
	bl sub_81B1DB8
	bl sub_81B452C
	b _081B42C0
_081B42A4:
	ldrb r0, [r5, 0x8]
	lsls r0, 28
	lsrs r0, 28
	ldrb r2, [r5, 0xB]
	movs r1, 0x7F
	str r1, [sp]
	ldr r1, =sub_81B42D0
	str r1, [sp, 0x4]
	ldr r1, [r5]
	str r1, [sp, 0x8]
	movs r1, 0xFF
	movs r3, 0x1
	bl sub_81B0038
_081B42C0:
	add sp, 0xC
	pop {r3}
	mov r8, r3
	pop {r4-r7}
	pop {r0}
	bx r0
	.pool
	thumb_func_end c2_8123744

	thumb_func_start sub_81B42D0
sub_81B42D0: @ 81B42D0
	push {r4-r7,lr}
	mov r7, r8
	push {r7}
	lsls r0, 24
	lsrs r7, r0, 24
	ldr r0, =gPaletteFade
	ldrb r1, [r0, 0x7]
	movs r0, 0x80
	ands r0, r1
	cmp r0, 0
	bne _081B432C
	ldr r0, =gSpecialVar_ItemId
	ldrh r4, [r0]
	ldr r0, =gUnknown_0203CEC8
	mov r8, r0
	ldrb r0, [r0, 0x9]
	lsls r0, 24
	asrs r0, 24
	movs r6, 0x64
	muls r0, r6
	ldr r5, =gPlayerParty
	adds r0, r5
	adds r1, r4, 0
	movs r2, 0
	movs r3, 0
	bl sub_81B1C84
	mov r1, r8
	movs r0, 0x9
	ldrsb r0, [r1, r0]
	muls r0, r6
	adds r0, r5
	adds r1, r4, 0
	bl sub_81B1DB8
	adds r0, r4, 0
	movs r1, 0x1
	bl RemoveBagItem
	ldr r1, =gTasks
	lsls r0, r7, 2
	adds r0, r7
	lsls r0, 3
	adds r0, r1
	ldr r1, =sub_81B469C
	str r1, [r0]
_081B432C:
	pop {r3}
	mov r8, r3
	pop {r4-r7}
	pop {r0}
	bx r0
	.pool
	thumb_func_end sub_81B42D0

	thumb_func_start sub_81B4350
sub_81B4350: @ 81B4350
	push {r4,lr}
	lsls r0, 24
	lsrs r4, r0, 24
	ldr r0, =gPaletteFade
	ldrb r1, [r0, 0x7]
	movs r0, 0x80
	ands r0, r1
	cmp r0, 0
	bne _081B4388
	ldr r0, =gUnknown_0203CEC8
	movs r1, 0x9
	ldrsb r1, [r0, r1]
	movs r0, 0x64
	muls r0, r1
	ldr r1, =gPlayerParty
	adds r0, r1
	ldr r1, =gUnknown_0203CEFC
	ldrh r1, [r1]
	movs r2, 0x1
	bl sub_81B1D1C
	ldr r1, =gTasks
	lsls r0, r4, 2
	adds r0, r4
	lsls r0, 3
	adds r0, r1
	ldr r1, =sub_81B43A8
	str r1, [r0]
_081B4388:
	pop {r4}
	pop {r0}
	bx r0
	.pool
	thumb_func_end sub_81B4350

	thumb_func_start sub_81B43A8
sub_81B43A8: @ 81B43A8
	push {r4,lr}
	lsls r0, 24
	lsrs r4, r0, 24
	bl sub_81B1BD4
	lsls r0, 24
	lsrs r0, 24
	cmp r0, 0x1
	beq _081B43CC
	bl sub_81B334C
	ldr r0, =gTasks
	lsls r1, r4, 2
	adds r1, r4
	lsls r1, 3
	adds r1, r0
	ldr r0, =sub_81B43DC
	str r0, [r1]
_081B43CC:
	pop {r4}
	pop {r0}
	bx r0
	.pool
	thumb_func_end sub_81B43A8

	thumb_func_start sub_81B43DC
sub_81B43DC: @ 81B43DC
	push {r4-r6,lr}
	lsls r0, 24
	lsrs r4, r0, 24
	bl ProcessMenuInputNoWrap_
	lsls r0, 24
	asrs r1, r0, 24
	cmp r1, 0
	beq _081B4402
	cmp r1, 0
	bgt _081B43FC
	movs r0, 0x1
	negs r0, r0
	cmp r1, r0
	beq _081B44D8
	b _081B44EC
_081B43FC:
	cmp r1, 0x1
	beq _081B44DE
	b _081B44EC
_081B4402:
	ldr r5, =gSpecialVar_ItemId
	ldrh r0, [r5]
	movs r1, 0x1
	bl RemoveBagItem
	ldr r6, =gUnknown_0203CEFC
	ldrh r0, [r6]
	movs r1, 0x1
	bl AddBagItem
	lsls r0, 24
	cmp r0, 0
	bne _081B4458
	ldrh r0, [r5]
	movs r1, 0x1
	bl AddBagItem
	ldrh r0, [r6]
	bl pokemon_item_not_removed
	ldr r0, =gStringVar4
	movs r1, 0
	bl sub_81B1B5C
	ldr r1, =gTasks
	lsls r0, r4, 2
	adds r0, r4
	lsls r0, 3
	adds r0, r1
	ldr r1, =sub_81B1C1C
	str r1, [r0]
	b _081B44EC
	.pool
_081B4458:
	ldrh r0, [r5]
	bl ItemIsMail
	lsls r0, 24
	cmp r0, 0
	beq _081B4498
	ldr r0, =gUnknown_0203CEC8
	movs r1, 0x9
	ldrsb r1, [r0, r1]
	movs r0, 0x64
	muls r0, r1
	ldr r1, =gPlayerParty
	adds r0, r1
	ldrh r1, [r5]
	bl sub_81B1DB8
	ldr r1, =gTasks
	lsls r0, r4, 2
	adds r0, r4
	lsls r0, 3
	adds r0, r1
	ldr r1, =sub_81B44FC
	str r1, [r0]
	b _081B44EC
	.pool
_081B4498:
	ldr r0, =gUnknown_0203CEC8
	movs r1, 0x9
	ldrsb r1, [r0, r1]
	movs r0, 0x64
	muls r0, r1
	ldr r1, =gPlayerParty
	adds r0, r1
	ldrh r1, [r5]
	bl sub_81B1DB8
	ldrh r0, [r5]
	ldrh r1, [r6]
	movs r2, 0x1
	bl sub_81B1D68
	ldr r1, =gTasks
	lsls r0, r4, 2
	adds r0, r4
	lsls r0, 3
	adds r0, r1
	ldr r1, =sub_81B469C
	str r1, [r0]
	b _081B44EC
	.pool
_081B44D8:
	movs r0, 0x5
	bl PlaySE
_081B44DE:
	ldr r0, =gTasks
	lsls r1, r4, 2
	adds r1, r4
	lsls r1, 3
	adds r1, r0
	ldr r0, =sub_81B1C1C
	str r0, [r1]
_081B44EC:
	pop {r4-r6}
	pop {r0}
	bx r0
	.pool
	thumb_func_end sub_81B43DC

	thumb_func_start sub_81B44FC
sub_81B44FC: @ 81B44FC
	push {r4,lr}
	lsls r0, 24
	lsrs r4, r0, 24
	bl sub_81B1BD4
	lsls r0, 24
	lsrs r0, 24
	cmp r0, 0x1
	beq _081B451C
	ldr r0, =gUnknown_0203CEC4
	ldr r1, [r0]
	ldr r0, =sub_81B452C
	str r0, [r1, 0x4]
	adds r0, r4, 0
	bl sub_81B12C0
_081B451C:
	pop {r4}
	pop {r0}
	bx r0
	.pool
	thumb_func_end sub_81B44FC

	thumb_func_start sub_81B452C
sub_81B452C: @ 81B452C
	push {lr}
	ldr r0, =gUnknown_0203CEC8
	movs r1, 0x9
	ldrsb r1, [r0, r1]
	movs r0, 0x64
	muls r0, r1
	ldr r1, =gPlayerParty
	adds r0, r1
	movs r1, 0x40
	bl GetMonData
	lsls r0, 24
	lsrs r0, 24
	ldr r1, =gSaveBlock1Ptr
	lsls r2, r0, 3
	adds r2, r0
	lsls r2, 2
	ldr r0, =0x00002be0
	adds r2, r0
	ldr r1, [r1]
	adds r1, r2
	ldr r2, =sub_81B4578
	movs r0, 0x4
	movs r3, 0x3
	bl sub_811A20C
	pop {r0}
	bx r0
	.pool
	thumb_func_end sub_81B452C

	thumb_func_start sub_81B4578
sub_81B4578: @ 81B4578
	push {r4-r7,lr}
	mov r7, r8
	push {r7}
	sub sp, 0xC
	ldr r6, =gUnknown_0203CEC8
	movs r1, 0x9
	ldrsb r1, [r6, r1]
	movs r0, 0x64
	muls r1, r0
	ldr r0, =gPlayerParty
	adds r5, r1, r0
	adds r0, r5, 0
	movs r1, 0xC
	bl GetMonData
	lsls r0, 16
	lsrs r0, 16
	mov r8, r0
	ldr r0, =gSpecialVar_Result
	ldrh r7, [r0]
	cmp r7, 0
	bne _081B45F8
	adds r0, r5, 0
	bl TakeMailFromMon
	ldr r4, =gUnknown_0203CEFC
	adds r0, r5, 0
	movs r1, 0xC
	adds r2, r4, 0
	bl SetMonData
	ldrh r0, [r4]
	movs r1, 0x1
	bl RemoveBagItem
	mov r0, r8
	movs r1, 0x1
	bl AddBagItem
	ldrb r0, [r6, 0x8]
	lsls r0, 28
	lsrs r0, 28
	ldrb r2, [r6, 0xB]
	str r7, [sp]
	ldr r1, =sub_81B36FC
	str r1, [sp, 0x4]
	ldr r1, [r6]
	str r1, [sp, 0x8]
	movs r1, 0xFF
	movs r3, 0x1
	bl sub_81B0038
	b _081B4614
	.pool
_081B45F8:
	ldrb r0, [r6, 0x8]
	lsls r0, 28
	lsrs r0, 28
	ldrb r2, [r6, 0xB]
	movs r1, 0x7F
	str r1, [sp]
	ldr r1, =sub_81B4624
	str r1, [sp, 0x4]
	ldr r1, [r6]
	str r1, [sp, 0x8]
	movs r1, 0xFF
	movs r3, 0x1
	bl sub_81B0038
_081B4614:
	add sp, 0xC
	pop {r3}
	mov r8, r3
	pop {r4-r7}
	pop {r0}
	bx r0
	.pool
	thumb_func_end sub_81B4578

	thumb_func_start sub_81B4624
sub_81B4624: @ 81B4624
	push {r4,lr}
	lsls r0, 24
	lsrs r4, r0, 24
	ldr r0, =gPaletteFade
	ldrb r1, [r0, 0x7]
	movs r0, 0x80
	ands r0, r1
	cmp r0, 0
	bne _081B468A
	ldr r1, =gUnknown_0203CEFC
	ldrh r0, [r1]
	cmp r0, 0
	bne _081B4670
	ldr r0, =gUnknown_0203CEC8
	movs r1, 0x9
	ldrsb r1, [r0, r1]
	movs r0, 0x64
	muls r0, r1
	ldr r1, =gPlayerParty
	adds r0, r1
	ldr r1, =gSpecialVar_ItemId
	ldrh r1, [r1]
	movs r2, 0
	movs r3, 0
	bl sub_81B1C84
	b _081B467C
	.pool
_081B4670:
	ldr r0, =gSpecialVar_ItemId
	ldrh r0, [r0]
	ldrh r1, [r1]
	movs r2, 0
	bl sub_81B1D68
_081B467C:
	ldr r0, =gTasks
	lsls r1, r4, 2
	adds r1, r4
	lsls r1, 3
	adds r1, r0
	ldr r0, =sub_81B469C
	str r0, [r1]
_081B468A:
	pop {r4}
	pop {r0}
	bx r0
	.pool
	thumb_func_end sub_81B4624

	thumb_func_start sub_81B469C
sub_81B469C: @ 81B469C
	push {r4-r7,lr}
	lsls r0, 24
	lsrs r7, r0, 24
	ldr r4, =gUnknown_0203CEC8
	movs r1, 0x9
	ldrsb r1, [r4, r1]
	movs r0, 0x64
	muls r1, r0
	ldr r0, =gPlayerParty
	adds r6, r1, r0
	bl sub_81B1BD4
	lsls r0, 24
	lsrs r0, 24
	cmp r0, 0x1
	beq _081B471C
	ldr r5, =gUnknown_0203CEDC
	movs r0, 0x9
	ldrsb r0, [r4, r0]
	lsls r0, 4
	ldr r1, [r5]
	adds r1, r0
	adds r0, r6, 0
	bl sub_81B5C94
	ldrb r1, [r4, 0x8]
	movs r0, 0xF
	ands r0, r1
	cmp r0, 0xC
	bne _081B4716
	adds r0, r6, 0
	movs r1, 0xC
	bl GetMonData
	cmp r0, 0
	beq _081B4704
	movs r0, 0x9
	ldrsb r0, [r4, r0]
	lsls r0, 4
	ldr r1, [r5]
	adds r1, r0
	movs r0, 0xB
	movs r2, 0x1
	bl sub_81B2FA8
	b _081B4716
	.pool
_081B4704:
	movs r0, 0x9
	ldrsb r0, [r4, r0]
	lsls r0, 4
	ldr r1, [r5]
	adds r1, r0
	movs r0, 0xC
	movs r2, 0x1
	bl sub_81B2FA8
_081B4716:
	adds r0, r7, 0
	bl sub_81B1C1C
_081B471C:
	pop {r4-r7}
	pop {r0}
	bx r0
	thumb_func_end sub_81B469C

	thumb_func_start sub_81B4724
sub_81B4724: @ 81B4724
	push {r4-r7,lr}
	lsls r0, 24
	lsrs r7, r0, 24
	ldr r0, =gUnknown_0203CEC8
	movs r1, 0x9
	ldrsb r1, [r0, r1]
	movs r0, 0x64
	muls r1, r0
	ldr r0, =gPlayerParty
	adds r5, r1, r0
	adds r0, r5, 0
	movs r1, 0xC
	bl GetMonData
	lsls r0, 16
	lsrs r6, r0, 16
	movs r0, 0x5
	bl PlaySE
	ldr r4, =gUnknown_0203CEC4
	ldr r0, [r4]
	adds r0, 0xC
	bl sub_81B302C
	ldr r0, [r4]
	adds r0, 0xD
	bl sub_81B302C
	adds r0, r5, 0
	bl sub_81B1E00
	lsls r0, 24
	lsrs r0, 24
	cmp r0, 0
	beq _081B4788
	cmp r0, 0x1
	beq _081B47AC
	adds r0, r5, 0
	adds r1, r6, 0
	movs r2, 0x1
	bl sub_81B1CD0
	b _081B47BA
	.pool
_081B4788:
	ldr r1, =gStringVar1
	adds r0, r5, 0
	bl GetMonNickname
	ldr r4, =gStringVar4
	ldr r1, =gText_PkmnNotHolding
	adds r0, r4, 0
	bl StringExpandPlaceholders
	adds r0, r4, 0
	b _081B47B4
	.pool
_081B47AC:
	adds r0, r6, 0
	bl pokemon_item_not_removed
	ldr r0, =gStringVar4
_081B47B4:
	movs r1, 0x1
	bl sub_81B1B5C
_081B47BA:
	movs r0, 0x2
	bl schedule_bg_copy_tilemap_to_vram
	ldr r0, =gTasks
	lsls r1, r7, 2
	adds r1, r7
	lsls r1, 3
	adds r1, r0
	ldr r0, =sub_81B469C
	str r0, [r1]
	pop {r4-r7}
	pop {r0}
	bx r0
	.pool
	thumb_func_end sub_81B4724

	thumb_func_start sub_81B47E0
sub_81B47E0: @ 81B47E0
	push {r4-r7,lr}
	lsls r0, 24
	lsrs r6, r0, 24
	ldr r0, =gUnknown_0203CEC8
	movs r1, 0x9
	ldrsb r1, [r0, r1]
	movs r0, 0x64
	muls r1, r0
	ldr r0, =gPlayerParty
	adds r7, r1, r0
	adds r0, r7, 0
	movs r1, 0xC
	bl GetMonData
	lsls r0, 16
	lsrs r5, r0, 16
	movs r0, 0x5
	bl PlaySE
	ldr r4, =gUnknown_0203CEC4
	ldr r0, [r4]
	adds r0, 0xC
	bl sub_81B302C
	ldr r0, [r4]
	adds r0, 0xD
	bl sub_81B302C
	cmp r5, 0
	bne _081B4864
	ldr r1, =gStringVar1
	adds r0, r7, 0
	bl GetMonNickname
	ldr r4, =gStringVar4
	ldr r1, =gText_PkmnNotHolding
	adds r0, r4, 0
	bl StringExpandPlaceholders
	adds r0, r4, 0
	movs r1, 0x1
	bl sub_81B1B5C
	ldr r1, =gTasks
	lsls r0, r6, 2
	adds r0, r6
	lsls r0, 3
	adds r0, r1
	ldr r1, =sub_81B469C
	b _081B488A
	.pool
_081B4864:
	ldr r1, =gStringVar1
	adds r0, r5, 0
	bl CopyItemName
	ldr r4, =gStringVar4
	ldr r1, =gText_ThrowAwayItem
	adds r0, r4, 0
	bl StringExpandPlaceholders
	adds r0, r4, 0
	movs r1, 0x1
	bl sub_81B1B5C
	ldr r1, =gTasks
	lsls r0, r6, 2
	adds r0, r6
	lsls r0, 3
	adds r0, r1
	ldr r1, =sub_81B48A8
_081B488A:
	str r1, [r0]
	pop {r4-r7}
	pop {r0}
	bx r0
	.pool
	thumb_func_end sub_81B47E0

	thumb_func_start sub_81B48A8
sub_81B48A8: @ 81B48A8
	push {r4,lr}
	lsls r0, 24
	lsrs r4, r0, 24
	bl sub_81B1BD4
	lsls r0, 24
	lsrs r0, 24
	cmp r0, 0x1
	beq _081B48CC
	bl sub_81B334C
	ldr r0, =gTasks
	lsls r1, r4, 2
	adds r1, r4
	lsls r1, 3
	adds r1, r0
	ldr r0, =sub_81B48DC
	str r0, [r1]
_081B48CC:
	pop {r4}
	pop {r0}
	bx r0
	.pool
	thumb_func_end sub_81B48A8

	thumb_func_start sub_81B48DC
sub_81B48DC: @ 81B48DC
	push {r4,r5,lr}
	lsls r0, 24
	lsrs r5, r0, 24
	ldr r0, =gUnknown_0203CEC8
	movs r1, 0x9
	ldrsb r1, [r0, r1]
	movs r0, 0x64
	muls r1, r0
	ldr r0, =gPlayerParty
	adds r4, r1, r0
	bl ProcessMenuInputNoWrap_
	lsls r0, 24
	asrs r1, r0, 24
	cmp r1, 0
	beq _081B491A
	cmp r1, 0
	bgt _081B4914
	movs r0, 0x1
	negs r0, r0
	cmp r1, r0
	beq _081B4964
	b _081B4978
	.pool
_081B4914:
	cmp r1, 0x1
	beq _081B496A
	b _081B4978
_081B491A:
	adds r0, r4, 0
	movs r1, 0xC
	bl GetMonData
	lsls r0, 16
	lsrs r0, 16
	ldr r1, =gStringVar1
	bl CopyItemName
	ldr r4, =gStringVar4
	ldr r1, =gText_ItemThrownAway
	adds r0, r4, 0
	bl StringExpandPlaceholders
	adds r0, r4, 0
	movs r1, 0
	bl sub_81B1B5C
	ldr r1, =gTasks
	lsls r0, r5, 2
	adds r0, r5
	lsls r0, 3
	adds r0, r1
	ldr r1, =sub_81B4988
	str r1, [r0]
	b _081B4978
	.pool
_081B4964:
	movs r0, 0x5
	bl PlaySE
_081B496A:
	ldr r0, =gTasks
	lsls r1, r5, 2
	adds r1, r5
	lsls r1, 3
	adds r1, r0
	ldr r0, =sub_81B1C1C
	str r0, [r1]
_081B4978:
	pop {r4,r5}
	pop {r0}
	bx r0
	.pool
	thumb_func_end sub_81B48DC

	thumb_func_start sub_81B4988
sub_81B4988: @ 81B4988
	push {r4-r7,lr}
	sub sp, 0x4
	lsls r0, 24
	lsrs r7, r0, 24
	ldr r6, =gUnknown_0203CEC8
	movs r1, 0x9
	ldrsb r1, [r6, r1]
	movs r0, 0x64
	muls r1, r0
	ldr r0, =gPlayerParty
	adds r5, r1, r0
	bl sub_81B1BD4
	lsls r0, 24
	lsrs r0, 24
	cmp r0, 0x1
	beq _081B49EC
	movs r1, 0
	mov r0, sp
	strh r1, [r0]
	adds r0, r5, 0
	movs r1, 0xC
	mov r2, sp
	bl SetMonData
	ldr r4, =gUnknown_0203CEDC
	movs r0, 0x9
	ldrsb r0, [r6, r0]
	lsls r0, 4
	ldr r1, [r4]
	adds r1, r0
	adds r0, r5, 0
	bl sub_81B5C94
	movs r0, 0x9
	ldrsb r0, [r6, r0]
	lsls r0, 4
	ldr r1, [r4]
	adds r1, r0
	movs r0, 0xC
	movs r2, 0x1
	bl sub_81B2FA8
	ldr r1, =gTasks
	lsls r0, r7, 2
	adds r0, r7
	lsls r0, 3
	adds r0, r1
	ldr r1, =sub_81B1C1C
	str r1, [r0]
_081B49EC:
	add sp, 0x4
	pop {r4-r7}
	pop {r0}
	bx r0
	.pool
	thumb_func_end sub_81B4988

	thumb_func_start sub_81B4A08
sub_81B4A08: @ 81B4A08
	push {r4,r5,lr}
	adds r5, r0, 0
	lsls r5, 24
	lsrs r5, 24
	movs r0, 0x5
	bl PlaySE
	ldr r4, =gUnknown_0203CEC4
	ldr r0, [r4]
	adds r0, 0xC
	bl sub_81B302C
	ldr r0, [r4]
	adds r0, 0xD
	bl sub_81B302C
	ldr r0, =gPlayerParty
	ldr r1, =gUnknown_0203CEC8
	ldrb r1, [r1, 0x9]
	movs r2, 0x9
	bl sub_81B33B4
	movs r0, 0x2
	bl sub_81B31B0
	movs r0, 0x19
	bl display_pokemon_menu_message
	ldr r1, =gTasks
	lsls r0, r5, 2
	adds r0, r5
	lsls r0, 3
	adds r0, r1
	movs r1, 0xFF
	strh r1, [r0, 0x8]
	ldr r1, =sub_81B3730
	str r1, [r0]
	pop {r4,r5}
	pop {r0}
	bx r0
	.pool
	thumb_func_end sub_81B4A08

	thumb_func_start sub_81B4A6C
sub_81B4A6C: @ 81B4A6C
	push {r4,lr}
	adds r4, r0, 0
	lsls r4, 24
	lsrs r4, 24
	movs r0, 0x5
	bl PlaySE
	ldr r0, =gUnknown_0203CEC4
	ldr r1, [r0]
	ldr r0, =sub_81B4A98
	str r0, [r1, 0x4]
	adds r0, r4, 0
	bl sub_81B12C0
	pop {r4}
	pop {r0}
	bx r0
	.pool
	thumb_func_end sub_81B4A6C

	thumb_func_start sub_81B4A98
sub_81B4A98: @ 81B4A98
	push {lr}
	ldr r0, =gUnknown_0203CEC8
	movs r1, 0x9
	ldrsb r1, [r0, r1]
	movs r0, 0x64
	muls r0, r1
	ldr r1, =gPlayerParty
	adds r0, r1
	movs r1, 0x40
	bl GetMonData
	ldr r2, =gSaveBlock1Ptr
	lsls r1, r0, 3
	adds r1, r0
	lsls r1, 2
	ldr r0, =0x00002be0
	adds r1, r0
	ldr r0, [r2]
	adds r0, r1
	ldr r1, =sub_81B4AE0
	movs r2, 0x1
	bl ReadMail
	pop {r0}
	bx r0
	.pool
	thumb_func_end sub_81B4A98

	thumb_func_start sub_81B4AE0
sub_81B4AE0: @ 81B4AE0
	push {lr}
	sub sp, 0xC
	ldr r2, =gPaletteFade
	ldrb r0, [r2, 0x8]
	movs r1, 0x80
	orrs r0, r1
	strb r0, [r2, 0x8]
	ldr r3, =gUnknown_0203CEC8
	ldrb r0, [r3, 0x8]
	lsls r0, 28
	lsrs r0, 28
	ldrb r2, [r3, 0xB]
	movs r1, 0x15
	str r1, [sp]
	ldr r1, =sub_81B36FC
	str r1, [sp, 0x4]
	ldr r1, [r3]
	str r1, [sp, 0x8]
	movs r1, 0xFF
	movs r3, 0x1
	bl sub_81B0038
	add sp, 0xC
	pop {r0}
	bx r0
	.pool
	thumb_func_end sub_81B4AE0

	thumb_func_start brm_take_2
brm_take_2: @ 81B4B20
	push {r4,r5,lr}
	adds r4, r0, 0
	lsls r4, 24
	lsrs r4, 24
	movs r0, 0x5
	bl PlaySE
	ldr r5, =gUnknown_0203CEC4
	ldr r0, [r5]
	adds r0, 0xD
	bl sub_81B302C
	ldr r0, [r5]
	adds r0, 0xC
	bl sub_81B302C
	ldr r0, =gText_SendMailToPC
	movs r1, 0x1
	bl sub_81B1B5C
	ldr r1, =gTasks
	lsls r0, r4, 2
	adds r0, r4
	lsls r0, 3
	adds r0, r1
	ldr r1, =sub_81B4B6C
	str r1, [r0]
	pop {r4,r5}
	pop {r0}
	bx r0
	.pool
	thumb_func_end brm_take_2

	thumb_func_start sub_81B4B6C
sub_81B4B6C: @ 81B4B6C
	push {r4,lr}
	lsls r0, 24
	lsrs r4, r0, 24
	bl sub_81B1BD4
	lsls r0, 24
	lsrs r0, 24
	cmp r0, 0x1
	beq _081B4B90
	bl sub_81B334C
	ldr r0, =gTasks
	lsls r1, r4, 2
	adds r1, r4
	lsls r1, 3
	adds r1, r0
	ldr r0, =sub_81B4BA0
	str r0, [r1]
_081B4B90:
	pop {r4}
	pop {r0}
	bx r0
	.pool
	thumb_func_end sub_81B4B6C

	thumb_func_start sub_81B4BA0
sub_81B4BA0: @ 81B4BA0
	push {r4,lr}
	lsls r0, 24
	lsrs r4, r0, 24
	bl ProcessMenuInputNoWrap_
	lsls r0, 24
	asrs r1, r0, 24
	cmp r1, 0
	beq _081B4BC6
	cmp r1, 0
	bgt _081B4BC0
	movs r0, 0x1
	negs r0, r0
	cmp r1, r0
	beq _081B4C30
	b _081B4C4C
_081B4BC0:
	cmp r1, 0x1
	beq _081B4C36
	b _081B4C4C
_081B4BC6:
	ldr r0, =gUnknown_0203CEC8
	movs r1, 0x9
	ldrsb r1, [r0, r1]
	movs r0, 0x64
	muls r0, r1
	ldr r1, =gPlayerParty
	adds r0, r1
	bl TakeMailFromMon2
	lsls r0, 24
	lsrs r0, 24
	cmp r0, 0xFF
	beq _081B4C0C
	ldr r0, =gText_MailSentToPC
	movs r1, 0
	bl sub_81B1B5C
	ldr r1, =gTasks
	lsls r0, r4, 2
	adds r0, r4
	lsls r0, 3
	adds r0, r1
	ldr r1, =sub_81B469C
	b _081B4C4A
	.pool
_081B4C0C:
	ldr r0, =gText_PCMailboxFull
	movs r1, 0
	bl sub_81B1B5C
	ldr r1, =gTasks
	lsls r0, r4, 2
	adds r0, r4
	lsls r0, 3
	adds r0, r1
	ldr r1, =sub_81B1C1C
	b _081B4C4A
	.pool
_081B4C30:
	movs r0, 0x5
	bl PlaySE
_081B4C36:
	ldr r0, =gText_MailMessageWillBeLost
	movs r1, 0x1
	bl sub_81B1B5C
	ldr r1, =gTasks
	lsls r0, r4, 2
	adds r0, r4
	lsls r0, 3
	adds r0, r1
	ldr r1, =sub_81B4C60
_081B4C4A:
	str r1, [r0]
_081B4C4C:
	pop {r4}
	pop {r0}
	bx r0
	.pool
	thumb_func_end sub_81B4BA0

	thumb_func_start sub_81B4C60
sub_81B4C60: @ 81B4C60
	push {r4,lr}
	lsls r0, 24
	lsrs r4, r0, 24
	bl sub_81B1BD4
	lsls r0, 24
	lsrs r0, 24
	cmp r0, 0x1
	beq _081B4C84
	bl sub_81B334C
	ldr r0, =gTasks
	lsls r1, r4, 2
	adds r1, r4
	lsls r1, 3
	adds r1, r0
	ldr r0, =sub_81B4C94
	str r0, [r1]
_081B4C84:
	pop {r4}
	pop {r0}
	bx r0
	.pool
	thumb_func_end sub_81B4C60

	thumb_func_start sub_81B4C94
sub_81B4C94: @ 81B4C94
	push {r4-r7,lr}
	mov r7, r8
	push {r7}
	lsls r0, 24
	lsrs r5, r0, 24
	bl ProcessMenuInputNoWrap_
	lsls r0, 24
	asrs r1, r0, 24
	cmp r1, 0
	beq _081B4CBE
	cmp r1, 0
	bgt _081B4CB8
	movs r0, 0x1
	negs r0, r0
	cmp r1, r0
	beq _081B4D50
	b _081B4D64
_081B4CB8:
	cmp r1, 0x1
	beq _081B4D56
	b _081B4D64
_081B4CBE:
	ldr r0, =gUnknown_0203CEC8
	mov r8, r0
	ldrb r0, [r0, 0x9]
	lsls r0, 24
	asrs r0, 24
	movs r7, 0x64
	muls r0, r7
	ldr r6, =gPlayerParty
	adds r0, r6
	movs r1, 0xC
	bl GetMonData
	lsls r0, 16
	lsrs r4, r0, 16
	adds r0, r4, 0
	movs r1, 0x1
	bl AddBagItem
	lsls r0, 24
	lsrs r0, 24
	cmp r0, 0x1
	bne _081B4D24
	mov r1, r8
	movs r0, 0x9
	ldrsb r0, [r1, r0]
	muls r0, r7
	adds r0, r6
	bl TakeMailFromMon
	ldr r0, =gText_MailTakenFromPkmn
	movs r1, 0
	bl sub_81B1B5C
	ldr r1, =gTasks
	lsls r0, r5, 2
	adds r0, r5
	lsls r0, 3
	adds r0, r1
	ldr r1, =sub_81B469C
	str r1, [r0]
	b _081B4D64
	.pool
_081B4D24:
	adds r0, r4, 0
	bl pokemon_item_not_removed
	ldr r0, =gStringVar4
	movs r1, 0
	bl sub_81B1B5C
	ldr r1, =gTasks
	lsls r0, r5, 2
	adds r0, r5
	lsls r0, 3
	adds r0, r1
	ldr r1, =sub_81B1C1C
	str r1, [r0]
	b _081B4D64
	.pool
_081B4D50:
	movs r0, 0x5
	bl PlaySE
_081B4D56:
	ldr r0, =gTasks
	lsls r1, r5, 2
	adds r1, r5
	lsls r1, 3
	adds r1, r0
	ldr r0, =sub_81B1C1C
	str r0, [r1]
_081B4D64:
	pop {r3}
	mov r8, r3
	pop {r4-r7}
	pop {r0}
	bx r0
	.pool
	thumb_func_end sub_81B4C94

	thumb_func_start sub_81B4D78
sub_81B4D78: @ 81B4D78
	push {r4-r7,lr}
	mov r7, r8
	push {r7}
	lsls r0, 24
	lsrs r0, 24
	mov r8, r0
	ldr r5, =gUnknown_0203CEC8
	movs r1, 0x9
	ldrsb r1, [r5, r1]
	movs r0, 0x64
	muls r0, r1
	ldr r6, =gPlayerParty
	adds r7, r0, r6
	movs r0, 0x5
	bl PlaySE
	ldr r4, =gUnknown_0203CEC4
	ldr r0, [r4]
	adds r0, 0xC
	bl sub_81B302C
	ldr r0, [r4]
	adds r0, 0xD
	bl sub_81B302C
	ldrb r4, [r5, 0x9]
	adds r0, r7, 0
	bl sub_81B353C
	adds r2, r0, 0
	lsls r2, 24
	lsrs r2, 24
	adds r0, r6, 0
	adds r1, r4, 0
	bl sub_81B33B4
	ldrb r1, [r5, 0x8]
	movs r0, 0xF
	ands r0, r1
	cmp r0, 0xC
	beq _081B4DE4
	movs r0, 0
	bl sub_81B31B0
	movs r0, 0x15
	bl display_pokemon_menu_message
	b _081B4E02
	.pool
_081B4DE4:
	movs r0, 0x1
	bl sub_81B31B0
	adds r0, r7, 0
	movs r1, 0xC
	bl GetMonData
	lsls r0, 16
	lsrs r0, 16
	ldr r1, =gStringVar2
	bl CopyItemName
	movs r0, 0x1A
	bl display_pokemon_menu_message
_081B4E02:
	ldr r1, =gTasks
	mov r2, r8
	lsls r0, r2, 2
	add r0, r8
	lsls r0, 3
	adds r0, r1
	movs r1, 0xFF
	strh r1, [r0, 0x8]
	ldr r1, =sub_81B3730
	str r1, [r0]
	pop {r3}
	mov r8, r3
	pop {r4-r7}
	pop {r0}
	bx r0
	.pool
	thumb_func_end sub_81B4D78

	thumb_func_start brm_shift_sendout
brm_shift_sendout: @ 81B4E2C
	push {r4,r5,lr}
	lsls r0, 24
	lsrs r4, r0, 24
	movs r0, 0x5
	bl PlaySE
	ldr r5, =gUnknown_0203CEC4
	ldr r0, [r5]
	adds r0, 0xC
	bl sub_81B302C
	bl sub_81B8A7C
	lsls r0, 24
	lsrs r0, 24
	cmp r0, 0x1
	bne _081B4E5C
	adds r0, r4, 0
	bl sub_81B12C0
	b _081B4E7A
	.pool
_081B4E5C:
	ldr r0, [r5]
	adds r0, 0xD
	bl sub_81B302C
	ldr r0, =gStringVar4
	movs r1, 0x1
	bl sub_81B1B5C
	ldr r1, =gTasks
	lsls r0, r4, 2
	adds r0, r4
	lsls r0, 3
	adds r0, r1
	ldr r1, =sub_81B1C1C
	str r1, [r0]
_081B4E7A:
	pop {r4,r5}
	pop {r0}
	bx r0
	.pool
	thumb_func_end brm_shift_sendout

	thumb_func_start sub_81B4E8C
sub_81B4E8C: @ 81B4E8C
	push {r4-r7,lr}
	mov r7, r8
	push {r7}
	sub sp, 0x4
	lsls r0, 24
	lsrs r7, r0, 24
	ldr r4, =gUnknown_0203CEC4
	ldr r0, [r4]
	adds r0, 0xC
	bl sub_81B302C
	ldr r0, [r4]
	adds r0, 0xD
	bl sub_81B302C
	bl sub_81B8830
	lsls r0, 24
	lsrs r6, r0, 24
	movs r5, 0
	cmp r5, r6
	bcs _081B4F36
	ldr r2, =gUnknown_0203CEC8
	ldr r1, =gTasks
	lsls r0, r7, 2
	adds r0, r7
	lsls r0, 3
	adds r0, r1
	mov r8, r0
_081B4EC6:
	ldr r0, =gUnknown_0203CEF8
	adds r4, r5, r0
	ldrb r0, [r4]
	cmp r0, 0
	bne _081B4F2C
	movs r0, 0x5
	str r2, [sp]
	bl PlaySE
	ldr r2, [sp]
	ldrb r0, [r2, 0x9]
	adds r0, 0x1
	strb r0, [r4]
	adds r0, r5, 0x2
	lsls r0, 24
	lsrs r0, 24
	ldr r1, =gUnknown_0203CEDC
	ldrb r2, [r2, 0x9]
	lsls r2, 24
	asrs r2, 24
	lsls r2, 4
	ldr r1, [r1]
	adds r1, r2
	movs r2, 0x1
	bl sub_81B2FA8
	subs r0, r6, 0x1
	cmp r5, r0
	bne _081B4F04
	bl sub_81B4F88
_081B4F04:
	movs r0, 0
	bl display_pokemon_menu_message
	ldr r0, =sub_81B1370
	mov r1, r8
	str r0, [r1]
	b _081B4F68
	.pool
_081B4F2C:
	adds r0, r5, 0x1
	lsls r0, 24
	lsrs r5, r0, 24
	cmp r5, r6
	bcc _081B4EC6
_081B4F36:
	ldr r0, =gStringVar1
	adds r1, r6, 0
	movs r2, 0
	movs r3, 0x1
	bl ConvertIntToDecimalStringN
	ldr r4, =gStringVar4
	ldr r1, =gText_NoMoreThanVar1Pkmn
	adds r0, r4, 0
	bl StringExpandPlaceholders
	movs r0, 0x20
	bl PlaySE
	adds r0, r4, 0
	movs r1, 0x1
	bl sub_81B1B5C
	ldr r1, =gTasks
	lsls r0, r7, 2
	adds r0, r7
	lsls r0, 3
	adds r0, r1
	ldr r1, =sub_81B1C1C
	str r1, [r0]
_081B4F68:
	add sp, 0x4
	pop {r3}
	mov r8, r3
	pop {r4-r7}
	pop {r0}
	bx r0
	.pool
	thumb_func_end sub_81B4E8C

	thumb_func_start sub_81B4F88
sub_81B4F88: @ 81B4F88
	push {r4,lr}
	ldr r4, =gUnknown_0203CEC8
	ldrb r0, [r4, 0x9]
	movs r1, 0
	bl sub_81B0FCC
	movs r0, 0x6
	strb r0, [r4, 0x9]
	movs r1, 0x1
	bl sub_81B0FCC
	pop {r4}
	pop {r0}
	bx r0
	.pool
	thumb_func_end sub_81B4F88

	thumb_func_start sub_81B4FA8
sub_81B4FA8: @ 81B4FA8
	push {r4-r7,lr}
	mov r7, r8
	push {r7}
	lsls r0, 24
	lsrs r0, 24
	mov r8, r0
	movs r0, 0x5
	bl PlaySE
	ldr r4, =gUnknown_0203CEC4
	ldr r0, [r4]
	adds r0, 0xC
	bl sub_81B302C
	ldr r0, [r4]
	adds r0, 0xD
	bl sub_81B302C
	bl sub_81B8830
	lsls r0, 24
	lsrs r5, r0, 24
	movs r4, 0
	cmp r4, r5
	bcs _081B502A
	ldr r6, =gUnknown_0203CEF8
	subs r2, r5, 0x1
	adds r7, r6, 0
	ldr r3, =gUnknown_0203CEC8
_081B4FE2:
	adds r0, r4, r6
	ldrb r1, [r0]
	movs r0, 0x9
	ldrsb r0, [r3, r0]
	adds r0, 0x1
	cmp r1, r0
	bne _081B5020
	adds r0, r4, 0
	adds r4, r2, 0
	cmp r0, r4
	bge _081B500C
	adds r3, r7, 0
_081B4FFA:
	adds r2, r0, r3
	adds r1, r0, 0x1
	adds r0, r1, r3
	ldrb r0, [r0]
	strb r0, [r2]
	lsls r1, 24
	lsrs r0, r1, 24
	cmp r0, r4
	blt _081B4FFA
_081B500C:
	adds r1, r0, r6
	movs r0, 0
	strb r0, [r1]
	b _081B502A
	.pool
_081B5020:
	adds r0, r4, 0x1
	lsls r0, 24
	lsrs r4, r0, 24
	cmp r4, r5
	bcc _081B4FE2
_081B502A:
	ldr r6, =gUnknown_0203CEDC
	ldr r0, =gUnknown_0203CEC8
	ldrb r0, [r0, 0x9]
	lsls r0, 24
	asrs r0, 24
	lsls r0, 4
	ldr r1, [r6]
	adds r1, r0
	movs r0, 0x1
	movs r2, 0x1
	bl sub_81B2FA8
	movs r4, 0
	subs r5, 0x1
	mov r0, r8
	lsls r7, r0, 2
	cmp r4, r5
	bge _081B5078
_081B504E:
	ldr r0, =gUnknown_0203CEF8
	adds r1, r4, r0
	ldrb r0, [r1]
	cmp r0, 0
	beq _081B506E
	adds r0, r4, 0x2
	lsls r0, 24
	lsrs r0, 24
	ldrb r2, [r1]
	lsls r2, 4
	subs r2, 0x10
	ldr r1, [r6]
	adds r1, r2
	movs r2, 0x1
	bl sub_81B2FA8
_081B506E:
	adds r0, r4, 0x1
	lsls r0, 24
	lsrs r4, r0, 24
	cmp r4, r5
	blt _081B504E
_081B5078:
	movs r0, 0
	bl display_pokemon_menu_message
	ldr r0, =gTasks
	mov r2, r8
	adds r1, r7, r2
	lsls r1, 3
	adds r1, r0
	ldr r0, =sub_81B1370
	str r0, [r1]
	pop {r3}
	mov r8, r3
	pop {r4-r7}
	pop {r0}
	bx r0
	.pool
	thumb_func_end sub_81B4FA8

	thumb_func_start sub_81B50AC
sub_81B50AC: @ 81B50AC
	push {r4,lr}
	adds r4, r0, 0
	lsls r4, 24
	lsrs r4, 24
	movs r0, 0x5
	bl PlaySE
	adds r0, r4, 0
	bl sub_81B12C0
	pop {r4}
	pop {r0}
	bx r0
	thumb_func_end sub_81B50AC

	thumb_func_start sub_81B50C8
sub_81B50C8: @ 81B50C8
	push {r4-r7,lr}
	mov r7, r9
	mov r6, r8
	push {r6,r7}
	lsls r0, 24
	lsrs r7, r0, 24
	ldr r0, =gUnknown_0203CEC8
	mov r9, r0
	ldrb r0, [r0, 0x9]
	lsls r0, 24
	asrs r0, 24
	movs r1, 0x64
	mov r8, r1
	mov r1, r8
	muls r1, r0
	adds r0, r1, 0
	ldr r4, =gPlayerParty
	adds r0, r4
	movs r1, 0x41
	bl GetMonData
	adds r6, r0, 0
	lsls r6, 16
	lsrs r6, 16
	mov r1, r9
	movs r0, 0x9
	ldrsb r0, [r1, r0]
	mov r1, r8
	muls r1, r0
	adds r0, r1, 0
	adds r0, r4
	movs r1, 0xB
	bl GetMonData
	adds r5, r0, 0
	lsls r5, 16
	lsrs r5, 16
	mov r1, r9
	movs r0, 0x9
	ldrsb r0, [r1, r0]
	mov r1, r8
	muls r1, r0
	adds r0, r1, 0
	adds r0, r4
	movs r1, 0x50
	bl GetMonData
	adds r4, r0, 0
	lsls r4, 24
	lsrs r4, 24
	bl sub_800F7DC
	ldr r0, [r0]
	adds r1, r6, 0
	adds r2, r5, 0
	adds r3, r4, 0
	bl sub_807A8D0
	cmp r0, 0x1
	beq _081B515C
	cmp r0, 0x2
	beq _081B5170
	movs r0, 0x5
	bl PlaySE
	adds r0, r7, 0
	bl sub_81B12C0
	b _081B51B0
	.pool
_081B515C:
	ldr r0, =gStringVar4
	ldr r1, =gText_PkmnCantBeTradedNow
	bl StringExpandPlaceholders
	b _081B5178
	.pool
_081B5170:
	ldr r0, =gStringVar4
	ldr r1, =gText_EggCantBeTradedNow
	bl StringExpandPlaceholders
_081B5178:
	movs r0, 0x20
	bl PlaySE
	ldr r4, =gUnknown_0203CEC4
	ldr r0, [r4]
	adds r0, 0xC
	bl sub_81B302C
	ldr r0, [r4]
	adds r0, 0xD
	bl sub_81B302C
	ldr r4, =gStringVar4
	ldr r1, =gText_PauseUntilPress
	adds r0, r4, 0
	bl StringAppend
	adds r0, r4, 0
	movs r1, 0x1
	bl sub_81B1B5C
	ldr r1, =gTasks
	lsls r0, r7, 2
	adds r0, r7
	lsls r0, 3
	adds r0, r1
	ldr r1, =sub_81B1C1C
	str r1, [r0]
_081B51B0:
	pop {r3,r4}
	mov r8, r3
	mov r9, r4
	pop {r4-r7}
	pop {r0}
	bx r0
	.pool
	thumb_func_end sub_81B50C8

	thumb_func_start brm_trade_1
brm_trade_1: @ 81B51D4
	push {r4-r7,lr}
	mov r7, r9
	mov r6, r8
	push {r6,r7}
	sub sp, 0xC
	lsls r0, 24
	lsrs r7, r0, 24
	ldr r0, =gUnknown_0203CEC8
	mov r8, r0
	ldrb r0, [r0, 0x9]
	lsls r0, 24
	asrs r0, 24
	movs r6, 0x64
	muls r0, r6
	ldr r4, =gPlayerParty
	adds r0, r4
	movs r1, 0x41
	bl GetMonData
	mov r9, r0
	mov r1, r9
	lsls r1, 16
	lsrs r1, 16
	mov r9, r1
	mov r1, r8
	movs r0, 0x9
	ldrsb r0, [r1, r0]
	muls r0, r6
	adds r0, r4
	movs r1, 0xB
	bl GetMonData
	adds r5, r0, 0
	lsls r5, 16
	lsrs r5, 16
	mov r1, r8
	movs r0, 0x9
	ldrsb r0, [r1, r0]
	muls r0, r6
	adds r0, r4
	movs r1, 0x50
	bl GetMonData
	adds r4, r0, 0
	lsls r4, 24
	lsrs r4, 24
	bl sub_800F7DC
	ldr r0, [r0]
	ldr r1, =gUnknown_02022C38
	ldr r1, [r1]
	ldr r2, =gUnknown_02022C3C
	ldrh r3, [r2]
	ldr r2, =gUnknown_02022C3E
	ldrb r2, [r2]
	str r2, [sp]
	str r5, [sp, 0x4]
	str r4, [sp, 0x8]
	mov r2, r9
	bl sub_807A7E0
	cmp r0, 0
	beq _081B52C8
	ldr r5, =gStringVar4
	ldr r1, =gUnknown_08615E0C
	subs r0, 0x1
	lsls r0, 2
	adds r0, r1
	ldr r1, [r0]
	adds r0, r5, 0
	bl StringExpandPlaceholders
	movs r0, 0x20
	bl PlaySE
	ldr r4, =gUnknown_0203CEC4
	ldr r0, [r4]
	adds r0, 0xC
	bl sub_81B302C
	ldr r0, [r4]
	adds r0, 0xD
	bl sub_81B302C
	ldr r1, =gText_PauseUntilPress
	adds r0, r5, 0
	bl StringAppend
	adds r0, r5, 0
	movs r1, 0x1
	bl sub_81B1B5C
	ldr r1, =gTasks
	lsls r0, r7, 2
	adds r0, r7
	lsls r0, 3
	adds r0, r1
	ldr r1, =sub_81B1C1C
	str r1, [r0]
	b _081B52D4
	.pool
_081B52C8:
	movs r0, 0x5
	bl PlaySE
	adds r0, r7, 0
	bl sub_81B12C0
_081B52D4:
	add sp, 0xC
	pop {r3,r4}
	mov r8, r3
	mov r9, r4
	pop {r4-r7}
	pop {r0}
	bx r0
	thumb_func_end brm_trade_1

	thumb_func_start sub_81B52E4
sub_81B52E4: @ 81B52E4
	push {r4,r5,lr}
	lsls r0, 24
	lsrs r5, r0, 24
	ldr r4, =gUnknown_0203CEC4
	ldr r0, [r4]
	adds r0, 0xC
	bl sub_81B302C
	ldr r0, [r4]
	adds r0, 0xD
	bl sub_81B302C
	ldr r0, =gPlayerParty
	ldr r1, =gUnknown_0203CEC8
	ldrb r1, [r1, 0x9]
	lsls r1, 24
	asrs r1, 24
	lsls r1, 16
	lsrs r1, 16
	bl sub_807A918
	cmp r0, 0x2
	beq _081B5340
	cmp r0, 0x2
	bgt _081B5328
	cmp r0, 0x1
	beq _081B532E
	b _081B5368
	.pool
_081B5328:
	cmp r0, 0x3
	beq _081B5354
	b _081B5368
_081B532E:
	ldr r0, =gStringVar4
	ldr r1, =gText_OnlyPkmnForBattle
	bl StringExpandPlaceholders
	b _081B53C0
	.pool
_081B5340:
	ldr r0, =gStringVar4
	ldr r1, =gText_PkmnCantBeTradedNow
	bl StringExpandPlaceholders
	b _081B53C0
	.pool
_081B5354:
	ldr r0, =gStringVar4
	ldr r1, =gText_EggCantBeTradedNow
	bl StringExpandPlaceholders
	b _081B53C0
	.pool
_081B5368:
	movs r0, 0x5
	bl PlaySE
	ldr r0, =gUnknown_0203CEC8
	movs r1, 0x9
	ldrsb r1, [r0, r1]
	movs r0, 0x64
	muls r0, r1
	ldr r1, =gPlayerParty
	adds r0, r1
	ldr r1, =gStringVar1
	bl GetMonNickname
	ldr r4, =gStringVar4
	ldr r1, =gJPText_PutVar1IntoSpinner
	adds r0, r4, 0
	bl StringExpandPlaceholders
	adds r0, r4, 0
	movs r1, 0x1
	bl sub_81B1B5C
	ldr r1, =gTasks
	lsls r0, r5, 2
	adds r0, r5
	lsls r0, 3
	adds r0, r1
	ldr r1, =sub_81B53FC
	b _081B53E4
	.pool
_081B53C0:
	movs r0, 0x20
	bl PlaySE
	ldr r4, =gStringVar4
	ldr r1, =gText_PauseUntilPress
	adds r0, r4, 0
	bl StringAppend
	adds r0, r4, 0
	movs r1, 0x1
	bl sub_81B1B5C
	ldr r1, =gTasks
	lsls r0, r5, 2
	adds r0, r5
	lsls r0, 3
	adds r0, r1
	ldr r1, =sub_81B1C1C
_081B53E4:
	str r1, [r0]
	pop {r4,r5}
	pop {r0}
	bx r0
	.pool
	thumb_func_end sub_81B52E4

	thumb_func_start sub_81B53FC
sub_81B53FC: @ 81B53FC
	push {r4,lr}
	lsls r0, 24
	lsrs r4, r0, 24
	bl sub_81B1BD4
	lsls r0, 24
	lsrs r0, 24
	cmp r0, 0x1
	beq _081B5420
	bl sub_81B334C
	ldr r0, =gTasks
	lsls r1, r4, 2
	adds r1, r4
	lsls r1, 3
	adds r1, r0
	ldr r0, =sub_81B5430
	str r0, [r1]
_081B5420:
	pop {r4}
	pop {r0}
	bx r0
	.pool
	thumb_func_end sub_81B53FC

	thumb_func_start sub_81B5430
sub_81B5430: @ 81B5430
	push {r4,lr}
	lsls r0, 24
	lsrs r4, r0, 24
	bl ProcessMenuInputNoWrap_
	lsls r0, 24
	asrs r1, r0, 24
	cmp r1, 0
	beq _081B5456
	cmp r1, 0
	bgt _081B5450
	movs r0, 0x1
	negs r0, r0
	cmp r1, r0
	beq _081B545E
	b _081B546A
_081B5450:
	cmp r1, 0x1
	beq _081B5464
	b _081B546A
_081B5456:
	adds r0, r4, 0
	bl sub_81B12C0
	b _081B546A
_081B545E:
	movs r0, 0x5
	bl PlaySE
_081B5464:
	adds r0, r4, 0
	bl sub_81B1C1C
_081B546A:
	pop {r4}
	pop {r0}
	bx r0
	thumb_func_end sub_81B5430

	thumb_func_start sub_81B5470
sub_81B5470: @ 81B5470
	push {r4-r7,lr}
	lsls r0, 24
	lsrs r6, r0, 24
	bl GetMenuCursorPos
	ldr r5, =gUnknown_0203CEC4
	ldr r1, [r5]
	lsls r0, 24
	lsrs r0, 24
	adds r1, 0xF
	adds r1, r0
	ldrb r0, [r1]
	subs r0, 0x13
	lsls r0, 24
	lsrs r4, r0, 24
	movs r0, 0x5
	bl PlaySE
	ldr r1, =gUnknown_08615D9C
	lsls r0, r4, 3
	adds r7, r0, r1
	ldr r0, [r7]
	cmp r0, 0
	bne _081B54A2
	b _081B5664
_081B54A2:
	ldr r0, [r5]
	adds r0, 0xC
	bl sub_81B302C
	ldr r0, [r5]
	adds r0, 0xD
	bl sub_81B302C
	bl sub_81221AC
	lsls r0, 24
	lsrs r0, 24
	cmp r0, 0x1
	beq _081B54C6
	bl InUnionRoom
	cmp r0, 0x1
	bne _081B54E8
_081B54C6:
	adds r0, r4, 0
	subs r0, 0xB
	lsls r0, 24
	lsrs r0, 24
	cmp r0, 0x1
	bhi _081B54E4
	movs r0, 0xD
	bl display_pokemon_menu_message
	b _081B5656
	.pool
_081B54E4:
	ldrb r0, [r7, 0x4]
	b _081B5652
_081B54E8:
	cmp r4, 0x7
	bhi _081B5524
	ldr r1, =0x00000867
	adds r0, r4, r1
	bl FlagGet
	lsls r0, 24
	lsrs r0, 24
	cmp r0, 0x1
	beq _081B5524
	ldr r0, =gText_CantUseUntilNewBadge
	movs r1, 0x1
	bl sub_81B1B5C
	ldr r1, =gTasks
	lsls r0, r6, 2
	adds r0, r6
	lsls r0, 3
	adds r0, r1
	ldr r1, =sub_81B1C1C
	str r1, [r0]
	b _081B5664
	.pool
_081B5524:
	ldr r1, =gUnknown_08615D9C
	lsls r0, r4, 3
	adds r5, r0, r1
	ldr r0, [r5]
	bl _call_via_r0
	lsls r0, 24
	lsrs r0, 24
	cmp r0, 0x1
	beq _081B553A
	b _081B563C
_081B553A:
	subs r0, r4, 0x5
	cmp r0, 0x7
	bhi _081B5624
	lsls r0, 2
	ldr r1, =_081B5554
	adds r0, r1
	ldr r0, [r0]
	mov pc, r0
	.pool
	.align 2, 0
_081B5554:
	.4byte _081B5614
	.4byte _081B5624
	.4byte _081B5624
	.4byte _081B557C
	.4byte _081B55B8
	.4byte _081B5624
	.4byte _081B5574
	.4byte _081B5574
_081B5574:
	adds r0, r6, 0
	bl sub_8161560
	b _081B5664
_081B557C:
	ldr r0, =gSaveBlock1Ptr
	ldr r1, [r0]
	movs r0, 0x1C
	ldrsb r0, [r1, r0]
	lsls r0, 16
	lsrs r0, 16
	ldrb r1, [r1, 0x1D]
	lsls r1, 24
	asrs r1, 24
	lsls r1, 16
	lsrs r1, 16
	bl Overworld_GetMapHeaderByGroupAndId
	adds r1, r0, 0
	ldr r0, =gStringVar1
	ldrb r1, [r1, 0x14]
	bl sub_81245DC
	ldr r0, =gStringVar4
	ldr r1, =gText_ReturnToHealingSpot
	b _081B55E8
	.pool
_081B55B8:
	ldr r0, =gSaveBlock1Ptr
	ldr r1, [r0]
	adds r0, r1, 0
	adds r0, 0x24
	ldrb r0, [r0]
	lsls r0, 24
	asrs r0, 24
	lsls r0, 16
	lsrs r0, 16
	adds r1, 0x25
	ldrb r1, [r1]
	lsls r1, 24
	asrs r1, 24
	lsls r1, 16
	lsrs r1, 16
	bl Overworld_GetMapHeaderByGroupAndId
	adds r1, r0, 0
	ldr r0, =gStringVar1
	ldrb r1, [r1, 0x14]
	bl sub_81245DC
	ldr r0, =gStringVar4
	ldr r1, =gText_EscapeFromHere
_081B55E8:
	bl StringExpandPlaceholders
	adds r0, r6, 0
	bl sub_81B5674
	ldr r0, =gUnknown_0203CEC4
	ldr r0, [r0]
	movs r1, 0x86
	lsls r1, 2
	adds r0, r1
	strh r4, [r0]
	b _081B5664
	.pool
_081B5614:
	ldr r1, =gUnknown_0203CEC8
	ldr r0, =MCB2_FlyMap
	b _081B5628
	.pool
_081B5624:
	ldr r1, =gUnknown_0203CEC8
	ldr r0, =CB2_ReturnToField
_081B5628:
	str r0, [r1]
	adds r0, r6, 0
	bl sub_81B12C0
	b _081B5664
	.pool
_081B563C:
	cmp r4, 0x1
	beq _081B564A
	cmp r4, 0x4
	bne _081B5650
	bl sub_81B5864
	b _081B5656
_081B564A:
	bl sub_81B57DC
	b _081B5656
_081B5650:
	ldrb r0, [r5, 0x4]
_081B5652:
	bl display_pokemon_menu_message
_081B5656:
	ldr r0, =gTasks
	lsls r1, r6, 2
	adds r1, r6
	lsls r1, 3
	adds r1, r0
	ldr r0, =task_brm_cancel_1_on_keypad_a_or_b
	str r0, [r1]
_081B5664:
	pop {r4-r7}
	pop {r0}
	bx r0
	.pool
	thumb_func_end sub_81B5470

	thumb_func_start sub_81B5674
sub_81B5674: @ 81B5674
	push {r4,lr}
	adds r4, r0, 0
	lsls r4, 24
	lsrs r4, 24
	ldr r0, =gStringVar4
	movs r1, 0x1
	bl sub_81B1B5C
	ldr r1, =gTasks
	lsls r0, r4, 2
	adds r0, r4
	lsls r0, 3
	adds r0, r1
	ldr r1, =sub_81B56A4
	str r1, [r0]
	pop {r4}
	pop {r0}
	bx r0
	.pool
	thumb_func_end sub_81B5674

	thumb_func_start sub_81B56A4
sub_81B56A4: @ 81B56A4
	push {r4,lr}
	lsls r0, 24
	lsrs r4, r0, 24
	bl sub_81B1BD4
	lsls r0, 24
	lsrs r0, 24
	cmp r0, 0x1
	beq _081B56C8
	bl sub_81B334C
	ldr r0, =gTasks
	lsls r1, r4, 2
	adds r1, r4
	lsls r1, 3
	adds r1, r0
	ldr r0, =sub_81B56D8
	str r0, [r1]
_081B56C8:
	pop {r4}
	pop {r0}
	bx r0
	.pool
	thumb_func_end sub_81B56A4

	thumb_func_start sub_81B56D8
sub_81B56D8: @ 81B56D8
	push {r4,lr}
	lsls r0, 24
	lsrs r4, r0, 24
	bl ProcessMenuInputNoWrap_
	lsls r0, 24
	asrs r1, r0, 24
	cmp r1, 0
	beq _081B56FE
	cmp r1, 0
	bgt _081B56F8
	movs r0, 0x1
	negs r0, r0
	cmp r1, r0
	beq _081B5714
	b _081B572A
_081B56F8:
	cmp r1, 0x1
	beq _081B571A
	b _081B572A
_081B56FE:
	ldr r1, =gUnknown_0203CEC8
	ldr r0, =CB2_ReturnToField
	str r0, [r1]
	adds r0, r4, 0
	bl sub_81B12C0
	b _081B572A
	.pool
_081B5714:
	movs r0, 0x5
	bl PlaySE
_081B571A:
	ldr r0, =gFieldCallback2
	movs r1, 0
	str r1, [r0]
	ldr r0, =gPostMenuFieldCallback
	str r1, [r0]
	adds r0, r4, 0
	bl sub_81B1C1C
_081B572A:
	pop {r4}
	pop {r0}
	bx r0
	.pool
	thumb_func_end sub_81B56D8

	thumb_func_start FieldCallback_PrepareFadeInFromMenu
FieldCallback_PrepareFadeInFromMenu: @ 81B5738
	push {lr}
	bl pal_fill_black
	ldr r0, =task_launch_hm_phase_2
	movs r1, 0x8
	bl CreateTask
	movs r0, 0x1
	pop {r1}
	bx r1
	.pool
	thumb_func_end FieldCallback_PrepareFadeInFromMenu

	thumb_func_start task_launch_hm_phase_2
task_launch_hm_phase_2: @ 81B5750
	push {r4,lr}
	lsls r0, 24
	lsrs r4, r0, 24
	bl IsWeatherNotFadingIn
	lsls r0, 24
	lsrs r0, 24
	cmp r0, 0x1
	bne _081B577C
	bl brm_get_selected_species
	ldr r1, =gFieldEffectArguments
	lsls r0, 16
	lsrs r0, 16
	str r0, [r1]
	ldr r0, =gPostMenuFieldCallback
	ldr r0, [r0]
	bl _call_via_r0
	adds r0, r4, 0
	bl DestroyTask
_081B577C:
	pop {r4}
	pop {r0}
	bx r0
	.pool
	thumb_func_end task_launch_hm_phase_2

	thumb_func_start brm_get_selected_species
brm_get_selected_species: @ 81B578C
	push {lr}
	ldr r0, =gUnknown_0203CEC8
	movs r1, 0x9
	ldrsb r1, [r0, r1]
	movs r0, 0x64
	muls r0, r1
	ldr r1, =gPlayerParty
	adds r0, r1
	movs r1, 0xB
	bl GetMonData
	lsls r0, 16
	lsrs r0, 16
	pop {r1}
	bx r1
	.pool
	thumb_func_end brm_get_selected_species

	thumb_func_start task_brm_cancel_1_on_keypad_a_or_b
task_brm_cancel_1_on_keypad_a_or_b: @ 81B57B4
	push {lr}
	lsls r0, 24
	lsrs r2, r0, 24
	ldr r0, =gMain
	ldrh r1, [r0, 0x2E]
	movs r0, 0x1
	ands r0, r1
	cmp r0, 0
	bne _081B57CE
	movs r0, 0x2
	ands r0, r1
	cmp r0, 0
	beq _081B57D4
_081B57CE:
	adds r0, r2, 0
	bl brm_cancel_1
_081B57D4:
	pop {r0}
	bx r0
	.pool
	thumb_func_end task_brm_cancel_1_on_keypad_a_or_b

	thumb_func_start sub_81B57DC
sub_81B57DC: @ 81B57DC
	push {lr}
	ldr r0, =0x00000888
	bl FlagGet
	lsls r0, 24
	lsrs r0, 24
	cmp r0, 0x1
	bne _081B57F8
	movs r0, 0xC
	bl display_pokemon_menu_message
	b _081B57FE
	.pool
_081B57F8:
	movs r0, 0xD
	bl display_pokemon_menu_message
_081B57FE:
	pop {r0}
	bx r0
	thumb_func_end sub_81B57DC

	thumb_func_start hm_surf_run_dp02scr
hm_surf_run_dp02scr: @ 81B5804
	push {lr}
	bl GetCursorSelectionMonId
	ldr r1, =gFieldEffectArguments
	lsls r0, 24
	lsrs r0, 24
	str r0, [r1]
	movs r0, 0x9
	bl FieldEffectStart
	pop {r0}
	bx r0
	.pool
	thumb_func_end hm_surf_run_dp02scr

	thumb_func_start sub_81B5820
sub_81B5820: @ 81B5820
	push {lr}
	bl PartyHasMonWithSurf
	lsls r0, 24
	lsrs r0, 24
	cmp r0, 0x1
	bne _081B585C
	bl IsPlayerFacingSurfableFishableWater
	lsls r0, 24
	lsrs r0, 24
	cmp r0, 0x1
	bne _081B585C
	ldr r1, =gFieldCallback2
	ldr r0, =FieldCallback_PrepareFadeInFromMenu
	str r0, [r1]
	ldr r1, =gPostMenuFieldCallback
	ldr r0, =hm_surf_run_dp02scr
	str r0, [r1]
	movs r0, 0x1
	b _081B585E
	.pool
_081B585C:
	movs r0, 0
_081B585E:
	pop {r1}
	bx r1
	thumb_func_end sub_81B5820

	thumb_func_start sub_81B5864
sub_81B5864: @ 81B5864
	push {lr}
	movs r0, 0x8
	bl TestPlayerAvatarFlags
	lsls r0, 24
	cmp r0, 0
	beq _081B587A
	movs r0, 0x9
	bl display_pokemon_menu_message
	b _081B5880
_081B587A:
	movs r0, 0x8
	bl display_pokemon_menu_message
_081B5880:
	pop {r0}
	bx r0
	thumb_func_end sub_81B5864

	thumb_func_start sub_81B5884
sub_81B5884: @ 81B5884
	push {lr}
	ldr r0, =gMapHeader
	ldrb r0, [r0, 0x17]
	bl Overworld_MapTypeAllowsTeleportAndFly
	lsls r0, 24
	lsrs r0, 24
	cmp r0, 0x1
	beq _081B58A0
	movs r0, 0
	b _081B58A2
	.pool
_081B58A0:
	movs r0, 0x1
_081B58A2:
	pop {r1}
	bx r1
	thumb_func_end sub_81B5884

	thumb_func_start sub_81B58A8
sub_81B58A8: @ 81B58A8
	push {lr}
	sub sp, 0xC
	movs r0, 0
	str r0, [sp]
	ldr r0, =sub_81B1370
	str r0, [sp, 0x4]
	ldr r0, =CB2_ReturnToFieldWithOpenMenu
	str r0, [sp, 0x8]
	movs r0, 0
	movs r1, 0
	movs r2, 0
	movs r3, 0x1
	bl sub_81B0038
	add sp, 0xC
	pop {r0}
	bx r0
	.pool
	thumb_func_end sub_81B58A8

	thumb_func_start hm2_waterfall
hm2_waterfall: @ 81B58D4
	push {lr}
	bl GetCursorSelectionMonId
	ldr r1, =gFieldEffectArguments
	lsls r0, 24
	lsrs r0, 24
	str r0, [r1]
	movs r0, 0x2B
	bl FieldEffectStart
	pop {r0}
	bx r0
	.pool
	thumb_func_end hm2_waterfall

	thumb_func_start hm_prepare_waterfall
hm_prepare_waterfall: @ 81B58F0
	push {r4,lr}
	sub sp, 0x4
	mov r4, sp
	adds r4, 0x2
	mov r0, sp
	adds r1, r4, 0
	bl GetXYCoordsOneStepInFrontOfPlayer
	mov r0, sp
	movs r1, 0
	ldrsh r0, [r0, r1]
	movs r2, 0
	ldrsh r1, [r4, r2]
	bl MapGridGetMetatileBehaviorAt
	lsls r0, 24
	lsrs r0, 24
	bl MetatileBehavior_IsWaterfall
	lsls r0, 24
	lsrs r0, 24
	cmp r0, 0x1
	bne _081B594C
	bl IsPlayerSurfingNorth
	lsls r0, 24
	lsrs r0, 24
	cmp r0, 0x1
	bne _081B594C
	ldr r1, =gFieldCallback2
	ldr r0, =FieldCallback_PrepareFadeInFromMenu
	str r0, [r1]
	ldr r1, =gPostMenuFieldCallback
	ldr r0, =hm2_waterfall
	str r0, [r1]
	movs r0, 0x1
	b _081B594E
	.pool
_081B594C:
	movs r0, 0
_081B594E:
	add sp, 0x4
	pop {r4}
	pop {r1}
	bx r1
	thumb_func_end hm_prepare_waterfall

	thumb_func_start sub_81B5958
sub_81B5958: @ 81B5958
	push {lr}
	bl GetCursorSelectionMonId
	ldr r1, =gFieldEffectArguments
	lsls r0, 24
	lsrs r0, 24
	str r0, [r1]
	movs r0, 0x2C
	bl FieldEffectStart
	pop {r0}
	bx r0
	.pool
	thumb_func_end sub_81B5958

	thumb_func_start sub_81B5974
sub_81B5974: @ 81B5974
	push {lr}
	bl sub_809D1E8
	ldr r1, =gFieldEffectArguments
	lsls r0, 24
	lsrs r0, 24
	str r0, [r1, 0x4]
	cmp r0, 0
	bne _081B5990
	movs r0, 0
	b _081B599E
	.pool
_081B5990:
	ldr r1, =gFieldCallback2
	ldr r0, =FieldCallback_PrepareFadeInFromMenu
	str r0, [r1]
	ldr r1, =gPostMenuFieldCallback
	ldr r0, =sub_81B5958
	str r0, [r1]
	movs r0, 0x1
_081B599E:
	pop {r1}
	bx r1
	.pool
	thumb_func_end sub_81B5974

	thumb_func_start party_menu_icon_anim
@ void party_menu_icon_anim(struct pokemon *mon, int a2, int a3)
party_menu_icon_anim: @ 81B59B4
	push {r4-r7,lr}
	sub sp, 0x4
	adds r5, r0, 0
	adds r7, r1, 0
	adds r4, r2, 0
	movs r6, 0x1
	bl sub_81B1250
	lsls r0, 24
	lsrs r0, 24
	cmp r0, 0x1
	bne _081B59EA
	ldr r0, =gMain
	ldr r1, =0x00000439
	adds r0, r1
	ldrb r1, [r0]
	movs r0, 0x2
	ands r0, r1
	cmp r0, 0
	beq _081B59EA
	ldr r0, =gUnknown_08616020
	adds r0, r4, r0
	ldrb r1, [r0]
	eors r1, r6
	negs r0, r1
	orrs r0, r1
	lsrs r6, r0, 31
_081B59EA:
	adds r0, r5, 0
	movs r1, 0x41
	bl GetMonData
	adds r4, r0, 0
	lsls r4, 16
	lsrs r4, 16
	adds r0, r5, 0
	movs r1, 0
	bl GetMonData
	adds r1, r0, 0
	str r6, [sp]
	adds r0, r4, 0
	adds r2, r7, 0
	movs r3, 0x1
	bl party_menu_link_mon_icon_anim
	ldrb r0, [r7, 0x9]
	adds r1, r5, 0
	bl sub_81B5B38
	add sp, 0x4
	pop {r4-r7}
	pop {r0}
	bx r0
	.pool
	thumb_func_end party_menu_icon_anim

	thumb_func_start party_menu_link_mon_icon_anim
@ void party_menu_link_mon_icon_anim(u16 speciesId, u32 personality, int a3, char a4, int a5)
party_menu_link_mon_icon_anim: @ 81B5A2C
	push {r4-r7,lr}
	sub sp, 0xC
	adds r6, r1, 0
	adds r4, r2, 0
	lsls r0, 16
	lsrs r5, r0, 16
	lsls r3, 24
	lsrs r7, r3, 24
	cmp r5, 0
	beq _081B5A7A
	ldr r1, =sub_80D3014
	ldr r0, [r4, 0x4]
	ldrb r2, [r0]
	ldrb r3, [r0, 0x1]
	movs r0, 0x4
	str r0, [sp]
	str r6, [sp, 0x4]
	ldr r0, [sp, 0x20]
	str r0, [sp, 0x8]
	adds r0, r5, 0
	bl CreateMonIcon
	strb r0, [r4, 0x9]
	ldr r2, =gSprites
	ldrb r0, [r4, 0x9]
	lsls r1, r0, 4
	adds r1, r0
	lsls r1, 2
	adds r1, r2
	movs r0, 0x3
	adds r2, r7, 0
	ands r2, r0
	lsls r2, 2
	ldrb r3, [r1, 0x5]
	movs r0, 0xD
	negs r0, r0
	ands r0, r3
	orrs r0, r2
	strb r0, [r1, 0x5]
_081B5A7A:
	add sp, 0xC
	pop {r4-r7}
	pop {r0}
	bx r0
	.pool
	thumb_func_end party_menu_link_mon_icon_anim

	thumb_func_start sub_81B5A8C
sub_81B5A8C: @ 81B5A8C
	push {r4,lr}
	lsls r0, 24
	lsrs r4, r0, 24
	lsls r1, 16
	asrs r1, 16
	lsls r2, 16
	asrs r2, 16
	adds r0, r1, 0
	adds r1, r2, 0
	bl GetHPBarLevel
	lsls r0, 24
	lsrs r0, 24
	cmp r0, 0x2
	beq _081B5AEC
	cmp r0, 0x2
	bgt _081B5AB4
	cmp r0, 0x1
	beq _081B5B04
	b _081B5B1C
_081B5AB4:
	cmp r0, 0x3
	beq _081B5AD4
	cmp r0, 0x4
	bne _081B5B1C
	lsls r0, r4, 4
	adds r0, r4
	lsls r0, 2
	ldr r1, =gSprites
	adds r0, r1
	movs r1, 0
	bl sub_80D32C8
	b _081B5B2C
	.pool
_081B5AD4:
	lsls r0, r4, 4
	adds r0, r4
	lsls r0, 2
	ldr r1, =gSprites
	adds r0, r1
	movs r1, 0x1
	bl sub_80D32C8
	b _081B5B2C
	.pool
_081B5AEC:
	lsls r0, r4, 4
	adds r0, r4
	lsls r0, 2
	ldr r1, =gSprites
	adds r0, r1
	movs r1, 0x2
	bl sub_80D32C8
	b _081B5B2C
	.pool
_081B5B04:
	lsls r0, r4, 4
	adds r0, r4
	lsls r0, 2
	ldr r1, =gSprites
	adds r0, r1
	movs r1, 0x3
	bl sub_80D32C8
	b _081B5B2C
	.pool
_081B5B1C:
	lsls r0, r4, 4
	adds r0, r4
	lsls r0, 2
	ldr r1, =gSprites
	adds r0, r1
	movs r1, 0x4
	bl sub_80D32C8
_081B5B2C:
	pop {r4}
	pop {r0}
	bx r0
	.pool
	thumb_func_end sub_81B5A8C

	thumb_func_start sub_81B5B38
sub_81B5B38: @ 81B5B38
	push {r4-r6,lr}
	adds r5, r0, 0
	adds r6, r1, 0
	lsls r5, 24
	lsrs r5, 24
	adds r0, r6, 0
	movs r1, 0x39
	bl GetMonData
	adds r4, r0, 0
	lsls r4, 16
	lsrs r4, 16
	adds r0, r6, 0
	movs r1, 0x3A
	bl GetMonData
	adds r2, r0, 0
	lsls r2, 16
	lsrs r2, 16
	adds r0, r5, 0
	adds r1, r4, 0
	bl sub_81B5A8C
	pop {r4-r6}
	pop {r0}
	bx r0
	thumb_func_end sub_81B5B38

	thumb_func_start sub_81B5B6C
sub_81B5B6C: @ 81B5B6C
	push {r4-r7,lr}
	lsls r0, 24
	lsrs r4, r0, 24
	lsls r1, 24
	ldr r5, =gSprites
	lsls r0, r4, 4
	adds r0, r4
	lsls r6, r0, 2
	adds r2, r6, r5
	movs r7, 0
	movs r3, 0
	strh r3, [r2, 0x2E]
	mov r12, r5
	cmp r1, 0
	bne _081B5BC4
	movs r1, 0x20
	ldrsh r0, [r2, r1]
	cmp r0, 0x10
	bne _081B5BA4
	strh r3, [r2, 0x24]
	ldr r0, =0x0000fffc
	strh r0, [r2, 0x26]
	b _081B5BAA
	.pool
_081B5BA4:
	ldr r0, =0x0000fffc
	strh r0, [r2, 0x24]
	strh r3, [r2, 0x26]
_081B5BAA:
	lsls r0, r4, 4
	adds r0, r4
	lsls r0, 2
	mov r1, r12
	adds r1, 0x1C
	adds r0, r1
	ldr r1, =sub_81B5C08
	b _081B5BD0
	.pool
_081B5BC4:
	strh r3, [r2, 0x24]
	strh r3, [r2, 0x26]
	adds r0, r5, 0
	adds r0, 0x1C
	adds r0, r6, r0
	ldr r1, =sub_81B5BDC
_081B5BD0:
	str r1, [r0]
	pop {r4-r7}
	pop {r0}
	bx r0
	.pool
	thumb_func_end sub_81B5B6C

	thumb_func_start sub_81B5BDC
sub_81B5BDC: @ 81B5BDC
	push {r4,lr}
	adds r4, r0, 0
	bl UpdateMonIconFrame
	lsls r0, 24
	lsrs r0, 24
	cmp r0, 0
	beq _081B5C02
	movs r1, 0x1
	ands r0, r1
	cmp r0, 0
	beq _081B5C00
	ldr r0, =0x0000fffd
	strh r0, [r4, 0x26]
	b _081B5C02
	.pool
_081B5C00:
	strh r1, [r4, 0x26]
_081B5C02:
	pop {r4}
	pop {r0}
	bx r0
	thumb_func_end sub_81B5BDC

	thumb_func_start sub_81B5C08
sub_81B5C08: @ 81B5C08
	push {lr}
	bl UpdateMonIconFrame
	pop {r0}
	bx r0
	thumb_func_end sub_81B5C08

	thumb_func_start party_menu_held_item_object
party_menu_held_item_object: @ 81B5C14
	push {r4,r5,lr}
	adds r5, r0, 0
	adds r4, r1, 0
	movs r1, 0xB
	bl GetMonData
	cmp r0, 0
	beq _081B5C3C
	ldr r0, =gSpriteTemplate_8615EC0
	ldr r2, [r4, 0x4]
	ldrb r1, [r2, 0x2]
	ldrb r2, [r2, 0x3]
	movs r3, 0
	bl CreateSprite
	strb r0, [r4, 0xA]
	adds r0, r5, 0
	adds r1, r4, 0
	bl sub_81B5C94
_081B5C3C:
	pop {r4,r5}
	pop {r0}
	bx r0
	.pool
	thumb_func_end party_menu_held_item_object

	thumb_func_start party_menu_link_mon_held_item_object
party_menu_link_mon_held_item_object: @ 81B5C48
	push {r4,r5,lr}
	adds r4, r2, 0
	lsls r0, 16
	lsls r1, 16
	lsrs r5, r1, 16
	cmp r0, 0
	beq _081B5C84
	ldr r0, =gSpriteTemplate_8615EC0
	ldr r2, [r4, 0x4]
	ldrb r1, [r2, 0x2]
	ldrb r2, [r2, 0x3]
	movs r3, 0
	bl CreateSprite
	strb r0, [r4, 0xA]
	ldr r2, =gSprites
	ldrb r0, [r4, 0xA]
	lsls r1, r0, 4
	adds r1, r0
	lsls r1, 2
	adds r1, r2
	ldrb r2, [r1, 0x5]
	movs r0, 0xD
	negs r0, r0
	ands r0, r2
	strb r0, [r1, 0x5]
	adds r0, r5, 0
	adds r1, r4, 0
	bl sub_81B5CB0
_081B5C84:
	pop {r4,r5}
	pop {r0}
	bx r0
	.pool
	thumb_func_end party_menu_link_mon_held_item_object

	thumb_func_start sub_81B5C94
sub_81B5C94: @ 81B5C94
	push {r4,lr}
	adds r4, r1, 0
	movs r1, 0xC
	bl GetMonData
	lsls r0, 16
	lsrs r0, 16
	adds r1, r4, 0
	bl sub_81B5CB0
	pop {r4}
	pop {r0}
	bx r0
	thumb_func_end sub_81B5C94

	thumb_func_start sub_81B5CB0
sub_81B5CB0: @ 81B5CB0
	push {r4,lr}
	adds r4, r1, 0
	lsls r0, 16
	lsrs r0, 16
	cmp r0, 0
	bne _081B5CD8
	ldr r2, =gSprites
	ldrb r1, [r4, 0xA]
	lsls r0, r1, 4
	adds r0, r1
	lsls r0, 2
	adds r0, r2
	adds r0, 0x3E
	ldrb r1, [r0]
	movs r2, 0x4
	orrs r1, r2
	b _081B5D24
	.pool
_081B5CD8:
	bl ItemIsMail
	lsls r0, 24
	cmp r0, 0
	beq _081B5CFC
	ldrb r1, [r4, 0xA]
	lsls r0, r1, 4
	adds r0, r1
	lsls r0, 2
	ldr r1, =gSprites
	adds r0, r1
	movs r1, 0x1
	bl StartSpriteAnim
	b _081B5D0E
	.pool
_081B5CFC:
	ldrb r1, [r4, 0xA]
	lsls r0, r1, 4
	adds r0, r1
	lsls r0, 2
	ldr r1, =gSprites
	adds r0, r1
	movs r1, 0
	bl StartSpriteAnim
_081B5D0E:
	ldr r2, =gSprites
	ldrb r1, [r4, 0xA]
	lsls r0, r1, 4
	adds r0, r1
	lsls r0, 2
	adds r0, r2
	adds r0, 0x3E
	ldrb r2, [r0]
	movs r1, 0x5
	negs r1, r1
	ands r1, r2
_081B5D24:
	strb r1, [r0]
	pop {r4}
	pop {r0}
	bx r0
	.pool
	thumb_func_end sub_81B5CB0

	thumb_func_start sub_81B5D30
sub_81B5D30: @ 81B5D30
	push {lr}
	ldr r0, =gUnknown_08615EB0
	bl LoadSpriteSheet
	ldr r0, =gUnknown_08615EB8
	bl LoadSpritePalette
	pop {r0}
	bx r0
	.pool
	thumb_func_end sub_81B5D30

	thumb_func_start sub_81B5D4C
sub_81B5D4C: @ 81B5D4C
	push {r4-r7,lr}
	adds r6, r0, 0
	adds r7, r1, 0
	lsls r2, 24
	lsrs r2, 24
	cmp r2, 0
	beq _081B5D60
	cmp r2, 0x1
	beq _081B5DA8
	b _081B5DE4
_081B5D60:
	movs r5, 0
	ldrb r0, [r6]
	cmp r5, r0
	bcs _081B5DE4
_081B5D68:
	movs r0, 0x64
	muls r0, r5
	ldr r1, =gPlayerParty
	adds r0, r1
	movs r1, 0xC
	bl GetMonData
	lsls r0, 16
	lsrs r1, r0, 16
	cmp r1, 0
	beq _081B5D94
	adds r0, r7, r5
	ldrb r4, [r0]
	adds r0, r1, 0
	bl ItemIsMail
	adds r1, r0, 0
	lsls r1, 24
	lsrs r1, 24
	adds r0, r4, 0
	bl sub_81B5DF0
_081B5D94:
	adds r0, r5, 0x1
	lsls r0, 16
	lsrs r5, r0, 16
	ldrb r0, [r6]
	cmp r5, r0
	bcc _081B5D68
	b _081B5DE4
	.pool
_081B5DA8:
	movs r5, 0
	b _081B5DDE
_081B5DAC:
	movs r0, 0x64
	muls r0, r5
	ldr r1, =gEnemyParty
	adds r0, r1
	movs r1, 0xC
	bl GetMonData
	lsls r0, 16
	lsrs r1, r0, 16
	cmp r1, 0
	beq _081B5DD8
	adds r0, r5, r7
	ldrb r4, [r0, 0x6]
	adds r0, r1, 0
	bl ItemIsMail
	adds r1, r0, 0
	lsls r1, 24
	lsrs r1, 24
	adds r0, r4, 0
	bl sub_81B5DF0
_081B5DD8:
	adds r0, r5, 0x1
	lsls r0, 16
	lsrs r5, r0, 16
_081B5DDE:
	ldrb r0, [r6, 0x1]
	cmp r5, r0
	bcc _081B5DAC
_081B5DE4:
	pop {r4-r7}
	pop {r0}
	bx r0
	.pool
	thumb_func_end sub_81B5D4C

	thumb_func_start sub_81B5DF0
sub_81B5DF0: @ 81B5DF0
	push {r4-r6,lr}
	mov r6, r9
	mov r5, r8
	push {r5,r6}
	adds r6, r0, 0
	mov r9, r1
	lsls r6, 24
	lsrs r6, 24
	mov r0, r9
	lsls r0, 24
	lsrs r0, 24
	mov r9, r0
	ldr r0, =gSprites
	mov r8, r0
	lsls r0, r6, 4
	adds r0, r6
	lsls r0, 2
	add r0, r8
	adds r0, 0x43
	ldrb r3, [r0]
	ldr r0, =gSpriteTemplate_8615EC0
	subs r3, 0x1
	lsls r3, 24
	lsrs r3, 24
	movs r1, 0xFA
	movs r2, 0xAA
	bl CreateSprite
	lsls r0, 24
	lsrs r0, 24
	lsls r4, r0, 4
	adds r4, r0
	lsls r4, 2
	mov r0, r8
	adds r5, r4, r0
	movs r0, 0x4
	strh r0, [r5, 0x24]
	movs r0, 0xA
	strh r0, [r5, 0x26]
	movs r0, 0x1C
	add r8, r0
	add r4, r8
	ldr r0, =sub_81B5E74
	str r0, [r4]
	strh r6, [r5, 0x3C]
	adds r0, r5, 0
	mov r1, r9
	bl StartSpriteAnim
	ldr r1, [r4]
	adds r0, r5, 0
	bl _call_via_r1
	pop {r3,r4}
	mov r8, r3
	mov r9, r4
	pop {r4-r6}
	pop {r0}
	bx r0
	.pool
	thumb_func_end sub_81B5DF0

	thumb_func_start sub_81B5E74
sub_81B5E74: @ 81B5E74
	push {r4,lr}
	adds r4, r0, 0
	ldrh r1, [r4, 0x3C]
	lsls r1, 24
	lsrs r1, 24
	ldr r2, =gSprites
	lsls r0, r1, 4
	adds r0, r1
	lsls r0, 2
	adds r2, r0, r2
	adds r0, r2, 0
	adds r0, 0x3E
	ldrb r0, [r0]
	lsls r0, 29
	cmp r0, 0
	bge _081B5EA8
	adds r0, r4, 0
	adds r0, 0x3E
	ldrb r1, [r0]
	movs r2, 0x4
	orrs r1, r2
	strb r1, [r0]
	b _081B5EC6
	.pool
_081B5EA8:
	adds r3, r4, 0
	adds r3, 0x3E
	ldrb r1, [r3]
	movs r0, 0x5
	negs r0, r0
	ands r0, r1
	strb r0, [r3]
	ldrh r0, [r2, 0x24]
	ldrh r1, [r2, 0x20]
	adds r0, r1
	strh r0, [r4, 0x20]
	ldrh r0, [r2, 0x26]
	ldrh r2, [r2, 0x22]
	adds r0, r2
	strh r0, [r4, 0x22]
_081B5EC6:
	pop {r4}
	pop {r0}
	bx r0
	thumb_func_end sub_81B5E74

	thumb_func_start party_menu_pokeball_object
party_menu_pokeball_object: @ 81B5ECC
	push {r4,lr}
	adds r4, r1, 0
	movs r1, 0xB
	bl GetMonData
	cmp r0, 0
	beq _081B5EEA
	ldr r0, =gSpriteTemplate_8615F08
	ldr r2, [r4, 0x4]
	ldrb r1, [r2, 0x6]
	ldrb r2, [r2, 0x7]
	movs r3, 0x8
	bl CreateSprite
	strb r0, [r4, 0xB]
_081B5EEA:
	pop {r4}
	pop {r0}
	bx r0
	.pool
	thumb_func_end party_menu_pokeball_object

	thumb_func_start party_menu_link_mon_pokeball_object
party_menu_link_mon_pokeball_object: @ 81B5EF4
	push {r4,lr}
	adds r4, r1, 0
	lsls r0, 16
	cmp r0, 0
	beq _081B5F24
	ldr r0, =gSpriteTemplate_8615F08
	ldr r2, [r4, 0x4]
	ldrb r1, [r2, 0x6]
	ldrb r2, [r2, 0x7]
	movs r3, 0x8
	bl CreateSprite
	strb r0, [r4, 0xB]
	ldr r2, =gSprites
	ldrb r0, [r4, 0xB]
	lsls r1, r0, 4
	adds r1, r0
	lsls r1, 2
	adds r1, r2
	ldrb r2, [r1, 0x5]
	movs r0, 0xD
	negs r0, r0
	ands r0, r2
	strb r0, [r1, 0x5]
_081B5F24:
	pop {r4}
	pop {r0}
	bx r0
	.pool
	thumb_func_end party_menu_link_mon_pokeball_object

	thumb_func_start sub_81B5F34
sub_81B5F34: @ 81B5F34
	push {lr}
	adds r3, r0, 0
	adds r2, r1, 0
	lsls r3, 24
	lsrs r3, 24
	lsls r2, 24
	lsrs r2, 24
	ldr r0, =gSpriteTemplate_8615F08
	adds r1, r3, 0
	movs r3, 0x8
	bl CreateSprite
	lsls r0, 24
	lsrs r0, 24
	ldr r2, =gSprites
	lsls r1, r0, 4
	adds r1, r0
	lsls r1, 2
	adds r1, r2
	ldrb r3, [r1, 0x5]
	movs r2, 0xD
	negs r2, r2
	ands r2, r3
	movs r3, 0x8
	orrs r2, r3
	strb r2, [r1, 0x5]
	pop {r1}
	bx r1
	.pool
	thumb_func_end sub_81B5F34

	thumb_func_start sub_81B5F74
sub_81B5F74: @ 81B5F74
	push {lr}
	adds r3, r0, 0
	adds r2, r1, 0
	lsls r3, 24
	lsrs r3, 24
	lsls r2, 24
	lsrs r2, 24
	ldr r0, =gSpriteTemplate_8615F78
	adds r1, r3, 0
	movs r3, 0x8
	bl CreateSprite
	lsls r0, 24
	lsrs r0, 24
	pop {r1}
	bx r1
	.pool
	thumb_func_end sub_81B5F74

	thumb_func_start sub_81B5F98
sub_81B5F98: @ 81B5F98
	push {lr}
	adds r2, r0, 0
	lsls r2, 24
	lsrs r2, 24
	lsls r1, 24
	lsrs r1, 24
	lsls r0, r2, 4
	adds r0, r2
	lsls r0, 2
	ldr r2, =gSprites
	adds r0, r2
	bl StartSpriteAnim
	pop {r0}
	bx r0
	.pool
	thumb_func_end sub_81B5F98

	thumb_func_start sub_81B5FBC
sub_81B5FBC: @ 81B5FBC
	push {r4-r7,lr}
	mov r7, r8
	push {r7}
	lsls r0, 24
	lsrs r0, 24
	lsls r1, 24
	lsrs r7, r1, 24
	lsls r2, 24
	lsrs r6, r2, 24
	cmp r6, 0
	bne _081B6000
	lsls r4, r0, 4
	adds r4, r0
	lsls r4, 2
	ldr r0, =gSprites
	mov r8, r0
	add r4, r8
	adds r0, r4, 0
	movs r1, 0x2
	bl StartSpriteAnim
	lsls r5, r7, 4
	adds r5, r7
	lsls r5, 2
	add r5, r8
	adds r0, r5, 0
	movs r1, 0x4
	bl StartSpriteAnim
	strh r6, [r4, 0x26]
	strh r6, [r5, 0x26]
	b _081B602C
	.pool
_081B6000:
	lsls r5, r0, 4
	adds r5, r0
	lsls r5, 2
	ldr r0, =gSprites
	mov r8, r0
	add r5, r8
	adds r0, r5, 0
	movs r1, 0x3
	bl StartSpriteAnim
	lsls r4, r7, 4
	adds r4, r7
	lsls r4, 2
	add r4, r8
	adds r0, r4, 0
	movs r1, 0x5
	bl StartSpriteAnim
	ldr r0, =0x0000fffc
	strh r0, [r5, 0x26]
	movs r0, 0x4
	strh r0, [r4, 0x26]
_081B602C:
	pop {r3}
	mov r8, r3
	pop {r4-r7}
	pop {r0}
	bx r0
	.pool
	thumb_func_end sub_81B5FBC

	thumb_func_start sub_81B6040
sub_81B6040: @ 81B6040
	push {lr}
	ldr r0, =gUnknown_08615EF8
	bl LoadCompressedObjectPic
	ldr r0, =gUnknown_08615F70
	bl LoadCompressedObjectPic
	ldr r0, =gUnknown_08615F00
	bl LoadCompressedObjectPalette
	pop {r0}
	bx r0
	.pool
	thumb_func_end sub_81B6040

	thumb_func_start party_menu_status_condition_object
party_menu_status_condition_object: @ 81B6064
	push {r4,r5,lr}
	adds r5, r0, 0
	adds r4, r1, 0
	movs r1, 0xB
	bl GetMonData
	cmp r0, 0
	beq _081B608C
	ldr r0, =gSpriteTemplate_8616008
	ldr r2, [r4, 0x4]
	ldrb r1, [r2, 0x4]
	ldrb r2, [r2, 0x5]
	movs r3, 0
	bl CreateSprite
	strb r0, [r4, 0xC]
	adds r0, r5, 0
	adds r1, r4, 0
	bl party_menu_get_status_condition_and_update_object
_081B608C:
	pop {r4,r5}
	pop {r0}
	bx r0
	.pool
	thumb_func_end party_menu_status_condition_object

	thumb_func_start party_menu_link_mon_status_condition_object
party_menu_link_mon_status_condition_object: @ 81B6098
	push {r4,r5,lr}
	adds r4, r2, 0
	lsls r0, 16
	lsls r1, 24
	lsrs r5, r1, 24
	cmp r0, 0
	beq _081B60D4
	ldr r0, =gSpriteTemplate_8616008
	ldr r2, [r4, 0x4]
	ldrb r1, [r2, 0x4]
	ldrb r2, [r2, 0x5]
	movs r3, 0
	bl CreateSprite
	strb r0, [r4, 0xC]
	adds r0, r5, 0
	adds r1, r4, 0
	bl party_menu_update_status_condition_object
	ldr r2, =gSprites
	ldrb r0, [r4, 0xC]
	lsls r1, r0, 4
	adds r1, r0
	lsls r1, 2
	adds r1, r2
	ldrb r2, [r1, 0x5]
	movs r0, 0xD
	negs r0, r0
	ands r0, r2
	strb r0, [r1, 0x5]
_081B60D4:
	pop {r4,r5}
	pop {r0}
	bx r0
	.pool
	thumb_func_end party_menu_link_mon_status_condition_object

	thumb_func_start party_menu_get_status_condition_and_update_object
@ void party_menu_get_status_condition_and_update_object(struct pokemon *mon, void *a2, void *a3)
party_menu_get_status_condition_and_update_object: @ 81B60E4
	push {r4,lr}
	adds r4, r1, 0
	bl sub_81B205C
	lsls r0, 24
	lsrs r0, 24
	adds r1, r4, 0
	bl party_menu_update_status_condition_object
	pop {r4}
	pop {r0}
	bx r0
	thumb_func_end party_menu_get_status_condition_and_update_object

	thumb_func_start party_menu_update_status_condition_object
@ void party_menu_update_status_condition_object(u8 a1, void *a2)
party_menu_update_status_condition_object: @ 81B60FC
	push {r4,r5,lr}
	adds r5, r1, 0
	lsls r0, 24
	lsrs r2, r0, 24
	cmp r2, 0
	beq _081B610C
	cmp r2, 0x6
	bne _081B6128
_081B610C:
	ldr r2, =gSprites
	ldrb r1, [r5, 0xC]
	lsls r0, r1, 4
	adds r0, r1
	lsls r0, 2
	adds r0, r2
	adds r0, 0x3E
	ldrb r1, [r0]
	movs r2, 0x4
	orrs r1, r2
	b _081B6152
	.pool
_081B6128:
	ldrb r1, [r5, 0xC]
	lsls r0, r1, 4
	adds r0, r1
	lsls r0, 2
	ldr r4, =gSprites
	adds r0, r4
	subs r1, r2, 0x1
	lsls r1, 24
	lsrs r1, 24
	bl StartSpriteAnim
	ldrb r1, [r5, 0xC]
	lsls r0, r1, 4
	adds r0, r1
	lsls r0, 2
	adds r0, r4
	adds r0, 0x3E
	ldrb r2, [r0]
	movs r1, 0x5
	negs r1, r1
	ands r1, r2
_081B6152:
	strb r1, [r0]
	pop {r4,r5}
	pop {r0}
	bx r0
	.pool
	thumb_func_end party_menu_update_status_condition_object

	thumb_func_start sub_81B6160
sub_81B6160: @ 81B6160
	push {lr}
	ldr r0, =gUnknown_08615FF8
	bl LoadCompressedObjectPic
	ldr r0, =gUnknown_08616000
	bl LoadCompressedObjectPalette
	pop {r0}
	bx r0
	.pool
	thumb_func_end sub_81B6160

	thumb_func_start sub_81B617C
sub_81B617C: @ 81B617C
	push {r4-r7,lr}
	mov r7, r8
	push {r7}
	sub sp, 0xC
	ldr r0, =c2_815ABFC
	mov r8, r0
	ldr r0, =gMain
	ldr r1, =0x00000439
	adds r0, r1
	ldrb r1, [r0]
	movs r0, 0x2
	ands r0, r1
	cmp r0, 0
	beq _081B61BC
	movs r7, 0x1
	bl sub_81B8984
	lsls r0, 24
	lsrs r6, r0, 24
	b _081B61C0
	.pool
_081B61B0:
	ldr r0, =gUnknown_0203CEC8
	strb r5, [r0, 0x9]
	b _081B6204
	.pool
_081B61BC:
	movs r7, 0
	movs r6, 0
_081B61C0:
	ldr r4, =gSpecialVar_ItemId
	ldrh r0, [r4]
	bl GetItemEffectType
	lsls r0, 24
	lsrs r0, 24
	cmp r0, 0xA
	bne _081B621C
	ldr r1, =gUnknown_0203CEC8
	movs r0, 0
	strb r0, [r1, 0x9]
	movs r5, 0
_081B61D8:
	movs r0, 0x64
	adds r1, r5, 0
	muls r1, r0
	ldr r0, =gPlayerParty
	adds r4, r1, r0
	adds r0, r4, 0
	movs r1, 0xB
	bl GetMonData
	cmp r0, 0
	beq _081B61FA
	adds r0, r4, 0
	movs r1, 0x39
	bl GetMonData
	cmp r0, 0
	beq _081B61B0
_081B61FA:
	adds r0, r5, 0x1
	lsls r0, 24
	lsrs r5, r0, 24
	cmp r5, 0x5
	bls _081B61D8
_081B6204:
	ldr r0, =sub_81B6280
	movs r1, 0x7F
	b _081B6230
	.pool
_081B621C:
	ldrh r0, [r4]
	bl GetPocketByItemId
	lsls r0, 24
	lsrs r0, 24
	movs r1, 0x5
	cmp r0, 0x3
	bne _081B622E
	movs r1, 0x4
_081B622E:
	ldr r0, =sub_81B1370
_081B6230:
	str r1, [sp]
	str r0, [sp, 0x4]
	mov r0, r8
	str r0, [sp, 0x8]
	adds r0, r7, 0
	adds r1, r6, 0
	movs r2, 0x3
	movs r3, 0x1
	bl sub_81B0038
	add sp, 0xC
	pop {r3}
	mov r8, r3
	pop {r4-r7}
	pop {r0}
	bx r0
	.pool
	thumb_func_end sub_81B617C

	thumb_func_start c2_815ABFC
c2_815ABFC: @ 81B6254
	push {lr}
	bl InBattlePyramid
	lsls r0, 24
	cmp r0, 0
	bne _081B626C
	movs r0, 0xC
	movs r1, 0x5
	movs r2, 0
	bl GoToBagMenu
	b _081B6276
_081B626C:
	ldr r0, =gUnknown_0203CF30
	ldr r1, [r0]
	movs r0, 0x4
	bl sub_81C4F98
_081B6276:
	pop {r0}
	bx r0
	.pool
	thumb_func_end c2_815ABFC

	thumb_func_start sub_81B6280
sub_81B6280: @ 81B6280
	push {lr}
	lsls r0, 24
	lsrs r3, r0, 24
	ldr r0, =gPaletteFade
	ldrb r1, [r0, 0x7]
	movs r0, 0x80
	ands r0, r1
	cmp r0, 0
	bne _081B62B2
	ldr r0, =gUnknown_0203CEC8
	ldrb r1, [r0, 0x8]
	movs r0, 0xF
	ands r0, r1
	cmp r0, 0x1
	bne _081B62A6
	ldr r0, =gUnknown_0203CEC4
	ldr r1, [r0]
	ldr r0, =sub_81B9140
	str r0, [r1, 0x4]
_081B62A6:
	ldr r0, =gUnknown_03006328
	ldr r1, =sub_81B6794
	ldr r2, [r0]
	adds r0, r3, 0
	bl _call_via_r2
_081B62B2:
	pop {r0}
	bx r0
	.pool
	thumb_func_end sub_81B6280

	thumb_func_start IsHPRecoveryItem
@ bool8 IsHPRecoveryItem(u16 itemId)
IsHPRecoveryItem: @ 81B62D0
	push {lr}
	lsls r0, 16
	lsrs r0, 16
	cmp r0, 0xAF
	bne _081B62EC
	ldr r0, =gSaveBlock1Ptr
	ldr r0, [r0]
	ldr r1, =0x00003214
	adds r0, r1
	b _081B62F6
	.pool
_081B62EC:
	ldr r1, =gItemEffectTable
	subs r0, 0xD
	lsls r0, 2
	adds r0, r1
	ldr r0, [r0]
_081B62F6:
	ldrb r1, [r0, 0x4]
	movs r0, 0x4
	ands r0, r1
	cmp r0, 0
	bne _081B6308
	movs r0, 0
	b _081B630A
	.pool
_081B6308:
	movs r0, 0x1
_081B630A:
	pop {r1}
	bx r1
	thumb_func_end IsHPRecoveryItem

	thumb_func_start GetMedicineItemEffectMessage
@ void GetMedicineItemEffectMessage(u16 itemId)
GetMedicineItemEffectMessage: @ 81B6310
	push {lr}
	lsls r0, 16
	lsrs r0, 16
	bl GetItemEffectType
	lsls r0, 24
	lsrs r0, 24
	subs r0, 0x3
	cmp r0, 0x12
	bls _081B6326
	b _081B64BC
_081B6326:
	lsls r0, 2
	ldr r1, =_081B6334
	adds r0, r1
	ldr r0, [r0]
	mov pc, r0
	.pool
	.align 2, 0
_081B6334:
	.4byte _081B6380
	.4byte _081B6394
	.4byte _081B63A8
	.4byte _081B63BC
	.4byte _081B63D0
	.4byte _081B63E4
	.4byte _081B63F8
	.4byte _081B64BC
	.4byte _081B640C
	.4byte _081B6430
	.4byte _081B6420
	.4byte _081B6460
	.4byte _081B6470
	.4byte _081B6450
	.4byte _081B6440
	.4byte _081B64BC
	.4byte _081B6494
	.4byte _081B6494
	.4byte _081B64A8
_081B6380:
	ldr r0, =gStringVar4
	ldr r1, =gText_PkmnCuredOfPoison
	bl StringExpandPlaceholders
	b _081B64C4
	.pool
_081B6394:
	ldr r0, =gStringVar4
	ldr r1, =gText_PkmnWokeUp2
	bl StringExpandPlaceholders
	b _081B64C4
	.pool
_081B63A8:
	ldr r0, =gStringVar4
	ldr r1, =gText_PkmnBurnHealed
	bl StringExpandPlaceholders
	b _081B64C4
	.pool
_081B63BC:
	ldr r0, =gStringVar4
	ldr r1, =gText_PkmnThawedOut
	bl StringExpandPlaceholders
	b _081B64C4
	.pool
_081B63D0:
	ldr r0, =gStringVar4
	ldr r1, =gText_PkmnCuredOfParalysis
	bl StringExpandPlaceholders
	b _081B64C4
	.pool
_081B63E4:
	ldr r0, =gStringVar4
	ldr r1, =gText_PkmnSnappedOutOfConfusion
	bl StringExpandPlaceholders
	b _081B64C4
	.pool
_081B63F8:
	ldr r0, =gStringVar4
	ldr r1, =gText_PkmnGotOverInfatuation
	bl StringExpandPlaceholders
	b _081B64C4
	.pool
_081B640C:
	ldr r0, =gStringVar4
	ldr r1, =gText_PkmnBecameHealthy
	bl StringExpandPlaceholders
	b _081B64C4
	.pool
_081B6420:
	ldr r0, =gStringVar2
	ldr r1, =gText_HP3
	b _081B6474
	.pool
_081B6430:
	ldr r0, =gStringVar2
	ldr r1, =gText_Attack3
	b _081B6474
	.pool
_081B6440:
	ldr r0, =gStringVar2
	ldr r1, =gText_Defense3
	b _081B6474
	.pool
_081B6450:
	ldr r0, =gStringVar2
	ldr r1, =gText_Speed2
	b _081B6474
	.pool
_081B6460:
	ldr r0, =gStringVar2
	ldr r1, =gText_SpAtk3
	b _081B6474
	.pool
_081B6470:
	ldr r0, =gStringVar2
	ldr r1, =gText_SpDef3
_081B6474:
	bl StringCopy
	ldr r0, =gStringVar4
	ldr r1, =gText_PkmnBaseVar2StatIncreased
	bl StringExpandPlaceholders
	b _081B64C4
	.pool
_081B6494:
	ldr r0, =gStringVar4
	ldr r1, =gText_MovesPPIncreased
	bl StringExpandPlaceholders
	b _081B64C4
	.pool
_081B64A8:
	ldr r0, =gStringVar4
	ldr r1, =gText_PPWasRestored
	bl StringExpandPlaceholders
	b _081B64C4
	.pool
_081B64BC:
	ldr r0, =gStringVar4
	ldr r1, =gText_WontHaveEffect
	bl StringExpandPlaceholders
_081B64C4:
	pop {r0}
	bx r0
	.pool
	thumb_func_end GetMedicineItemEffectMessage

	thumb_func_start UsingHPEVItemOnShedinja
@ bool8 UsingHPEVItemOnShedinja(struct pokemon *mon, u16 itemId)
UsingHPEVItemOnShedinja: @ 81B64D0
	push {r4,lr}
	adds r4, r0, 0
	lsls r0, r1, 16
	lsrs r0, 16
	bl GetItemEffectType
	lsls r0, 24
	lsrs r0, 24
	cmp r0, 0xD
	bne _081B64FC
	adds r0, r4, 0
	movs r1, 0xB
	bl GetMonData
	ldr r1, =0x0000012f
	cmp r0, r1
	bne _081B64FC
	movs r0, 0
	b _081B64FE
	.pool
_081B64FC:
	movs r0, 0x1
_081B64FE:
	pop {r4}
	pop {r1}
	bx r1
	thumb_func_end UsingHPEVItemOnShedinja

	thumb_func_start IsBlueYellowRedFlute
@ bool8 IsBlueYellowRedFlute(u16 itemId)
IsBlueYellowRedFlute: @ 81B6504
	push {lr}
	lsls r0, 16
	lsrs r0, 16
	cmp r0, 0x27
	beq _081B6516
	cmp r0, 0x29
	beq _081B6516
	cmp r0, 0x28
	bne _081B651A
_081B6516:
	movs r0, 0x1
	b _081B651C
_081B651A:
	movs r0, 0
_081B651C:
	pop {r1}
	bx r1
	thumb_func_end IsBlueYellowRedFlute

	thumb_func_start ExecuteTableBasedItemEffect__
@ bool8 ExecuteTableBasedItemEffect__(u8 partyMonIndex, u16 itemId, u8 monMoveIndex)
ExecuteTableBasedItemEffect__: @ 81B6520
	push {r4-r6,lr}
	lsls r0, 24
	lsrs r3, r0, 24
	lsls r1, 16
	lsrs r5, r1, 16
	lsls r2, 24
	lsrs r6, r2, 24
	ldr r0, =gMain
	ldr r1, =0x00000439
	adds r0, r1
	ldrb r1, [r0]
	movs r0, 0x2
	ands r0, r1
	cmp r0, 0
	bne _081B6558
	movs r0, 0x64
	muls r0, r3
	ldr r1, =gPlayerParty
	adds r0, r1
	adds r1, r5, 0
	adds r2, r3, 0
	b _081B6572
	.pool
_081B6558:
	movs r0, 0x64
	adds r4, r3, 0
	muls r4, r0
	ldr r0, =gPlayerParty
	adds r4, r0
	adds r0, r3, 0
	bl sub_81B8F38
	adds r2, r0, 0
	lsls r2, 24
	lsrs r2, 24
	adds r0, r4, 0
	adds r1, r5, 0
_081B6572:
	adds r3, r6, 0
	bl ExecuteTableBasedItemEffect
	lsls r0, 24
	lsrs r0, 24
	pop {r4-r6}
	pop {r1}
	bx r1
	.pool
	thumb_func_end ExecuteTableBasedItemEffect__

	thumb_func_start ItemUseCB_Medicine
ItemUseCB_Medicine: @ 81B6588
	push {r4-r7,lr}
	mov r7, r10
	mov r6, r9
	mov r5, r8
	push {r5-r7}
	sub sp, 0x8
	str r1, [sp, 0x4]
	lsls r0, 24
	lsrs r0, 24
	mov r9, r0
	movs r0, 0
	mov r10, r0
	ldr r0, =gUnknown_0203CEC8
	movs r1, 0x9
	ldrsb r1, [r0, r1]
	movs r0, 0x64
	muls r1, r0
	ldr r0, =gPlayerParty
	adds r5, r1, r0
	ldr r0, =gSpecialVar_ItemId
	ldrh r6, [r0]
	adds r0, r5, 0
	adds r1, r6, 0
	bl UsingHPEVItemOnShedinja
	lsls r0, 24
	cmp r0, 0
	beq _081B6600
	adds r0, r6, 0
	bl IsHPRecoveryItem
	lsls r0, 24
	lsrs r0, 24
	mov r8, r0
	cmp r0, 0x1
	bne _081B65EE
	adds r0, r5, 0
	movs r1, 0x39
	bl GetMonData
	lsls r0, 16
	lsrs r0, 16
	mov r10, r0
	adds r0, r5, 0
	movs r1, 0x3A
	bl GetMonData
	cmp r10, r0
	bne _081B65EE
	movs r1, 0
	mov r8, r1
_081B65EE:
	ldr r4, =gUnknown_0203CEC8
	ldrb r0, [r4, 0x9]
	adds r1, r6, 0
	movs r2, 0
	bl ExecuteTableBasedItemEffect__
	lsls r0, 24
	cmp r0, 0
	beq _081B6624
_081B6600:
	ldr r1, =gUnknown_0203CEE8
	movs r0, 0
	strb r0, [r1]
	movs r0, 0x5
	bl PlaySE
	ldr r0, =gText_WontHaveEffect
	b _081B66F4
	.pool
_081B6624:
	ldr r1, =gUnknown_0203CEE8
	movs r0, 0x1
	strb r0, [r1]
	adds r0, r6, 0
	bl IsBlueYellowRedFlute
	lsls r0, 24
	cmp r0, 0
	bne _081B6650
	movs r0, 0x1
	bl PlaySE
	ldrb r0, [r4, 0xB]
	cmp r0, 0xE
	beq _081B6656
	adds r0, r6, 0
	movs r1, 0x1
	bl RemoveBagItem
	b _081B6656
	.pool
_081B6650:
	movs r0, 0x75
	bl PlaySE
_081B6656:
	ldr r4, =gUnknown_0203CEDC
	ldr r7, =gUnknown_0203CEC8
	movs r0, 0x9
	ldrsb r0, [r7, r0]
	lsls r0, 4
	ldr r1, [r4]
	adds r1, r0
	adds r0, r5, 0
	bl party_menu_get_status_condition_and_update_object
	ldr r2, =gSprites
	movs r0, 0x9
	ldrsb r0, [r7, r0]
	ldr r1, [r4]
	lsls r0, 4
	adds r3, r0, r1
	ldrb r1, [r3, 0xC]
	lsls r0, r1, 4
	adds r0, r1
	lsls r0, 2
	adds r0, r2
	adds r0, 0x3E
	ldrb r0, [r0]
	lsls r0, 29
	cmp r0, 0
	bge _081B6694
	adds r0, r5, 0
	adds r1, r3, 0
	movs r2, 0x1
	bl sub_81B2AC8
_081B6694:
	mov r2, r8
	cmp r2, 0x1
	bne _081B66E4
	mov r0, r10
	cmp r0, 0
	bne _081B66A8
	ldrb r0, [r7, 0x9]
	movs r1, 0x1
	bl sub_81B0FCC
_081B66A8:
	adds r0, r5, 0
	movs r1, 0x39
	bl GetMonData
	adds r3, r0, 0
	mov r1, r10
	subs r3, r1
	lsls r3, 16
	asrs r3, 16
	ldrb r1, [r7, 0x9]
	ldr r0, =sub_81B672C
	str r0, [sp]
	mov r0, r9
	movs r2, 0x1
	bl sub_81B1F18
	mov r0, r9
	movs r1, 0
	mov r2, r10
	bl sub_81B1FA8
	b _081B6710
	.pool
_081B66E4:
	ldr r1, =gStringVar1
	adds r0, r5, 0
	bl GetMonNickname
	adds r0, r6, 0
	bl GetMedicineItemEffectMessage
	ldr r0, =gStringVar4
_081B66F4:
	movs r1, 0x1
	bl sub_81B1B5C
	movs r0, 0x2
	bl schedule_bg_copy_tilemap_to_vram
	ldr r1, =gTasks
	mov r2, r9
	lsls r0, r2, 2
	add r0, r9
	lsls r0, 3
	adds r0, r1
	ldr r1, [sp, 0x4]
	str r1, [r0]
_081B6710:
	add sp, 0x8
	pop {r3-r5}
	mov r8, r3
	mov r9, r4
	mov r10, r5
	pop {r4-r7}
	pop {r0}
	bx r0
	.pool
	thumb_func_end ItemUseCB_Medicine

	thumb_func_start sub_81B672C
sub_81B672C: @ 81B672C
	push {r4,r5,lr}
	adds r5, r0, 0
	lsls r5, 24
	lsrs r5, 24
	ldr r0, =gUnknown_0203CEC8
	movs r1, 0x9
	ldrsb r1, [r0, r1]
	movs r0, 0x64
	muls r0, r1
	ldr r1, =gPlayerParty
	adds r0, r1
	ldr r1, =gStringVar1
	bl GetMonNickname
	ldr r4, =gStringVar4
	ldr r1, =gText_PkmnHPRestoredByVar2
	adds r0, r4, 0
	bl StringExpandPlaceholders
	adds r0, r4, 0
	movs r1, 0
	bl sub_81B1B5C
	movs r0, 0x2
	bl schedule_bg_copy_tilemap_to_vram
	bl HandleBattleLowHpMusicChange
	ldr r1, =gTasks
	lsls r0, r5, 2
	adds r0, r5
	lsls r0, 3
	adds r0, r1
	ldr r1, =sub_81B6794
	str r1, [r0]
	pop {r4,r5}
	pop {r0}
	bx r0
	.pool
	thumb_func_end sub_81B672C

	thumb_func_start sub_81B6794
sub_81B6794: @ 81B6794
	push {r4,lr}
	lsls r0, 24
	lsrs r4, r0, 24
	bl sub_81B1BD4
	lsls r0, 24
	lsrs r0, 24
	cmp r0, 0x1
	beq _081B67BA
	ldr r0, =gUnknown_0203CEE8
	ldrb r1, [r0]
	cmp r1, 0
	bne _081B67B4
	ldr r0, =gUnknown_0203CEC4
	ldr r0, [r0]
	str r1, [r0, 0x4]
_081B67B4:
	adds r0, r4, 0
	bl sub_81B12C0
_081B67BA:
	pop {r4}
	pop {r0}
	bx r0
	.pool
	thumb_func_end sub_81B6794

	thumb_func_start sub_81B67C8
sub_81B67C8: @ 81B67C8
	push {r4-r7,lr}
	mov r7, r10
	mov r6, r9
	mov r5, r8
	push {r5-r7}
	sub sp, 0xC
	str r1, [sp]
	lsls r0, 24
	lsrs r0, 24
	mov r10, r0
	ldr r4, =gUnknown_0203CEC8
	movs r1, 0x9
	ldrsb r1, [r4, r1]
	movs r0, 0x64
	muls r1, r0
	ldr r0, =gPlayerParty
	adds r5, r1, r0
	ldr r0, =gSpecialVar_ItemId
	ldrh r6, [r0]
	adds r0, r6, 0
	bl GetItemEffectType
	lsls r0, 24
	lsrs r7, r0, 24
	adds r0, r5, 0
	movs r1, 0x20
	bl GetMonData
	lsls r0, 16
	lsrs r0, 16
	str r0, [sp, 0x4]
	adds r0, r5, 0
	adds r1, r7, 0
	bl sub_81B691C
	lsls r0, 16
	lsrs r0, 16
	str r0, [sp, 0x8]
	ldrb r0, [r4, 0x9]
	adds r1, r6, 0
	movs r2, 0
	bl ExecuteTableBasedItemEffect__
	adds r4, r0, 0
	lsls r4, 24
	lsrs r4, 24
	adds r0, r5, 0
	movs r1, 0x20
	bl GetMonData
	lsls r0, 16
	lsrs r0, 16
	mov r9, r0
	adds r0, r5, 0
	adds r1, r7, 0
	bl sub_81B691C
	lsls r0, 16
	lsrs r0, 16
	mov r8, r0
	cmp r4, 0
	bne _081B6850
	ldr r0, [sp, 0x4]
	cmp r0, r9
	bne _081B6874
	ldr r1, [sp, 0x8]
	cmp r1, r8
	bne _081B6874
_081B6850:
	ldr r1, =gUnknown_0203CEE8
	movs r0, 0
	strb r0, [r1]
	movs r0, 0x5
	bl PlaySE
	ldr r0, =gText_WontHaveEffect
	b _081B68E2
	.pool
_081B6874:
	ldr r1, =gUnknown_0203CEE8
	movs r0, 0x1
	strb r0, [r1]
	movs r0, 0x1
	bl PlaySE
	adds r0, r6, 0
	movs r1, 0x1
	bl RemoveBagItem
	ldr r1, =gStringVar1
	adds r0, r5, 0
	bl GetMonNickname
	ldr r1, =gStringVar2
	adds r0, r7, 0
	bl option_menu_get_string
	ldr r2, [sp, 0x4]
	cmp r2, r9
	beq _081B68D8
	ldr r0, [sp, 0x8]
	cmp r0, r8
	beq _081B68C4
	ldr r0, =gStringVar4
	ldr r1, =gText_PkmnFriendlyBaseVar2Fell
	bl StringExpandPlaceholders
	b _081B68E0
	.pool
_081B68C4:
	ldr r0, =gStringVar4
	ldr r1, =gText_PkmnFriendlyBaseVar2CantFall
	bl StringExpandPlaceholders
	b _081B68E0
	.pool
_081B68D8:
	ldr r0, =gStringVar4
	ldr r1, =gText_PkmnAdoresBaseVar2Fell
	bl StringExpandPlaceholders
_081B68E0:
	ldr r0, =gStringVar4
_081B68E2:
	movs r1, 0x1
	bl sub_81B1B5C
	movs r0, 0x2
	bl schedule_bg_copy_tilemap_to_vram
	ldr r1, =gTasks
	mov r2, r10
	lsls r0, r2, 2
	add r0, r10
	lsls r0, 3
	adds r0, r1
	ldr r1, [sp]
	str r1, [r0]
	add sp, 0xC
	pop {r3-r5}
	mov r8, r3
	mov r9, r4
	mov r10, r5
	pop {r4-r7}
	pop {r0}
	bx r0
	.pool
	thumb_func_end sub_81B67C8

	thumb_func_start sub_81B691C
sub_81B691C: @ 81B691C
	push {r4,lr}
	adds r4, r0, 0
	lsls r1, 24
	lsrs r1, 24
	adds r0, r1, 0
	subs r0, 0xC
	cmp r0, 0x5
	bhi _081B6992
	lsls r0, 2
	ldr r1, =_081B693C
	adds r0, r1
	ldr r0, [r0]
	mov pc, r0
	.pool
	.align 2, 0
_081B693C:
	.4byte _081B696C
	.4byte _081B6954
	.4byte _081B697E
	.4byte _081B6984
	.4byte _081B6978
	.4byte _081B6972
_081B6954:
	adds r0, r4, 0
	movs r1, 0xB
	bl GetMonData
	ldr r1, =0x0000012f
	cmp r0, r1
	beq _081B6992
	adds r0, r4, 0
	movs r1, 0x1A
	b _081B6988
	.pool
_081B696C:
	adds r0, r4, 0
	movs r1, 0x1B
	b _081B6988
_081B6972:
	adds r0, r4, 0
	movs r1, 0x1C
	b _081B6988
_081B6978:
	adds r0, r4, 0
	movs r1, 0x1D
	b _081B6988
_081B697E:
	adds r0, r4, 0
	movs r1, 0x1E
	b _081B6988
_081B6984:
	adds r0, r4, 0
	movs r1, 0x1F
_081B6988:
	bl GetMonData
	lsls r0, 16
	lsrs r0, 16
	b _081B6994
_081B6992:
	movs r0, 0
_081B6994:
	pop {r4}
	pop {r1}
	bx r1
	thumb_func_end sub_81B691C

	thumb_func_start option_menu_get_string
option_menu_get_string: @ 81B699C
	push {lr}
	adds r2, r1, 0
	lsls r0, 24
	lsrs r0, 24
	subs r0, 0xC
	cmp r0, 0x5
	bhi _081B6A08
	lsls r0, 2
	ldr r1, =_081B69B8
	adds r0, r1
	ldr r0, [r0]
	mov pc, r0
	.pool
	.align 2, 0
_081B69B8:
	.4byte _081B69D8
	.4byte _081B69D0
	.4byte _081B69F0
	.4byte _081B6A00
	.4byte _081B69E8
	.4byte _081B69E0
_081B69D0:
	ldr r1, =gText_HP3
	b _081B69F2
	.pool
_081B69D8:
	ldr r1, =gText_Attack3
	b _081B69F2
	.pool
_081B69E0:
	ldr r1, =gText_Defense3
	b _081B69F2
	.pool
_081B69E8:
	ldr r1, =gText_Speed2
	b _081B69F2
	.pool
_081B69F0:
	ldr r1, =gText_SpAtk3
_081B69F2:
	adds r0, r2, 0
	bl StringCopy
	b _081B6A08
	.pool
_081B6A00:
	ldr r1, =gText_SpDef3
	adds r0, r2, 0
	bl StringCopy
_081B6A08:
	pop {r0}
	bx r0
	.pool
	thumb_func_end option_menu_get_string

	thumb_func_start sub_81B6A10
sub_81B6A10: @ 81B6A10
	push {r4-r7,lr}
	mov r7, r10
	mov r6, r9
	mov r5, r8
	push {r5-r7}
	sub sp, 0xC
	adds r4, r0, 0
	lsls r4, 24
	lsrs r4, 24
	movs r7, 0
	movs r0, 0x1
	mov r10, r0
	movs r0, 0x3
	bl sub_81B31B0
	lsls r0, 24
	lsrs r6, r0, 24
	movs r5, 0
	movs r0, 0x64
	adds r1, r4, 0
	muls r1, r0
	mov r8, r1
	ldr r0, =gPlayerParty
	mov r9, r0
_081B6A40:
	adds r1, r5, 0
	adds r1, 0xD
	mov r0, r8
	add r0, r9
	bl GetMonData
	adds r4, r0, 0
	lsls r4, 16
	lsrs r4, 16
	movs r0, 0xD
	adds r2, r4, 0
	muls r2, r0
	ldr r0, =gMoveNames
	adds r2, r0
	lsls r0, r5, 4
	adds r0, 0x1
	lsls r0, 24
	lsrs r0, 24
	str r0, [sp]
	movs r0, 0xFF
	str r0, [sp, 0x4]
	movs r0, 0
	str r0, [sp, 0x8]
	adds r0, r6, 0
	mov r1, r10
	movs r3, 0x8
	bl PrintTextOnWindow
	cmp r4, 0
	beq _081B6A82
	adds r0, r7, 0x1
	lsls r0, 24
	lsrs r7, r0, 24
_081B6A82:
	adds r0, r5, 0x1
	lsls r0, 24
	lsrs r5, r0, 24
	cmp r5, 0x3
	bls _081B6A40
	adds r0, r6, 0
	adds r1, r7, 0
	movs r2, 0
	bl InitMenuInUpperLeftCornerPlaySoundWhenAPressed
	movs r0, 0x2
	bl schedule_bg_copy_tilemap_to_vram
	add sp, 0xC
	pop {r3-r5}
	mov r8, r3
	mov r9, r4
	mov r10, r5
	pop {r4-r7}
	pop {r0}
	bx r0
	.pool
	thumb_func_end sub_81B6A10

	thumb_func_start ether_effect_related_3
ether_effect_related_3: @ 81B6AB4
	push {r4,r5,lr}
	lsls r0, 24
	lsrs r4, r0, 24
	adds r5, r4, 0
	bl ProcessMenuInput
	lsls r0, 24
	asrs r1, r0, 24
	movs r0, 0x2
	negs r0, r0
	cmp r1, r0
	beq _081B6AF0
	adds r0, 0x1
	cmp r1, r0
	bne _081B6AE0
	movs r0, 0x5
	bl PlaySE
	adds r0, r4, 0
	bl sub_81B6BB4
	b _081B6AF0
_081B6AE0:
	ldr r0, =gUnknown_0203CEC4
	ldr r0, [r0]
	adds r0, 0xD
	bl sub_81B302C
	adds r0, r5, 0
	bl ether_effect_related_2
_081B6AF0:
	pop {r4,r5}
	pop {r0}
	bx r0
	.pool
	thumb_func_end ether_effect_related_3

	thumb_func_start dp05_ether
dp05_ether: @ 81B6AFC
	push {r4,lr}
	lsls r0, 24
	lsrs r4, r0, 24
	ldr r0, =gSpecialVar_ItemId
	ldrh r0, [r0]
	cmp r0, 0xAF
	bne _081B6B20
	ldr r0, =gSaveBlock1Ptr
	ldr r0, [r0]
	ldr r1, =0x00003214
	adds r0, r1
	b _081B6B2A
	.pool
_081B6B20:
	ldr r1, =gItemEffectTable
	subs r0, 0xD
	lsls r0, 2
	adds r0, r1
	ldr r0, [r0]
_081B6B2A:
	ldrb r1, [r0, 0x4]
	movs r0, 0x10
	ands r0, r1
	lsls r0, 24
	lsrs r1, r0, 24
	cmp r1, 0
	bne _081B6B4C
	ldr r0, =gUnknown_0203CEC8
	strh r1, [r0, 0xE]
	adds r0, r4, 0
	bl ether_effect_related
	b _081B6B6E
	.pool
_081B6B4C:
	movs r0, 0x5
	bl PlaySE
	movs r0, 0x16
	bl display_pokemon_menu_message
	ldr r0, =gUnknown_0203CEC8
	ldrb r0, [r0, 0x9]
	bl sub_81B6A10
	ldr r1, =gTasks
	lsls r0, r4, 2
	adds r0, r4
	lsls r0, 3
	adds r0, r1
	ldr r1, =ether_effect_related_3
	str r1, [r0]
_081B6B6E:
	pop {r4}
	pop {r0}
	bx r0
	.pool
	thumb_func_end dp05_ether

	thumb_func_start ether_effect_related_2
ether_effect_related_2: @ 81B6B80
	push {r4,lr}
	adds r4, r0, 0
	lsls r4, 24
	lsrs r4, 24
	ldr r0, =gUnknown_0203CEC4
	ldr r0, [r0]
	adds r0, 0xC
	bl sub_81B302C
	bl GetMenuCursorPos
	ldr r1, =gUnknown_0203CEC8
	lsls r0, 24
	lsrs r0, 24
	strh r0, [r1, 0xE]
	adds r0, r4, 0
	bl ether_effect_related
	pop {r4}
	pop {r0}
	bx r0
	.pool
	thumb_func_end ether_effect_related_2

	thumb_func_start sub_81B6BB4
sub_81B6BB4: @ 81B6BB4
	push {lr}
	lsls r0, 24
	lsrs r0, 24
	ldr r2, =gTasks
	lsls r1, r0, 2
	adds r1, r0
	lsls r1, 3
	adds r1, r2
	ldr r0, =sub_81B1370
	str r0, [r1]
	ldr r0, =gUnknown_0203CEC4
	ldr r0, [r0]
	movs r1, 0
	str r1, [r0, 0x4]
	adds r0, 0xC
	bl sub_81B302C
	movs r0, 0x5
	bl display_pokemon_menu_message
	pop {r0}
	bx r0
	.pool
	thumb_func_end sub_81B6BB4

	thumb_func_start ether_effect_related
ether_effect_related: @ 81B6BEC
	push {r4-r7,lr}
	mov r7, r8
	push {r7}
	lsls r0, 24
	lsrs r6, r0, 24
	movs r4, 0
	ldr r7, =gUnknown_0203CED6
	ldr r0, =gSpecialVar_ItemId
	ldrh r5, [r0]
	movs r0, 0xE
	negs r0, r0
	adds r0, r7
	mov r8, r0
	ldrb r0, [r0, 0x9]
	ldrb r2, [r7]
	adds r1, r5, 0
	bl ExecuteTableBasedItemEffect__
	lsls r0, 24
	cmp r0, 0
	beq _081B6C34
	ldr r0, =gUnknown_0203CEE8
	strb r4, [r0]
	movs r0, 0x5
	bl PlaySE
	ldr r0, =gText_WontHaveEffect
	b _081B6C7E
	.pool
_081B6C34:
	ldr r1, =gUnknown_0203CEE8
	movs r0, 0x1
	strb r0, [r1]
	mov r0, r8
	movs r1, 0x9
	ldrsb r1, [r0, r1]
	movs r0, 0x64
	adds r4, r1, 0
	muls r4, r0
	ldr r0, =gPlayerParty
	adds r4, r0
	movs r0, 0x1
	bl PlaySE
	adds r0, r5, 0
	movs r1, 0x1
	bl RemoveBagItem
	movs r0, 0
	ldrsh r1, [r7, r0]
	adds r1, 0xD
	adds r0, r4, 0
	bl GetMonData
	lsls r0, 16
	lsrs r4, r0, 16
	ldr r0, =gStringVar1
	movs r1, 0xD
	muls r1, r4
	ldr r2, =gMoveNames
	adds r1, r2
	bl StringCopy
	adds r0, r5, 0
	bl GetMedicineItemEffectMessage
	ldr r0, =gStringVar4
_081B6C7E:
	movs r1, 0x1
	bl sub_81B1B5C
	movs r0, 0x2
	bl schedule_bg_copy_tilemap_to_vram
	ldr r1, =gTasks
	lsls r0, r6, 2
	adds r0, r6
	lsls r0, 3
	adds r0, r1
	ldr r1, =sub_81B6794
	str r1, [r0]
	pop {r3}
	mov r8, r3
	pop {r4-r7}
	pop {r0}
	bx r0
	.pool
	thumb_func_end ether_effect_related

	thumb_func_start dp05_pp_up
dp05_pp_up: @ 81B6CC0
	push {r4,lr}
	adds r4, r0, 0
	lsls r4, 24
	lsrs r4, 24
	movs r0, 0x5
	bl PlaySE
	movs r0, 0x17
	bl display_pokemon_menu_message
	ldr r0, =gUnknown_0203CEC8
	ldrb r0, [r0, 0x9]
	bl sub_81B6A10
	ldr r1, =gTasks
	lsls r0, r4, 2
	adds r0, r4
	lsls r0, 3
	adds r0, r1
	ldr r1, =ether_effect_related_3
	str r1, [r0]
	pop {r4}
	pop {r0}
	bx r0
	.pool
	thumb_func_end dp05_pp_up

	thumb_func_start ItemIdToBattleMoveId
ItemIdToBattleMoveId: @ 81B6CFC
	lsls r0, 16
	ldr r1, =0xfedf0000
	adds r0, r1
	ldr r1, =gUnknown_08616040
	lsrs r0, 15
	adds r0, r1
	ldrh r0, [r0]
	bx lr
	.pool
	thumb_func_end ItemIdToBattleMoveId

	thumb_func_start sub_81B6D14
sub_81B6D14: @ 81B6D14
	push {lr}
	lsls r0, 16
	lsrs r2, r0, 16
	movs r1, 0
	ldr r3, =gUnknown_08616040
_081B6D1E:
	adds r0, r1, 0
	adds r0, 0x32
	lsls r0, 1
	adds r0, r3
	ldrh r0, [r0]
	cmp r0, r2
	bne _081B6D34
	movs r0, 0x1
	b _081B6D40
	.pool
_081B6D34:
	adds r0, r1, 0x1
	lsls r0, 24
	lsrs r1, r0, 24
	cmp r1, 0x7
	bls _081B6D1E
	movs r0, 0
_081B6D40:
	pop {r1}
	bx r1
	thumb_func_end sub_81B6D14

	thumb_func_start pokemon_has_move
pokemon_has_move: @ 81B6D44
	push {r4-r6,lr}
	adds r6, r0, 0
	lsls r1, 16
	lsrs r5, r1, 16
	movs r4, 0
_081B6D4E:
	adds r1, r4, 0
	adds r1, 0xD
	adds r0, r6, 0
	bl GetMonData
	cmp r0, r5
	bne _081B6D60
	movs r0, 0x1
	b _081B6D6C
_081B6D60:
	adds r0, r4, 0x1
	lsls r0, 24
	lsrs r4, r0, 24
	cmp r4, 0x3
	bls _081B6D4E
	movs r0, 0
_081B6D6C:
	pop {r4-r6}
	pop {r1}
	bx r1
	thumb_func_end pokemon_has_move

	thumb_func_start sub_81B6D74
sub_81B6D74: @ 81B6D74
	push {r4,lr}
	adds r1, r0, 0
	ldr r4, =gStringVar4
	adds r0, r4, 0
	bl StringExpandPlaceholders
	adds r0, r4, 0
	movs r1, 0x1
	bl sub_81B1B5C
	movs r0, 0x2
	bl schedule_bg_copy_tilemap_to_vram
	pop {r4}
	pop {r0}
	bx r0
	.pool
	thumb_func_end sub_81B6D74

	thumb_func_start sub_81B6D98
sub_81B6D98: @ 81B6D98
	push {r4,lr}
	adds r4, r0, 0
	adds r0, r1, 0
	lsls r4, 24
	lsrs r4, 24
	bl sub_81B6D74
	ldr r1, =gTasks
	lsls r0, r4, 2
	adds r0, r4
	lsls r0, 3
	adds r0, r1
	ldr r1, =sub_81B6794
	str r1, [r0]
	pop {r4}
	pop {r0}
	bx r0
	.pool
	thumb_func_end sub_81B6D98

	thumb_func_start sub_81B6DC4
sub_81B6DC4: @ 81B6DC4
	push {r4-r7,lr}
	mov r7, r8
	push {r7}
	lsls r0, 24
	lsrs r6, r0, 24
	movs r0, 0x5
	bl PlaySE
	ldr r7, =gUnknown_0203CEC8
	movs r1, 0x9
	ldrsb r1, [r7, r1]
	movs r0, 0x64
	muls r1, r0
	ldr r0, =gPlayerParty
	adds r5, r1, r0
	movs r0, 0xE
	adds r0, r7
	mov r8, r0
	ldr r0, =gSpecialVar_ItemId
	ldrh r4, [r0]
	ldr r1, =gStringVar1
	adds r0, r5, 0
	bl GetMonNickname
	adds r0, r4, 0
	bl ItemIdToBattleMoveId
	strh r0, [r7, 0xE]
	ldr r0, =gStringVar2
	movs r1, 0xE
	ldrsh r2, [r7, r1]
	movs r1, 0xD
	muls r1, r2
	ldr r2, =gMoveNames
	adds r1, r2
	bl StringCopy
	movs r0, 0
	mov r1, r8
	strh r0, [r1, 0x2]
	adds r0, r5, 0
	adds r1, r4, 0
	movs r2, 0
	bl sub_81B22D8
	lsls r0, 24
	lsrs r0, 24
	cmp r0, 0x1
	beq _081B6E70
	cmp r0, 0x2
	beq _081B6E78
	ldrh r1, [r7, 0xE]
	adds r0, r5, 0
	bl GiveMoveToMon
	lsls r0, 16
	ldr r1, =0xffff0000
	cmp r0, r1
	beq _081B6E88
	ldr r0, =gTasks
	lsls r1, r6, 2
	adds r1, r6
	lsls r1, 3
	adds r1, r0
	ldr r0, =sub_81B6EB4
	str r0, [r1]
	b _081B6E9C
	.pool
_081B6E70:
	ldr r1, =gText_PkmnCantLearnMove
	b _081B6E7A
	.pool
_081B6E78:
	ldr r1, =gText_PkmnAlreadyKnows
_081B6E7A:
	adds r0, r6, 0
	bl sub_81B6D98
	b _081B6E9C
	.pool
_081B6E88:
	ldr r0, =gText_PkmnNeedsToReplaceMove
	bl sub_81B6D74
	ldr r1, =gTasks
	lsls r0, r6, 2
	adds r0, r6
	lsls r0, 3
	adds r0, r1
	ldr r1, =sub_81B6FF4
	str r1, [r0]
_081B6E9C:
	pop {r3}
	mov r8, r3
	pop {r4-r7}
	pop {r0}
	bx r0
	.pool
	thumb_func_end sub_81B6DC4

	thumb_func_start sub_81B6EB4
sub_81B6EB4: @ 81B6EB4
	push {r4-r7,lr}
	lsls r0, 24
	lsrs r7, r0, 24
	ldr r2, =gUnknown_0203CEC8
	movs r1, 0x9
	ldrsb r1, [r2, r1]
	movs r0, 0x64
	muls r1, r0
	ldr r0, =gPlayerParty
	adds r5, r1, r0
	adds r6, r2, 0
	adds r6, 0xE
	ldr r0, =gSpecialVar_ItemId
	ldrh r4, [r0]
	movs r1, 0x2
	ldrsh r0, [r6, r1]
	cmp r0, 0
	bne _081B6EF0
	adds r0, r5, 0
	movs r1, 0x4
	bl AdjustFriendship
	movs r0, 0xA9
	lsls r0, 1
	cmp r4, r0
	bhi _081B6EF0
	adds r0, r4, 0
	movs r1, 0x1
	bl RemoveBagItem
_081B6EF0:
	ldr r1, =gStringVar1
	adds r0, r5, 0
	bl GetMonNickname
	ldr r0, =gStringVar2
	movs r1, 0
	ldrsh r2, [r6, r1]
	movs r1, 0xD
	muls r1, r2
	ldr r2, =gMoveNames
	adds r1, r2
	bl StringCopy
	ldr r4, =gStringVar4
	ldr r1, =gText_PkmnLearnedMove3
	adds r0, r4, 0
	bl StringExpandPlaceholders
	adds r0, r4, 0
	movs r1, 0x1
	bl sub_81B1B5C
	movs r0, 0x2
	bl schedule_bg_copy_tilemap_to_vram
	ldr r1, =gTasks
	lsls r0, r7, 2
	adds r0, r7
	lsls r0, 3
	adds r0, r1
	ldr r1, =sub_81B6F60
	str r1, [r0]
	pop {r4-r7}
	pop {r0}
	bx r0
	.pool
	thumb_func_end sub_81B6EB4

	thumb_func_start sub_81B6F60
sub_81B6F60: @ 81B6F60
	push {r4,lr}
	lsls r0, 24
	lsrs r4, r0, 24
	bl sub_81B1BD4
	lsls r0, 24
	lsrs r0, 24
	cmp r0, 0x1
	beq _081B6F86
	ldr r0, =0x0000016f
	bl PlayFanfare
	ldr r1, =gTasks
	lsls r0, r4, 2
	adds r0, r4
	lsls r0, 3
	adds r0, r1
	ldr r1, =sub_81B6F98
	str r1, [r0]
_081B6F86:
	pop {r4}
	pop {r0}
	bx r0
	.pool
	thumb_func_end sub_81B6F60

	thumb_func_start sub_81B6F98
sub_81B6F98: @ 81B6F98
	push {r4,r5,lr}
	lsls r0, 24
	lsrs r4, r0, 24
	adds r5, r4, 0
	bl IsFanfareTaskInactive
	lsls r0, 24
	cmp r0, 0
	beq _081B6FEA
	ldr r0, =gMain
	ldrh r1, [r0, 0x2E]
	movs r2, 0x1
	adds r0, r2, 0
	ands r0, r1
	cmp r0, 0
	bne _081B6FC0
	movs r0, 0x2
	ands r0, r1
	cmp r0, 0
	beq _081B6FEA
_081B6FC0:
	ldr r0, =gUnknown_0203CEC8
	movs r1, 0x10
	ldrsh r0, [r0, r1]
	cmp r0, 0x1
	bne _081B6FDC
	adds r0, r4, 0
	bl sub_81B77AC
	b _081B6FEA
	.pool
_081B6FDC:
	cmp r0, 0x2
	bne _081B6FE4
	ldr r0, =gSpecialVar_Result
	strh r2, [r0]
_081B6FE4:
	adds r0, r5, 0
	bl sub_81B12C0
_081B6FEA:
	pop {r4,r5}
	pop {r0}
	bx r0
	.pool
	thumb_func_end sub_81B6F98

	thumb_func_start sub_81B6FF4
sub_81B6FF4: @ 81B6FF4
	push {r4,lr}
	lsls r0, 24
	lsrs r4, r0, 24
	bl sub_81B1BD4
	lsls r0, 24
	lsrs r0, 24
	cmp r0, 0x1
	beq _081B7018
	bl sub_81B334C
	ldr r0, =gTasks
	lsls r1, r4, 2
	adds r1, r4
	lsls r1, 3
	adds r1, r0
	ldr r0, =sub_81B7028
	str r0, [r1]
_081B7018:
	pop {r4}
	pop {r0}
	bx r0
	.pool
	thumb_func_end sub_81B6FF4

	thumb_func_start sub_81B7028
sub_81B7028: @ 81B7028
	push {r4,lr}
	lsls r0, 24
	lsrs r4, r0, 24
	bl ProcessMenuInputNoWrap_
	lsls r0, 24
	asrs r1, r0, 24
	cmp r1, 0
	beq _081B704E
	cmp r1, 0
	bgt _081B7048
	movs r0, 0x1
	negs r0, r0
	cmp r1, r0
	beq _081B7074
	b _081B7080
_081B7048:
	cmp r1, 0x1
	beq _081B707A
	b _081B7080
_081B704E:
	ldr r0, =gText_WhichMoveToForget
	movs r1, 0x1
	bl sub_81B1B5C
	ldr r1, =gTasks
	lsls r0, r4, 2
	adds r0, r4
	lsls r0, 3
	adds r0, r1
	ldr r1, =sub_81B7088
	str r1, [r0]
	b _081B7080
	.pool
_081B7074:
	movs r0, 0x5
	bl PlaySE
_081B707A:
	adds r0, r4, 0
	bl sub_81B7230
_081B7080:
	pop {r4}
	pop {r0}
	bx r0
	thumb_func_end sub_81B7028

	thumb_func_start sub_81B7088
sub_81B7088: @ 81B7088
	push {r4,lr}
	lsls r0, 24
	lsrs r4, r0, 24
	bl sub_81B1BD4
	lsls r0, 24
	lsrs r0, 24
	cmp r0, 0x1
	beq _081B70A8
	ldr r0, =gUnknown_0203CEC4
	ldr r1, [r0]
	ldr r0, =sub_81B70B8
	str r0, [r1, 0x4]
	adds r0, r4, 0
	bl sub_81B12C0
_081B70A8:
	pop {r4}
	pop {r0}
	bx r0
	.pool
	thumb_func_end sub_81B7088

	thumb_func_start sub_81B70B8
sub_81B70B8: @ 81B70B8
	push {r4,lr}
	sub sp, 0x4
	ldr r0, =gPlayerParty
	ldr r4, =gUnknown_0203CEC8
	ldrb r1, [r4, 0x9]
	ldr r2, =gPlayerPartyCount
	ldrb r2, [r2]
	subs r2, 0x1
	lsls r2, 24
	lsrs r2, 24
	ldr r3, =sub_81B70F0
	ldrh r4, [r4, 0xE]
	str r4, [sp]
	bl sub_81BFA38
	add sp, 0x4
	pop {r4}
	pop {r0}
	bx r0
	.pool
	thumb_func_end sub_81B70B8

	thumb_func_start sub_81B70F0
sub_81B70F0: @ 81B70F0
	push {lr}
	sub sp, 0xC
	movs r0, 0x7F
	str r0, [sp]
	ldr r0, =sub_81B711C
	str r0, [sp, 0x4]
	ldr r0, =gUnknown_0203CEC8
	ldr r0, [r0]
	str r0, [sp, 0x8]
	movs r0, 0
	movs r1, 0
	movs r2, 0
	movs r3, 0x1
	bl sub_81B0038
	add sp, 0xC
	pop {r0}
	bx r0
	.pool
	thumb_func_end sub_81B70F0

	thumb_func_start sub_81B711C
sub_81B711C: @ 81B711C
	push {r4,r5,lr}
	lsls r0, 24
	lsrs r4, r0, 24
	adds r5, r4, 0
	ldr r0, =gPaletteFade
	ldrb r1, [r0, 0x7]
	movs r0, 0x80
	ands r0, r1
	cmp r0, 0
	bne _081B714E
	bl sub_81C1B94
	lsls r0, 24
	lsrs r0, 24
	cmp r0, 0x4
	beq _081B7148
	adds r0, r4, 0
	bl sub_81B7154
	b _081B714E
	.pool
_081B7148:
	adds r0, r5, 0
	bl sub_81B7230
_081B714E:
	pop {r4,r5}
	pop {r0}
	bx r0
	thumb_func_end sub_81B711C

	thumb_func_start sub_81B7154
sub_81B7154: @ 81B7154
	push {r4-r6,lr}
	adds r6, r0, 0
	lsls r6, 24
	lsrs r6, 24
	ldr r0, =gUnknown_0203CEC8
	movs r1, 0x9
	ldrsb r1, [r0, r1]
	movs r0, 0x64
	adds r5, r1, 0
	muls r5, r0
	ldr r0, =gPlayerParty
	adds r5, r0
	bl sub_81C1B94
	adds r1, r0, 0
	lsls r1, 24
	lsrs r1, 24
	adds r1, 0xD
	adds r0, r5, 0
	bl GetMonData
	adds r4, r0, 0
	lsls r4, 16
	lsrs r4, 16
	ldr r1, =gStringVar1
	adds r0, r5, 0
	bl GetMonNickname
	ldr r0, =gStringVar2
	movs r1, 0xD
	muls r1, r4
	ldr r2, =gMoveNames
	adds r1, r2
	bl StringCopy
	ldr r0, =gText_12PoofForgotMove
	bl sub_81B6D74
	ldr r1, =gTasks
	lsls r0, r6, 2
	adds r0, r6
	lsls r0, 3
	adds r0, r1
	ldr r1, =sub_81B71D4
	str r1, [r0]
	pop {r4-r6}
	pop {r0}
	bx r0
	.pool
	thumb_func_end sub_81B7154

	thumb_func_start sub_81B71D4
sub_81B71D4: @ 81B71D4
	push {r4-r6,lr}
	lsls r0, 24
	lsrs r6, r0, 24
	bl sub_81B1BD4
	lsls r0, 24
	lsrs r0, 24
	cmp r0, 0x1
	beq _081B7220
	ldr r5, =gUnknown_0203CEC8
	movs r1, 0x9
	ldrsb r1, [r5, r1]
	movs r0, 0x64
	adds r4, r1, 0
	muls r4, r0
	ldr r0, =gPlayerParty
	adds r4, r0
	bl sub_81C1B94
	adds r1, r0, 0
	lsls r1, 24
	lsrs r1, 24
	adds r0, r4, 0
	bl RemoveMonPPBonus
	ldrh r5, [r5, 0xE]
	bl sub_81C1B94
	adds r2, r0, 0
	lsls r2, 24
	lsrs r2, 24
	adds r0, r4, 0
	adds r1, r5, 0
	bl SetMonMoveSlot
	adds r0, r6, 0
	bl sub_81B6EB4
_081B7220:
	pop {r4-r6}
	pop {r0}
	bx r0
	.pool
	thumb_func_end sub_81B71D4

	thumb_func_start sub_81B7230
sub_81B7230: @ 81B7230
	push {r4,r5,lr}
	adds r5, r0, 0
	lsls r5, 24
	lsrs r5, 24
	ldr r0, =gStringVar2
	ldr r1, =gUnknown_0203CEC8
	movs r3, 0xE
	ldrsh r2, [r1, r3]
	movs r1, 0xD
	muls r1, r2
	ldr r2, =gMoveNames
	adds r1, r2
	bl StringCopy
	ldr r4, =gStringVar4
	ldr r1, =gText_StopLearningMove2
	adds r0, r4, 0
	bl StringExpandPlaceholders
	adds r0, r4, 0
	movs r1, 0x1
	bl sub_81B1B5C
	movs r0, 0x2
	bl schedule_bg_copy_tilemap_to_vram
	ldr r1, =gTasks
	lsls r0, r5, 2
	adds r0, r5
	lsls r0, 3
	adds r0, r1
	ldr r1, =sub_81B7294
	str r1, [r0]
	pop {r4,r5}
	pop {r0}
	bx r0
	.pool
	thumb_func_end sub_81B7230

	thumb_func_start sub_81B7294
sub_81B7294: @ 81B7294
	push {r4,lr}
	lsls r0, 24
	lsrs r4, r0, 24
	bl sub_81B1BD4
	lsls r0, 24
	lsrs r0, 24
	cmp r0, 0x1
	beq _081B72B8
	bl sub_81B334C
	ldr r0, =gTasks
	lsls r1, r4, 2
	adds r1, r4
	lsls r1, 3
	adds r1, r0
	ldr r0, =sub_81B72C8
	str r0, [r1]
_081B72B8:
	pop {r4}
	pop {r0}
	bx r0
	.pool
	thumb_func_end sub_81B7294

	thumb_func_start sub_81B72C8
sub_81B72C8: @ 81B72C8
	push {r4-r7,lr}
	lsls r0, 24
	lsrs r6, r0, 24
	ldr r7, =gUnknown_0203CEC8
	movs r1, 0x9
	ldrsb r1, [r7, r1]
	movs r0, 0x64
	muls r1, r0
	ldr r0, =gPlayerParty
	adds r4, r1, r0
	bl ProcessMenuInputNoWrap_
	lsls r0, 24
	asrs r5, r0, 24
	cmp r5, 0
	beq _081B7306
	cmp r5, 0
	bgt _081B7300
	movs r0, 0x1
	negs r0, r0
	cmp r5, r0
	beq _081B738C
	b _081B73C2
	.pool
_081B7300:
	cmp r5, 0x1
	beq _081B7392
	b _081B73C2
_081B7306:
	ldr r1, =gStringVar1
	adds r0, r4, 0
	bl GetMonNickname
	ldr r0, =gStringVar2
	movs r1, 0xE
	ldrsh r2, [r7, r1]
	movs r1, 0xD
	muls r1, r2
	ldr r2, =gMoveNames
	adds r1, r2
	bl StringCopy
	ldr r4, =gStringVar4
	ldr r1, =gText_MoveNotLearned
	adds r0, r4, 0
	bl StringExpandPlaceholders
	adds r0, r4, 0
	movs r1, 0x1
	bl sub_81B1B5C
	movs r3, 0x10
	ldrsh r0, [r7, r3]
	cmp r0, 0x1
	bne _081B7368
	ldr r0, =gTasks
	lsls r1, r6, 2
	adds r1, r6
	lsls r1, 3
	adds r1, r0
	ldr r0, =sub_81B73E4
	str r0, [r1]
	b _081B73C2
	.pool
_081B7368:
	cmp r0, 0x2
	bne _081B7370
	ldr r0, =gSpecialVar_Result
	strh r5, [r0]
_081B7370:
	ldr r0, =gTasks
	lsls r1, r6, 2
	adds r1, r6
	lsls r1, 3
	adds r1, r0
	ldr r0, =sub_81B6794
	str r0, [r1]
	b _081B73C2
	.pool
_081B738C:
	movs r0, 0x5
	bl PlaySE
_081B7392:
	ldr r1, =gStringVar1
	adds r0, r4, 0
	bl GetMonNickname
	ldr r0, =gStringVar2
	ldr r1, =gUnknown_0203CEC8
	movs r3, 0xE
	ldrsh r2, [r1, r3]
	movs r1, 0xD
	muls r1, r2
	ldr r2, =gMoveNames
	adds r1, r2
	bl StringCopy
	ldr r0, =gText_PkmnNeedsToReplaceMove
	bl sub_81B6D74
	ldr r1, =gTasks
	lsls r0, r6, 2
	adds r0, r6
	lsls r0, 3
	adds r0, r1
	ldr r1, =sub_81B6FF4
	str r1, [r0]
_081B73C2:
	pop {r4-r7}
	pop {r0}
	bx r0
	.pool
	thumb_func_end sub_81B72C8

	thumb_func_start sub_81B73E4
sub_81B73E4: @ 81B73E4
	push {r4,lr}
	lsls r0, 24
	lsrs r4, r0, 24
	bl sub_81B1BD4
	lsls r0, 24
	lsrs r0, 24
	cmp r0, 0x1
	beq _081B73FC
	adds r0, r4, 0
	bl sub_81B77AC
_081B73FC:
	pop {r4}
	pop {r0}
	bx r0
	thumb_func_end sub_81B73E4

	thumb_func_start dp05_rare_candy
dp05_rare_candy: @ 81B7404
	push {r4-r7,lr}
	mov r7, r10
	mov r6, r9
	mov r5, r8
	push {r5-r7}
	mov r10, r1
	lsls r0, 24
	lsrs r7, r0, 24
	ldr r0, =gUnknown_0203CEC8
	mov r9, r0
	movs r1, 0x9
	ldrsb r1, [r0, r1]
	movs r0, 0x64
	muls r1, r0
	ldr r0, =gPlayerParty
	adds r5, r1, r0
	ldr r0, =gUnknown_0203CEC4
	ldr r6, [r0]
	movs r1, 0x86
	lsls r1, 2
	adds r4, r6, r1
	ldr r2, =gSpecialVar_ItemId
	mov r8, r2
	adds r0, r5, 0
	movs r1, 0x38
	bl GetMonData
	cmp r0, 0x64
	beq _081B7478
	adds r0, r5, 0
	adds r1, r4, 0
	bl sub_81B79A0
	mov r1, r9
	ldrb r0, [r1, 0x9]
	mov r2, r8
	ldrh r1, [r2]
	movs r2, 0
	bl ExecuteTableBasedItemEffect__
	lsls r0, 24
	lsrs r4, r0, 24
	movs r0, 0x89
	lsls r0, 2
	adds r1, r6, r0
	adds r0, r5, 0
	bl sub_81B79A0
	b _081B747A
	.pool
_081B7478:
	movs r4, 0x1
_081B747A:
	movs r0, 0x5
	bl PlaySE
	cmp r4, 0
	beq _081B74B4
	ldr r1, =gUnknown_0203CEE8
	movs r0, 0
	strb r0, [r1]
	ldr r0, =gText_WontHaveEffect
	movs r1, 0x1
	bl sub_81B1B5C
	movs r0, 0x2
	bl schedule_bg_copy_tilemap_to_vram
	ldr r1, =gTasks
	lsls r0, r7, 2
	adds r0, r7
	lsls r0, 3
	adds r0, r1
	mov r1, r10
	b _081B7516
	.pool
_081B74B4:
	ldr r1, =gUnknown_0203CEE8
	movs r0, 0x1
	strb r0, [r1]
	movs r0, 0
	bl PlayFanfareByFanfareNum
	ldr r0, =gUnknown_0203CEC8
	ldrb r0, [r0, 0x9]
	adds r1, r5, 0
	bl sub_81B754C
	ldr r0, =gSpecialVar_ItemId
	ldrh r0, [r0]
	movs r1, 0x1
	bl RemoveBagItem
	ldr r1, =gStringVar1
	adds r0, r5, 0
	bl GetMonNickname
	ldr r4, =gStringVar2
	adds r0, r5, 0
	movs r1, 0x38
	bl GetMonData
	adds r1, r0, 0
	adds r0, r4, 0
	movs r2, 0
	movs r3, 0x3
	bl ConvertIntToDecimalStringN
	ldr r4, =gStringVar4
	ldr r1, =gText_PkmnElevatedToLvVar2
	adds r0, r4, 0
	bl StringExpandPlaceholders
	adds r0, r4, 0
	movs r1, 0x1
	bl sub_81B1B5C
	movs r0, 0x2
	bl schedule_bg_copy_tilemap_to_vram
	ldr r1, =gTasks
	lsls r0, r7, 2
	adds r0, r7
	lsls r0, 3
	adds r0, r1
	ldr r1, =sub_81B75D4
_081B7516:
	str r1, [r0]
	pop {r3-r5}
	mov r8, r3
	mov r9, r4
	mov r10, r5
	pop {r4-r7}
	pop {r0}
	bx r0
	.pool
	thumb_func_end dp05_rare_candy

	thumb_func_start sub_81B754C
sub_81B754C: @ 81B754C
	push {r4-r7,lr}
	adds r5, r1, 0
	lsls r0, 24
	lsrs r0, 24
	adds r7, r0, 0
	ldr r6, =gUnknown_0203CEDC
	lsls r4, r7, 4
	ldr r1, [r6]
	adds r1, r4
	adds r0, r5, 0
	bl party_menu_get_status_condition_and_update_object
	ldr r2, =gSprites
	ldr r0, [r6]
	adds r3, r4, r0
	ldrb r1, [r3, 0xC]
	lsls r0, r1, 4
	adds r0, r1
	lsls r0, 2
	adds r0, r2
	adds r0, 0x3E
	ldrb r0, [r0]
	lsls r0, 29
	cmp r0, 0
	bge _081B7588
	adds r0, r5, 0
	adds r1, r3, 0
	movs r2, 0x1
	bl sub_81B2AC8
_081B7588:
	ldr r1, [r6]
	adds r1, r4
	adds r0, r5, 0
	movs r2, 0x1
	bl sub_81B2CD4
	ldr r1, [r6]
	adds r1, r4
	adds r0, r5, 0
	movs r2, 0x1
	bl sub_81B2D74
	ldr r1, [r6]
	adds r1, r4
	adds r0, r5, 0
	bl sub_81B2E28
	ldr r0, [r6]
	adds r0, r4, r0
	ldrb r0, [r0, 0x9]
	adds r1, r5, 0
	bl sub_81B5B38
	adds r0, r7, 0
	movs r1, 0x1
	bl sub_81B0FCC
	movs r0, 0
	bl schedule_bg_copy_tilemap_to_vram
	pop {r4-r7}
	pop {r0}
	bx r0
	.pool
	thumb_func_end sub_81B754C

	thumb_func_start sub_81B75D4
sub_81B75D4: @ 81B75D4
	push {r4,lr}
	lsls r0, 24
	lsrs r4, r0, 24
	movs r0, 0
	bl WaitFanfare
	lsls r0, 24
	cmp r0, 0
	beq _081B7620
	bl sub_81B1BD4
	lsls r0, 24
	lsrs r0, 24
	cmp r0, 0x1
	beq _081B7620
	ldr r0, =gMain
	ldrh r1, [r0, 0x2E]
	movs r0, 0x1
	ands r0, r1
	cmp r0, 0
	bne _081B7606
	movs r0, 0x2
	ands r0, r1
	cmp r0, 0
	beq _081B7620
_081B7606:
	movs r0, 0x5
	bl PlaySE
	adds r0, r4, 0
	bl sub_81B767C
	ldr r0, =gTasks
	lsls r1, r4, 2
	adds r1, r4
	lsls r1, 3
	adds r1, r0
	ldr r0, =sub_81B7634
	str r0, [r1]
_081B7620:
	pop {r4}
	pop {r0}
	bx r0
	.pool
	thumb_func_end sub_81B75D4

	thumb_func_start sub_81B7634
sub_81B7634: @ 81B7634
	push {r4,lr}
	lsls r0, 24
	lsrs r4, r0, 24
	ldr r0, =gMain
	ldrh r1, [r0, 0x2E]
	movs r0, 0x1
	ands r0, r1
	cmp r0, 0
	bne _081B764E
	movs r0, 0x2
	ands r0, r1
	cmp r0, 0
	beq _081B7668
_081B764E:
	movs r0, 0x5
	bl PlaySE
	adds r0, r4, 0
	bl sub_81B76C8
	ldr r0, =gTasks
	lsls r1, r4, 2
	adds r1, r4
	lsls r1, 3
	adds r1, r0
	ldr r0, =sub_81B7704
	str r0, [r1]
_081B7668:
	pop {r4}
	pop {r0}
	bx r0
	.pool
	thumb_func_end sub_81B7634

	thumb_func_start sub_81B767C
sub_81B767C: @ 81B767C
	push {r4,r5,lr}
	sub sp, 0x8
	ldr r0, =gUnknown_0203CEC4
	ldr r5, [r0]
	movs r0, 0x86
	lsls r0, 2
	adds r4, r5, r0
	bl sub_81B3364
	lsls r0, 24
	lsrs r0, 24
	strh r0, [r4, 0x18]
	ldrh r0, [r4, 0x18]
	movs r1, 0x89
	lsls r1, 2
	adds r2, r5, r1
	movs r1, 0x2
	str r1, [sp]
	movs r1, 0x3
	str r1, [sp, 0x4]
	adds r1, r4, 0
	movs r3, 0x1
	bl sub_81D3640
	ldrb r0, [r4, 0x18]
	movs r1, 0x2
	bl CopyWindowToVram
	movs r0, 0x2
	bl schedule_bg_copy_tilemap_to_vram
	add sp, 0x8
	pop {r4,r5}
	pop {r0}
	bx r0
	.pool
	thumb_func_end sub_81B767C

	thumb_func_start sub_81B76C8
sub_81B76C8: @ 81B76C8
	push {r4,lr}
	sub sp, 0x4
	ldr r0, =gUnknown_0203CEC4
	ldr r1, [r0]
	movs r0, 0x86
	lsls r0, 2
	adds r4, r1, r0
	ldrh r0, [r4, 0x18]
	movs r2, 0x89
	lsls r2, 2
	adds r1, r2
	movs r2, 0x3
	str r2, [sp]
	movs r2, 0x1
	movs r3, 0x2
	bl sub_81D3784
	ldrb r0, [r4, 0x18]
	movs r1, 0x2
	bl CopyWindowToVram
	movs r0, 0x2
	bl schedule_bg_copy_tilemap_to_vram
	add sp, 0x4
	pop {r4}
	pop {r0}
	bx r0
	.pool
	thumb_func_end sub_81B76C8

	thumb_func_start sub_81B7704
sub_81B7704: @ 81B7704
	push {r4-r6,lr}
	lsls r0, 24
	lsrs r5, r0, 24
	movs r0, 0
	bl WaitFanfare
	lsls r0, 24
	cmp r0, 0
	beq _081B77A6
	ldr r0, =gMain
	ldrh r1, [r0, 0x2E]
	movs r6, 0x1
	adds r0, r6, 0
	ands r0, r1
	cmp r0, 0
	bne _081B772C
	movs r0, 0x2
	ands r0, r1
	cmp r0, 0
	beq _081B77A6
_081B772C:
	bl sub_81B3394
	ldr r4, =gUnknown_0203CEC8
	movs r1, 0x9
	ldrsb r1, [r4, r1]
	movs r0, 0x64
	muls r0, r1
	ldr r1, =gPlayerParty
	adds r0, r1
	movs r1, 0x1
	bl MonTryLearningNewMove
	lsls r0, 16
	lsrs r1, r0, 16
	strh r6, [r4, 0x10]
	ldr r0, =0x0000fffe
	cmp r1, r0
	beq _081B7788
	cmp r1, r0
	bgt _081B776C
	cmp r1, 0
	beq _081B7778
	b _081B77A0
	.pool
_081B776C:
	ldr r0, =0x0000ffff
	cmp r1, r0
	beq _081B7780
	b _081B77A0
	.pool
_081B7778:
	adds r0, r5, 0
	bl sub_81B7810
	b _081B77A6
_081B7780:
	adds r0, r5, 0
	bl sub_81B787C
	b _081B77A6
_081B7788:
	ldr r0, =gTasks
	lsls r1, r5, 2
	adds r1, r5
	lsls r1, 3
	adds r1, r0
	ldr r0, =sub_81B77AC
	str r0, [r1]
	b _081B77A6
	.pool
_081B77A0:
	adds r0, r5, 0
	bl sub_81B7910
_081B77A6:
	pop {r4-r6}
	pop {r0}
	bx r0
	thumb_func_end sub_81B7704

	thumb_func_start sub_81B77AC
sub_81B77AC: @ 81B77AC
	push {r4,lr}
	lsls r0, 24
	lsrs r4, r0, 24
	ldr r0, =gUnknown_0203CEC8
	movs r1, 0x9
	ldrsb r1, [r0, r1]
	movs r0, 0x64
	muls r0, r1
	ldr r1, =gPlayerParty
	adds r0, r1
	movs r1, 0
	bl MonTryLearningNewMove
	lsls r0, 16
	lsrs r1, r0, 16
	ldr r0, =0x0000fffe
	cmp r1, r0
	beq _081B780A
	cmp r1, r0
	bgt _081B77E8
	cmp r1, 0
	beq _081B77F4
	b _081B7804
	.pool
_081B77E8:
	ldr r0, =0x0000ffff
	cmp r1, r0
	beq _081B77FC
	b _081B7804
	.pool
_081B77F4:
	adds r0, r4, 0
	bl sub_81B7810
	b _081B780A
_081B77FC:
	adds r0, r4, 0
	bl sub_81B787C
	b _081B780A
_081B7804:
	adds r0, r4, 0
	bl sub_81B7910
_081B780A:
	pop {r4}
	pop {r0}
	bx r0
	thumb_func_end sub_81B77AC

	thumb_func_start sub_81B7810
sub_81B7810: @ 81B7810
	push {r4-r7,lr}
	lsls r0, 24
	lsrs r5, r0, 24
	ldr r6, =gUnknown_0203CEC8
	movs r1, 0x9
	ldrsb r1, [r6, r1]
	movs r0, 0x64
	muls r1, r0
	ldr r0, =gPlayerParty
	adds r7, r1, r0
	adds r0, r7, 0
	movs r1, 0
	movs r2, 0
	bl GetEvolutionTargetSpecies
	lsls r0, 16
	lsrs r4, r0, 16
	cmp r4, 0
	beq _081B7860
	bl sub_81B06F4
	ldr r0, =gCB2_AfterEvolution
	ldr r1, [r6]
	str r1, [r0]
	ldrb r3, [r6, 0x9]
	adds r0, r7, 0
	adds r1, r4, 0
	movs r2, 0x1
	bl BeginEvolutionScene
	adds r0, r5, 0
	bl DestroyTask
	b _081B786E
	.pool
_081B7860:
	ldr r0, =gTasks
	lsls r1, r5, 2
	adds r1, r5
	lsls r1, 3
	adds r1, r0
	ldr r0, =sub_81B6794
	str r0, [r1]
_081B786E:
	pop {r4-r7}
	pop {r0}
	bx r0
	.pool
	thumb_func_end sub_81B7810

	thumb_func_start sub_81B787C
sub_81B787C: @ 81B787C
	push {r4-r6,lr}
	mov r6, r8
	push {r6}
	adds r5, r0, 0
	lsls r5, 24
	lsrs r5, 24
	ldr r0, =gUnknown_0203CEC8
	mov r8, r0
	movs r1, 0x9
	ldrsb r1, [r0, r1]
	movs r0, 0x64
	muls r0, r1
	ldr r1, =gPlayerParty
	adds r0, r1
	ldr r1, =gStringVar1
	bl GetMonNickname
	ldr r0, =gStringVar2
	ldr r6, =gMoveToLearn
	ldrh r2, [r6]
	movs r1, 0xD
	muls r1, r2
	ldr r2, =gMoveNames
	adds r1, r2
	bl StringCopy
	ldr r4, =gStringVar4
	ldr r1, =gText_PkmnNeedsToReplaceMove
	adds r0, r4, 0
	bl StringExpandPlaceholders
	adds r0, r4, 0
	movs r1, 0x1
	bl sub_81B1B5C
	movs r0, 0x2
	bl schedule_bg_copy_tilemap_to_vram
	ldrh r0, [r6]
	mov r1, r8
	strh r0, [r1, 0xE]
	ldr r1, =gTasks
	lsls r0, r5, 2
	adds r0, r5
	lsls r0, 3
	adds r0, r1
	ldr r1, =sub_81B6FF4
	str r1, [r0]
	pop {r3}
	mov r8, r3
	pop {r4-r6}
	pop {r0}
	bx r0
	.pool
	thumb_func_end sub_81B787C

	thumb_func_start sub_81B7910
sub_81B7910: @ 81B7910
	push {r4-r6,lr}
	mov r6, r8
	push {r6}
	adds r6, r0, 0
	adds r5, r1, 0
	lsls r6, 24
	lsrs r6, 24
	lsls r5, 16
	lsrs r5, 16
	ldr r0, =gUnknown_0203CEC8
	mov r8, r0
	movs r1, 0x9
	ldrsb r1, [r0, r1]
	movs r0, 0x64
	muls r0, r1
	ldr r1, =gPlayerParty
	adds r0, r1
	ldr r1, =gStringVar1
	bl GetMonNickname
	ldr r0, =gStringVar2
	movs r1, 0xD
	muls r1, r5
	ldr r2, =gMoveNames
	adds r1, r2
	bl StringCopy
	ldr r4, =gStringVar4
	ldr r1, =gText_PkmnLearnedMove3
	adds r0, r4, 0
	bl StringExpandPlaceholders
	adds r0, r4, 0
	movs r1, 0x1
	bl sub_81B1B5C
	movs r0, 0x2
	bl schedule_bg_copy_tilemap_to_vram
	mov r0, r8
	strh r5, [r0, 0xE]
	ldr r1, =gTasks
	lsls r0, r6, 2
	adds r0, r6
	lsls r0, 3
	adds r0, r1
	ldr r1, =sub_81B6F60
	str r1, [r0]
	pop {r3}
	mov r8, r3
	pop {r4-r6}
	pop {r0}
	bx r0
	.pool
	thumb_func_end sub_81B7910

	thumb_func_start sub_81B79A0
sub_81B79A0: @ 81B79A0
	push {r4,r5,lr}
	adds r4, r0, 0
	adds r5, r1, 0
	movs r1, 0x3A
	bl GetMonData
	strh r0, [r5]
	adds r0, r4, 0
	movs r1, 0x3B
	bl GetMonData
	strh r0, [r5, 0x2]
	adds r0, r4, 0
	movs r1, 0x3C
	bl GetMonData
	strh r0, [r5, 0x4]
	adds r0, r4, 0
	movs r1, 0x3E
	bl GetMonData
	strh r0, [r5, 0x8]
	adds r0, r4, 0
	movs r1, 0x3F
	bl GetMonData
	strh r0, [r5, 0xA]
	adds r0, r4, 0
	movs r1, 0x3D
	bl GetMonData
	strh r0, [r5, 0x6]
	pop {r4,r5}
	pop {r0}
	bx r0
	thumb_func_end sub_81B79A0

	thumb_func_start sub_81B79E8
sub_81B79E8: @ 81B79E8
	push {r4,lr}
	lsls r0, 24
	lsrs r0, 24
	ldr r1, =gUnknown_0203CEC4
	ldr r2, [r1]
	movs r3, 0x86
	lsls r3, 2
	adds r1, r2, r3
	movs r3, 0
	strh r3, [r1]
	ldr r4, =0x0000021a
	adds r1, r2, r4
	strh r3, [r1]
	ldr r1, =gUnknown_0203CEC8
	ldrb r1, [r1, 0x9]
	lsls r1, 24
	asrs r1, 24
	movs r3, 0x87
	lsls r3, 2
	adds r2, r3
	strh r1, [r2]
	bl sub_81B7A28
	pop {r4}
	pop {r0}
	bx r0
	.pool
	thumb_func_end sub_81B79E8

	thumb_func_start sub_81B7A28
sub_81B7A28: @ 81B7A28
	push {r4-r7,lr}
	mov r7, r8
	push {r7}
	sub sp, 0x4
	lsls r0, 24
	lsrs r4, r0, 24
	mov r8, r4
	ldr r6, =gUnknown_0203CEC8
	movs r1, 0x9
	ldrsb r1, [r6, r1]
	movs r0, 0x64
	muls r1, r0
	ldr r0, =gPlayerParty
	adds r5, r1, r0
	adds r0, r5, 0
	movs r1, 0xB
	bl GetMonData
	cmp r0, 0
	beq _081B7A6E
	adds r0, r5, 0
	movs r1, 0x39
	bl GetMonData
	lsls r0, 16
	lsrs r7, r0, 16
	ldrb r0, [r6, 0x9]
	ldr r1, =gSpecialVar_ItemId
	ldrh r1, [r1]
	movs r2, 0
	bl ExecuteTableBasedItemEffect__
	lsls r0, 24
	cmp r0, 0
	beq _081B7A94
_081B7A6E:
	ldr r0, =gTasks
	lsls r1, r4, 2
	adds r1, r4
	lsls r1, 3
	adds r1, r0
	ldr r0, =task_intro_gamefreak
	str r0, [r1]
	b _081B7B2A
	.pool
_081B7A94:
	movs r0, 0x1
	bl PlaySE
	ldr r4, =gUnknown_0203CEDC
	movs r0, 0x9
	ldrsb r0, [r6, r0]
	lsls r0, 4
	ldr r1, [r4]
	adds r1, r0
	adds r0, r5, 0
	bl party_menu_get_status_condition_and_update_object
	ldr r2, =gSprites
	movs r0, 0x9
	ldrsb r0, [r6, r0]
	ldr r1, [r4]
	lsls r0, 4
	adds r3, r0, r1
	ldrb r1, [r3, 0xC]
	lsls r0, r1, 4
	adds r0, r1
	lsls r0, 2
	adds r0, r2
	adds r0, 0x3E
	ldrb r0, [r0]
	lsls r0, 29
	cmp r0, 0
	bge _081B7AD6
	adds r0, r5, 0
	adds r1, r3, 0
	movs r2, 0x1
	bl sub_81B2AC8
_081B7AD6:
	ldr r4, =gUnknown_0203CEC4
	ldr r0, [r4]
	movs r1, 0x87
	lsls r1, 2
	adds r0, r1
	ldrb r0, [r0]
	movs r1, 0
	bl sub_81B0FCC
	ldrb r0, [r6, 0x9]
	movs r1, 0x1
	bl sub_81B0FCC
	adds r0, r5, 0
	movs r1, 0x39
	bl GetMonData
	adds r3, r0, 0
	subs r3, r7
	lsls r3, 16
	asrs r3, 16
	ldrb r1, [r6, 0x9]
	ldr r0, =sub_81B7C10
	str r0, [sp]
	mov r0, r8
	movs r2, 0x1
	bl sub_81B1F18
	mov r0, r8
	movs r1, 0
	adds r2, r7, 0
	bl sub_81B1FA8
	ldr r0, [r4]
	movs r2, 0x86
	lsls r2, 2
	adds r1, r0, r2
	movs r2, 0x1
	strh r2, [r1]
	ldr r1, =0x0000021a
	adds r0, r1
	strh r2, [r0]
_081B7B2A:
	add sp, 0x4
	pop {r3}
	mov r8, r3
	pop {r4-r7}
	pop {r0}
	bx r0
	.pool
	thumb_func_end sub_81B7A28

	thumb_func_start task_intro_gamefreak
task_intro_gamefreak: @ 81B7B4C
	push {r4-r6,lr}
	lsls r0, 24
	lsrs r4, r0, 24
	bl sub_81B1BD4
	lsls r0, 24
	lsrs r0, 24
	cmp r0, 0x1
	beq _081B7C0A
	ldr r5, =gUnknown_0203CEC4
	ldr r2, [r5]
	movs r0, 0x86
	lsls r0, 2
	adds r1, r2, r0
	movs r3, 0
	ldrsh r0, [r1, r3]
	ldr r3, =gUnknown_0203CEC8
	cmp r0, 0x1
	bne _081B7B82
	movs r0, 0
	strh r0, [r1]
	movs r1, 0x9
	ldrsb r1, [r3, r1]
	movs r6, 0x87
	lsls r6, 2
	adds r0, r2, r6
	strh r1, [r0]
_081B7B82:
	ldrb r0, [r3, 0x9]
	adds r0, 0x1
	strb r0, [r3, 0x9]
	lsls r0, 24
	asrs r0, 24
	cmp r0, 0x6
	bne _081B7C04
	ldr r0, [r5]
	ldr r1, =0x0000021a
	adds r0, r1
	movs r2, 0
	ldrsh r1, [r0, r2]
	cmp r1, 0
	bne _081B7BC8
	ldr r0, =gUnknown_0203CEE8
	strb r1, [r0]
	ldr r0, =gText_WontHaveEffect
	movs r1, 0x1
	bl sub_81B1B5C
	movs r0, 0x2
	bl schedule_bg_copy_tilemap_to_vram
	b _081B7BD8
	.pool
_081B7BC8:
	ldr r1, =gUnknown_0203CEE8
	movs r0, 0x1
	strb r0, [r1]
	ldr r0, =gSpecialVar_ItemId
	ldrh r0, [r0]
	movs r1, 0x1
	bl RemoveBagItem
_081B7BD8:
	ldr r1, =gTasks
	lsls r0, r4, 2
	adds r0, r4
	lsls r0, 3
	adds r0, r1
	ldr r1, =sub_81B6794
	str r1, [r0]
	ldr r1, =gUnknown_0203CEC8
	movs r0, 0
	strb r0, [r1, 0x9]
	b _081B7C0A
	.pool
_081B7C04:
	adds r0, r4, 0
	bl sub_81B7A28
_081B7C0A:
	pop {r4-r6}
	pop {r0}
	bx r0
	thumb_func_end task_intro_gamefreak

	thumb_func_start sub_81B7C10
sub_81B7C10: @ 81B7C10
	push {r4,r5,lr}
	adds r5, r0, 0
	lsls r5, 24
	lsrs r5, 24
	ldr r0, =gUnknown_0203CEC8
	movs r1, 0x9
	ldrsb r1, [r0, r1]
	movs r0, 0x64
	muls r0, r1
	ldr r1, =gPlayerParty
	adds r0, r1
	ldr r1, =gStringVar1
	bl GetMonNickname
	ldr r4, =gStringVar4
	ldr r1, =gText_PkmnHPRestoredByVar2
	adds r0, r4, 0
	bl StringExpandPlaceholders
	adds r0, r4, 0
	movs r1, 0
	bl sub_81B1B5C
	movs r0, 0x2
	bl schedule_bg_copy_tilemap_to_vram
	ldr r1, =gTasks
	lsls r0, r5, 2
	adds r0, r5
	lsls r0, 3
	adds r0, r1
	ldr r1, =task_intro_gamefreak
	str r1, [r0]
	pop {r4,r5}
	pop {r0}
	bx r0
	.pool
	thumb_func_end sub_81B7C10

	thumb_func_start sub_81B7C74
sub_81B7C74: @ 81B7C74
	push {r4-r6,lr}
	adds r6, r1, 0
	lsls r0, 24
	lsrs r5, r0, 24
	movs r0, 0x5
	bl PlaySE
	ldr r2, =gCB2_AfterEvolution
	ldr r1, =gUnknown_0203CEC8
	ldr r0, [r1]
	str r0, [r2]
	ldrb r0, [r1, 0x9]
	ldr r4, =gSpecialVar_ItemId
	ldrh r1, [r4]
	movs r2, 0
	bl ExecuteTableBasedItemEffect__
	lsls r0, 24
	cmp r0, 0
	beq _081B7CD8
	ldr r1, =gUnknown_0203CEE8
	movs r0, 0
	strb r0, [r1]
	ldr r0, =gText_WontHaveEffect
	movs r1, 0x1
	bl sub_81B1B5C
	movs r0, 0x2
	bl schedule_bg_copy_tilemap_to_vram
	ldr r1, =gTasks
	lsls r0, r5, 2
	adds r0, r5
	lsls r0, 3
	adds r0, r1
	str r6, [r0]
	b _081B7CE4
	.pool
_081B7CD8:
	ldrh r0, [r4]
	movs r1, 0x1
	bl RemoveBagItem
	bl sub_81B06F4
_081B7CE4:
	pop {r4-r6}
	pop {r0}
	bx r0
	thumb_func_end sub_81B7C74

	thumb_func_start GetItemEffectType
@ u8 GetItemEffectType(u16 itemId)
GetItemEffectType: @ 81B7CEC
	push {r4,r5,lr}
	lsls r0, 16
	lsrs r1, r0, 16
	adds r2, r1, 0
	subs r2, 0xD
	lsls r0, r2, 16
	lsrs r0, 16
	cmp r0, 0xA5
	bls _081B7D00
	b _081B7E40
_081B7D00:
	cmp r1, 0xAF
	bne _081B7D18
	ldr r0, =gSaveBlock1Ptr
	ldr r0, [r0]
	ldr r1, =0x00003214
	adds r4, r0, r1
	b _081B7D20
	.pool
_081B7D18:
	ldr r1, =gItemEffectTable
	lsls r0, r2, 2
	adds r0, r1
	ldr r4, [r0]
_081B7D20:
	ldrb r1, [r4]
	movs r5, 0x3F
	adds r0, r5, 0
	ands r0, r1
	cmp r0, 0
	bne _081B7D42
	ldrb r0, [r4, 0x1]
	cmp r0, 0
	bne _081B7D42
	ldrb r0, [r4, 0x2]
	cmp r0, 0
	bne _081B7D42
	ldrb r3, [r4, 0x3]
	movs r0, 0x80
	ands r0, r3
	cmp r0, 0
	beq _081B7D4C
_081B7D42:
	movs r0, 0
	b _081B7E46
	.pool
_081B7D4C:
	movs r2, 0x40
	adds r0, r2, 0
	ands r0, r1
	cmp r0, 0
	beq _081B7D5A
	movs r0, 0xA
	b _081B7E46
_081B7D5A:
	adds r0, r2, 0
	ands r0, r3
	cmp r0, 0
	beq _081B7D66
	movs r0, 0x1
	b _081B7E46
_081B7D66:
	adds r2, r5, 0
	ands r2, r3
	cmp r2, 0
	bne _081B7D74
	lsrs r0, r1, 7
	cmp r0, 0
	beq _081B7DB6
_081B7D74:
	cmp r2, 0x20
	bne _081B7D7C
	movs r0, 0x4
	b _081B7E46
_081B7D7C:
	cmp r2, 0x10
	bne _081B7D84
	movs r0, 0x3
	b _081B7E46
_081B7D84:
	cmp r2, 0x8
	bne _081B7D8C
	movs r0, 0x5
	b _081B7E46
_081B7D8C:
	cmp r2, 0x4
	bne _081B7D94
	movs r0, 0x6
	b _081B7E46
_081B7D94:
	cmp r2, 0x2
	bne _081B7D9C
	movs r0, 0x7
	b _081B7E46
_081B7D9C:
	cmp r2, 0x1
	bne _081B7DA4
	movs r0, 0x8
	b _081B7E46
_081B7DA4:
	lsrs r0, r1, 7
	cmp r0, 0
	beq _081B7DB2
	cmp r2, 0
	bne _081B7DB2
	movs r0, 0x9
	b _081B7E46
_081B7DB2:
	movs r0, 0xB
	b _081B7E46
_081B7DB6:
	ldrb r1, [r4, 0x4]
	movs r0, 0x44
	ands r0, r1
	adds r2, r1, 0
	cmp r0, 0
	beq _081B7DC6
	movs r0, 0x2
	b _081B7E46
_081B7DC6:
	movs r5, 0x2
	adds r0, r5, 0
	ands r0, r2
	cmp r0, 0
	beq _081B7DD4
	movs r0, 0xC
	b _081B7E46
_081B7DD4:
	movs r3, 0x1
	adds r0, r3, 0
	ands r0, r2
	cmp r0, 0
	beq _081B7DE2
	movs r0, 0xD
	b _081B7E46
_081B7DE2:
	ldrb r1, [r4, 0x5]
	movs r0, 0x8
	ands r0, r1
	cmp r0, 0
	beq _081B7DF0
	movs r0, 0xE
	b _081B7E46
_081B7DF0:
	movs r0, 0x4
	ands r0, r1
	cmp r0, 0
	beq _081B7DFC
	movs r0, 0xF
	b _081B7E46
_081B7DFC:
	adds r0, r5, 0
	ands r0, r1
	cmp r0, 0
	beq _081B7E08
	movs r0, 0x10
	b _081B7E46
_081B7E08:
	adds r0, r3, 0
	ands r0, r1
	cmp r0, 0
	beq _081B7E14
	movs r0, 0x11
	b _081B7E46
_081B7E14:
	movs r0, 0x80
	ands r0, r2
	cmp r0, 0
	beq _081B7E20
	movs r0, 0x12
	b _081B7E46
_081B7E20:
	movs r0, 0x20
	ands r0, r2
	cmp r0, 0
	beq _081B7E2C
	movs r0, 0x13
	b _081B7E46
_081B7E2C:
	movs r0, 0x10
	ands r0, r1
	cmp r0, 0
	beq _081B7E38
	movs r0, 0x14
	b _081B7E46
_081B7E38:
	movs r0, 0x18
	ands r0, r2
	cmp r0, 0
	bne _081B7E44
_081B7E40:
	movs r0, 0x16
	b _081B7E46
_081B7E44:
	movs r0, 0x15
_081B7E46:
	pop {r4,r5}
	pop {r1}
	bx r1
	thumb_func_end GetItemEffectType

	thumb_func_start sub_81B7E4C
sub_81B7E4C: @ 81B7E4C
	push {r4-r7,lr}
	mov r7, r8
	push {r7}
	lsls r0, 24
	lsrs r6, r0, 24
	ldr r0, =gPaletteFade
	ldrb r1, [r0, 0x7]
	movs r0, 0x80
	ands r0, r1
	cmp r0, 0
	bne _081B7F1C
	ldr r7, =gUnknown_0203CEC8
	movs r1, 0x9
	ldrsb r1, [r7, r1]
	movs r0, 0x64
	muls r1, r0
	ldr r0, =gPlayerParty
	adds r5, r1, r0
	movs r0, 0xE
	adds r0, r7
	mov r8, r0
	ldr r1, =gStringVar1
	adds r0, r5, 0
	bl GetMonNickname
	ldr r4, =gSpecialVar_0x8005
	ldrb r0, [r4]
	bl sub_81B2360
	strh r0, [r7, 0xE]
	ldr r0, =gStringVar2
	movs r1, 0xE
	ldrsh r2, [r7, r1]
	movs r1, 0xD
	muls r1, r2
	ldr r2, =gMoveNames
	adds r1, r2
	bl StringCopy
	movs r0, 0x2
	mov r1, r8
	strh r0, [r1, 0x2]
	ldrb r2, [r4]
	adds r0, r5, 0
	movs r1, 0
	bl sub_81B22D8
	lsls r0, 24
	lsrs r0, 24
	cmp r0, 0x1
	beq _081B7EF0
	cmp r0, 0x2
	beq _081B7EF8
	ldrh r1, [r7, 0xE]
	adds r0, r5, 0
	bl GiveMoveToMon
	lsls r0, 16
	ldr r1, =0xffff0000
	cmp r0, r1
	beq _081B7F08
	adds r0, r6, 0
	bl sub_81B6EB4
	b _081B7F1C
	.pool
_081B7EF0:
	ldr r1, =gText_PkmnCantLearnMove
	b _081B7EFA
	.pool
_081B7EF8:
	ldr r1, =gText_PkmnAlreadyKnows
_081B7EFA:
	adds r0, r6, 0
	bl sub_81B6D98
	b _081B7F1C
	.pool
_081B7F08:
	ldr r0, =gText_PkmnNeedsToReplaceMove
	bl sub_81B6D74
	ldr r1, =gTasks
	lsls r0, r6, 2
	adds r0, r6
	lsls r0, 3
	adds r0, r1
	ldr r1, =sub_81B6FF4
	str r1, [r0]
_081B7F1C:
	pop {r3}
	mov r8, r3
	pop {r4-r7}
	pop {r0}
	bx r0
	.pool
	thumb_func_end sub_81B7E4C

	thumb_func_start CB2_PartyMenuFromStartMenu
CB2_PartyMenuFromStartMenu: @ 81B7F34
	push {lr}
	sub sp, 0xC
	movs r0, 0
	str r0, [sp]
	ldr r0, =sub_81B1370
	str r0, [sp, 0x4]
	ldr r0, =CB2_ReturnToFieldWithOpenMenu
	str r0, [sp, 0x8]
	movs r0, 0
	movs r1, 0
	movs r2, 0
	movs r3, 0
	bl sub_81B0038
	add sp, 0xC
	pop {r0}
	bx r0
	.pool
	thumb_func_end CB2_PartyMenuFromStartMenu

	thumb_func_start sub_81B7F60
sub_81B7F60: @ 81B7F60
	push {lr}
	sub sp, 0xC
	bl InBattlePyramid
	lsls r0, 24
	ldr r1, =sub_81C4F84
	cmp r0, 0
	bne _081B7F72
	ldr r1, =c2_815ABFC
_081B7F72:
	movs r0, 0x6
	str r0, [sp]
	ldr r0, =sub_81B1370
	str r0, [sp, 0x4]
	str r1, [sp, 0x8]
	movs r0, 0
	movs r1, 0
	movs r2, 0x5
	movs r3, 0
	bl sub_81B0038
	ldr r1, =gUnknown_0203CEC8
	ldr r0, =gSpecialVar_ItemId
	ldrh r0, [r0]
	strh r0, [r1, 0xC]
	add sp, 0xC
	pop {r0}
	bx r0
	.pool
	thumb_func_end sub_81B7F60

	thumb_func_start sub_81B7FAC
sub_81B7FAC: @ 81B7FAC
	push {r4-r7,lr}
	mov r7, r9
	mov r6, r8
	push {r6,r7}
	lsls r0, 24
	lsrs r4, r0, 24
	adds r6, r4, 0
	ldr r5, =gUnknown_0203CEFC
	ldr r0, =gUnknown_0203CEC8
	mov r9, r0
	ldrb r0, [r0, 0x9]
	lsls r0, 24
	asrs r0, 24
	movs r1, 0x64
	mov r8, r1
	mov r1, r8
	muls r1, r0
	adds r0, r1, 0
	ldr r7, =gPlayerParty
	adds r0, r7
	movs r1, 0xC
	bl GetMonData
	strh r0, [r5]
	lsls r0, 16
	cmp r0, 0
	bne _081B7FF8
	adds r0, r4, 0
	bl sub_81B8044
	b _081B8030
	.pool
_081B7FF8:
	ldrh r0, [r5]
	bl ItemIsMail
	lsls r0, 24
	cmp r0, 0
	beq _081B800C
	adds r0, r4, 0
	bl sub_81B83B8
	b _081B8030
_081B800C:
	mov r1, r9
	movs r0, 0x9
	ldrsb r0, [r1, r0]
	mov r1, r8
	muls r1, r0
	adds r0, r1, 0
	adds r0, r7
	ldrh r1, [r5]
	movs r2, 0x1
	bl sub_81B1D1C
	ldr r1, =gTasks
	lsls r0, r6, 2
	adds r0, r6
	lsls r0, 3
	adds r0, r1
	ldr r1, =sub_81B82A0
	str r1, [r0]
_081B8030:
	pop {r3,r4}
	mov r8, r3
	mov r9, r4
	pop {r4-r7}
	pop {r0}
	bx r0
	.pool
	thumb_func_end sub_81B7FAC

	thumb_func_start sub_81B8044
sub_81B8044: @ 81B8044
	push {r4,r5,lr}
	lsls r0, 24
	lsrs r4, r0, 24
	ldr r5, =gUnknown_0203CEC8
	ldrh r0, [r5, 0xC]
	bl ItemIsMail
	lsls r0, 24
	cmp r0, 0
	beq _081B807C
	ldrh r0, [r5, 0xC]
	bl sub_81B83F0
	ldr r0, =gUnknown_0203CEC4
	ldr r1, [r0]
	ldr r0, =sub_81B814C
	str r0, [r1, 0x4]
	adds r0, r4, 0
	bl sub_81B12C0
	b _081B8082
	.pool
_081B807C:
	adds r0, r4, 0
	bl sub_81B8088
_081B8082:
	pop {r4,r5}
	pop {r0}
	bx r0
	thumb_func_end sub_81B8044

	thumb_func_start sub_81B8088
sub_81B8088: @ 81B8088
	push {r4-r7,lr}
	mov r7, r8
	push {r7}
	lsls r0, 24
	lsrs r7, r0, 24
	ldr r0, =gPaletteFade
	ldrb r1, [r0, 0x7]
	movs r0, 0x80
	ands r0, r1
	cmp r0, 0
	bne _081B80E4
	ldr r4, =gUnknown_0203CEC8
	ldrh r5, [r4, 0xC]
	movs r0, 0x9
	ldrsb r0, [r4, r0]
	movs r1, 0x64
	mov r8, r1
	mov r1, r8
	muls r1, r0
	adds r0, r1, 0
	ldr r6, =gPlayerParty
	adds r0, r6
	adds r1, r5, 0
	movs r2, 0
	movs r3, 0x1
	bl sub_81B1C84
	movs r0, 0x9
	ldrsb r0, [r4, r0]
	mov r1, r8
	muls r1, r0
	adds r0, r1, 0
	adds r0, r6
	adds r1, r5, 0
	bl sub_81B1DB8
	adds r0, r5, 0
	bl sub_81B83F0
	ldr r1, =gTasks
	lsls r0, r7, 2
	adds r0, r7
	lsls r0, 3
	adds r0, r1
	ldr r1, =sub_81B8104
	str r1, [r0]
_081B80E4:
	pop {r3}
	mov r8, r3
	pop {r4-r7}
	pop {r0}
	bx r0
	.pool
	thumb_func_end sub_81B8088

	thumb_func_start sub_81B8104
sub_81B8104: @ 81B8104
	push {r4,r5,lr}
	lsls r0, 24
	lsrs r5, r0, 24
	ldr r0, =gUnknown_0203CEC8
	ldrb r4, [r0, 0x9]
	bl sub_81B1BD4
	lsls r0, 24
	lsrs r0, 24
	cmp r0, 0x1
	beq _081B8138
	lsls r2, r4, 24
	asrs r2, 24
	movs r0, 0x64
	muls r0, r2
	ldr r1, =gPlayerParty
	adds r0, r1
	ldr r1, =gUnknown_0203CEDC
	lsls r2, 4
	ldr r1, [r1]
	adds r1, r2
	bl sub_81B5C94
	adds r0, r5, 0
	bl sub_81B12C0
_081B8138:
	pop {r4,r5}
	pop {r0}
	bx r0
	.pool
	thumb_func_end sub_81B8104

	thumb_func_start sub_81B814C
sub_81B814C: @ 81B814C
	push {r4-r6,lr}
	ldr r4, =gUnknown_0203CEC8
	movs r0, 0x9
	ldrsb r0, [r4, r0]
	movs r6, 0x64
	muls r0, r6
	ldr r5, =gPlayerParty
	adds r0, r5
	ldrh r1, [r4, 0xC]
	bl sub_81B1DB8
	movs r0, 0x9
	ldrsb r0, [r4, r0]
	muls r0, r6
	adds r0, r5
	movs r1, 0x40
	bl GetMonData
	lsls r0, 24
	lsrs r0, 24
	ldr r1, =gSaveBlock1Ptr
	lsls r2, r0, 3
	adds r2, r0
	lsls r2, 2
	ldr r0, =0x00002be0
	adds r2, r0
	ldr r1, [r1]
	adds r1, r2
	ldr r2, =sub_81B81A8
	movs r0, 0x4
	movs r3, 0x3
	bl sub_811A20C
	pop {r4-r6}
	pop {r0}
	bx r0
	.pool
	thumb_func_end sub_81B814C

	thumb_func_start sub_81B81A8
sub_81B81A8: @ 81B81A8
	push {r4-r7,lr}
	sub sp, 0xC
	ldr r6, =gUnknown_0203CEC8
	movs r1, 0x9
	ldrsb r1, [r6, r1]
	movs r0, 0x64
	muls r1, r0
	ldr r0, =gPlayerParty
	adds r5, r1, r0
	adds r0, r5, 0
	movs r1, 0xC
	bl GetMonData
	lsls r0, 16
	lsrs r7, r0, 16
	ldr r0, =gSpecialVar_Result
	ldrh r0, [r0]
	cmp r0, 0
	bne _081B8208
	adds r0, r5, 0
	bl TakeMailFromMon
	ldr r4, =gUnknown_0203CEFC
	adds r0, r5, 0
	movs r1, 0xC
	adds r2, r4, 0
	bl SetMonData
	ldrh r0, [r4]
	movs r1, 0x1
	bl RemoveBagItem
	adds r0, r7, 0
	bl sub_81B841C
	ldr r0, [r6]
	bl SetMainCallback2
	b _081B8224
	.pool
_081B8208:
	ldrb r0, [r6, 0x8]
	lsls r0, 28
	lsrs r0, 28
	ldrb r2, [r6, 0xB]
	movs r1, 0x7F
	str r1, [sp]
	ldr r1, =sub_81B8230
	str r1, [sp, 0x4]
	ldr r1, [r6]
	str r1, [sp, 0x8]
	movs r1, 0xFF
	movs r3, 0x1
	bl sub_81B0038
_081B8224:
	add sp, 0xC
	pop {r4-r7}
	pop {r0}
	bx r0
	.pool
	thumb_func_end sub_81B81A8

	thumb_func_start sub_81B8230
sub_81B8230: @ 81B8230
	push {r4,lr}
	lsls r0, 24
	lsrs r4, r0, 24
	ldr r0, =gPaletteFade
	ldrb r1, [r0, 0x7]
	movs r0, 0x80
	ands r0, r1
	cmp r0, 0
	bne _081B828A
	ldr r1, =gUnknown_0203CEFC
	ldrh r0, [r1]
	cmp r0, 0
	beq _081B8264
	ldr r0, =gUnknown_0203CEC8
	ldrh r0, [r0, 0xC]
	ldrh r1, [r1]
	movs r2, 0
	bl sub_81B1D68
	b _081B827C
	.pool
_081B8264:
	ldr r2, =gUnknown_0203CEC8
	movs r1, 0x9
	ldrsb r1, [r2, r1]
	movs r0, 0x64
	muls r0, r1
	ldr r1, =gPlayerParty
	adds r0, r1
	ldrh r1, [r2, 0xC]
	movs r2, 0
	movs r3, 0x1
	bl sub_81B1C84
_081B827C:
	ldr r0, =gTasks
	lsls r1, r4, 2
	adds r1, r4
	lsls r1, 3
	adds r1, r0
	ldr r0, =sub_81B8104
	str r0, [r1]
_081B828A:
	pop {r4}
	pop {r0}
	bx r0
	.pool
	thumb_func_end sub_81B8230

	thumb_func_start sub_81B82A0
sub_81B82A0: @ 81B82A0
	push {r4,lr}
	lsls r0, 24
	lsrs r4, r0, 24
	bl sub_81B1BD4
	lsls r0, 24
	lsrs r0, 24
	cmp r0, 0x1
	beq _081B82C4
	bl sub_81B334C
	ldr r0, =gTasks
	lsls r1, r4, 2
	adds r1, r4
	lsls r1, 3
	adds r1, r0
	ldr r0, =sub_81B82D4
	str r0, [r1]
_081B82C4:
	pop {r4}
	pop {r0}
	bx r0
	.pool
	thumb_func_end sub_81B82A0

	thumb_func_start sub_81B82D4
sub_81B82D4: @ 81B82D4
	push {r4-r7,lr}
	lsls r0, 24
	lsrs r5, r0, 24
	bl ProcessMenuInputNoWrap_
	lsls r0, 24
	asrs r1, r0, 24
	cmp r1, 0
	beq _081B82FA
	cmp r1, 0
	bgt _081B82F4
	movs r0, 0x1
	negs r0, r0
	cmp r1, r0
	beq _081B8394
	b _081B83A8
_081B82F4:
	cmp r1, 0x1
	beq _081B839A
	b _081B83A8
_081B82FA:
	ldr r7, =gUnknown_0203CEC8
	ldrh r4, [r7, 0xC]
	adds r0, r4, 0
	bl sub_81B83F0
	ldr r6, =gUnknown_0203CEFC
	ldrh r0, [r6]
	movs r1, 0x1
	bl AddBagItem
	lsls r0, 24
	cmp r0, 0
	bne _081B8338
	adds r0, r4, 0
	bl sub_81B841C
	ldrh r0, [r6]
	bl pokemon_item_not_removed
	ldr r0, =gStringVar4
	movs r1, 0
	bl sub_81B1B5C
	b _081B8378
	.pool
_081B8338:
	adds r0, r4, 0
	bl ItemIsMail
	lsls r0, 24
	cmp r0, 0
	beq _081B835C
	ldr r0, =gUnknown_0203CEC4
	ldr r1, [r0]
	ldr r0, =sub_81B814C
	str r0, [r1, 0x4]
	adds r0, r5, 0
	bl sub_81B12C0
	b _081B83A8
	.pool
_081B835C:
	movs r1, 0x9
	ldrsb r1, [r7, r1]
	movs r0, 0x64
	muls r0, r1
	ldr r1, =gPlayerParty
	adds r0, r1
	adds r1, r4, 0
	bl sub_81B1DB8
	ldrh r1, [r6]
	adds r0, r4, 0
	movs r2, 0x1
	bl sub_81B1D68
_081B8378:
	ldr r1, =gTasks
	lsls r0, r5, 2
	adds r0, r5
	lsls r0, 3
	adds r0, r1
	ldr r1, =sub_81B8104
	str r1, [r0]
	b _081B83A8
	.pool
_081B8394:
	movs r0, 0x5
	bl PlaySE
_081B839A:
	ldr r0, =gTasks
	lsls r1, r5, 2
	adds r1, r5
	lsls r1, 3
	adds r1, r0
	ldr r0, =sub_81B8104
	str r0, [r1]
_081B83A8:
	pop {r4-r7}
	pop {r0}
	bx r0
	.pool
	thumb_func_end sub_81B82D4

	thumb_func_start sub_81B83B8
sub_81B83B8: @ 81B83B8
	push {r4,lr}
	adds r4, r0, 0
	lsls r4, 24
	lsrs r4, 24
	ldr r0, =gText_RemoveMailBeforeItem
	movs r1, 0x1
	bl sub_81B1B5C
	movs r0, 0x2
	bl schedule_bg_copy_tilemap_to_vram
	ldr r1, =gTasks
	lsls r0, r4, 2
	adds r0, r4
	lsls r0, 3
	adds r0, r1
	ldr r1, =sub_81B8104
	str r1, [r0]
	pop {r4}
	pop {r0}
	bx r0
	.pool
	thumb_func_end sub_81B83B8

	thumb_func_start sub_81B83F0
sub_81B83F0: @ 81B83F0
	push {lr}
	lsls r0, 16
	lsrs r1, r0, 16
	ldr r0, =gUnknown_0203CEC8
	ldrb r0, [r0, 0xB]
	cmp r0, 0x6
	bne _081B8410
	lsls r0, r1, 24
	lsrs r0, 24
	movs r1, 0x1
	bl RemovePCItem
	b _081B8418
	.pool
_081B8410:
	adds r0, r1, 0
	movs r1, 0x1
	bl RemoveBagItem
_081B8418:
	pop {r0}
	bx r0
	thumb_func_end sub_81B83F0

	thumb_func_start sub_81B841C
sub_81B841C: @ 81B841C
	push {lr}
	lsls r0, 16
	lsrs r1, r0, 16
	ldr r0, =gUnknown_0203CEC8
	ldrb r0, [r0, 0xB]
	cmp r0, 0x5
	beq _081B8438
	adds r0, r1, 0
	movs r1, 0x1
	bl AddPCItem
	b _081B8440
	.pool
_081B8438:
	adds r0, r1, 0
	movs r1, 0x1
	bl AddBagItem
_081B8440:
	lsls r0, 24
	lsrs r0, 24
	pop {r1}
	bx r1
	thumb_func_end sub_81B841C

	thumb_func_start sub_81B8448
sub_81B8448: @ 81B8448
	push {lr}
	sub sp, 0xC
	movs r0, 0x6
	str r0, [sp]
	ldr r0, =sub_81B1370
	str r0, [sp, 0x4]
	ldr r0, =Mailbox_ReturnToMailListAfterDeposit
	str r0, [sp, 0x8]
	movs r0, 0
	movs r1, 0
	movs r2, 0x7
	movs r3, 0
	bl sub_81B0038
	add sp, 0xC
	pop {r0}
	bx r0
	.pool
	thumb_func_end sub_81B8448

	thumb_func_start sub_81B8474
sub_81B8474: @ 81B8474
	push {r4-r6,lr}
	lsls r0, 24
	lsrs r6, r0, 24
	ldr r0, =gUnknown_0203CEC8
	movs r1, 0x9
	ldrsb r1, [r0, r1]
	movs r0, 0x64
	muls r1, r0
	ldr r0, =gPlayerParty
	adds r5, r1, r0
	ldr r1, =gUnknown_0203CEE8
	movs r0, 0
	strb r0, [r1]
	ldr r2, =gSaveBlock1Ptr
	ldr r0, =playerPCItemPageInfo
	ldrh r1, [r0]
	adds r1, 0x6
	ldrh r0, [r0, 0x2]
	adds r1, r0
	lsls r0, r1, 3
	adds r0, r1
	lsls r0, 2
	ldr r1, =0x00002be0
	adds r0, r1
	ldr r1, [r2]
	adds r4, r1, r0
	adds r0, r5, 0
	movs r1, 0xC
	bl GetMonData
	cmp r0, 0
	beq _081B84DC
	ldr r0, =gText_PkmnHoldingItemCantHoldMail
	movs r1, 0x1
	bl sub_81B1B5C
	b _081B84F2
	.pool
_081B84DC:
	adds r0, r5, 0
	adds r1, r4, 0
	bl GiveMailToMon2
	adds r0, r4, 0
	bl ClearMailStruct
	ldr r0, =gText_MailTransferredFromMailbox
	movs r1, 0x1
	bl sub_81B1B5C
_081B84F2:
	movs r0, 0x2
	bl schedule_bg_copy_tilemap_to_vram
	ldr r0, =gTasks
	lsls r1, r6, 2
	adds r1, r6
	lsls r1, 3
	adds r1, r0
	ldr r0, =sub_81B8104
	str r0, [r1]
	pop {r4-r6}
	pop {r0}
	bx r0
	.pool
	thumb_func_end sub_81B8474

	thumb_func_start sub_81B8518
sub_81B8518: @ 81B8518
	push {lr}
	sub sp, 0xC
	bl sub_81B8558
	movs r0, 0
	str r0, [sp]
	ldr r0, =sub_81B1370
	str r0, [sp, 0x4]
	ldr r0, =gMain
	ldr r0, [r0, 0x8]
	str r0, [sp, 0x8]
	movs r0, 0x4
	movs r1, 0
	movs r2, 0
	movs r3, 0
	bl sub_81B0038
	ldr r1, =gUnknown_0203CEC8
	ldr r0, =sub_81B879C
	str r0, [r1, 0x4]
	add sp, 0xC
	pop {r0}
	bx r0
	.pool
	thumb_func_end sub_81B8518

	thumb_func_start sub_81B8558
sub_81B8558: @ 81B8558
	push {lr}
	ldr r0, =gUnknown_0203CEF8
	movs r1, 0
	movs r2, 0x4
	bl memset
	pop {r0}
	bx r0
	.pool
	thumb_func_end sub_81B8558

	thumb_func_start sub_81B856C
sub_81B856C: @ 81B856C
	push {r4,lr}
	lsls r0, 24
	asrs r4, r0, 24
	movs r0, 0x64
	muls r0, r4
	ldr r1, =gPlayerParty
	adds r0, r1
	bl sub_81B85AC
	lsls r0, 24
	cmp r0, 0
	bne _081B858C
	movs r0, 0x2
	b _081B85A4
	.pool
_081B858C:
	adds r0, r4, 0x1
	lsls r0, 24
	lsrs r0, 24
	bl sub_81B8770
	lsls r0, 24
	lsrs r0, 24
	cmp r0, 0x1
	beq _081B85A2
	movs r0, 0
	b _081B85A4
_081B85A2:
	movs r0, 0x1
_081B85A4:
	pop {r4}
	pop {r1}
	bx r1
	thumb_func_end sub_81B856C

	thumb_func_start sub_81B85AC
sub_81B85AC: @ 81B85AC
	push {r4-r6,lr}
	adds r5, r0, 0
	movs r6, 0
	movs r1, 0x2D
	bl GetMonData
	cmp r0, 0
	bne _081B8608
	adds r0, r5, 0
	movs r1, 0x38
	bl GetMonData
	adds r4, r0, 0
	bl sub_81B8888
	lsls r0, 24
	lsrs r0, 24
	cmp r4, r0
	bhi _081B8608
	ldr r0, =gSaveBlock1Ptr
	ldr r0, [r0]
	ldrh r1, [r0, 0x4]
	ldr r0, =0x0000191a
	cmp r1, r0
	bne _081B85EA
	adds r0, r5, 0
	movs r1, 0xC
	bl GetMonData
	cmp r0, 0
	bne _081B8608
_081B85EA:
	ldr r0, =0x000040cf
	bl VarGet
	lsls r0, 16
	lsrs r0, 16
	cmp r0, 0x8
	beq _081B864A
	cmp r0, 0x9
	bne _081B8618
	adds r0, r5, 0
	movs r1, 0x39
	bl GetMonData
	cmp r0, 0
	bne _081B864A
_081B8608:
	movs r0, 0
	b _081B864C
	.pool
_081B8618:
	adds r0, r5, 0
	movs r1, 0xB
	bl GetMonData
	lsls r0, 16
	lsrs r4, r0, 16
	ldr r3, =gUnknown_08611C9A
	lsls r1, r6, 1
	adds r0, r1, r3
	ldrh r0, [r0]
	ldr r2, =0x0000ffff
	cmp r0, r2
	beq _081B864A
_081B8632:
	adds r0, r1, r3
	ldrh r0, [r0]
	cmp r0, r4
	beq _081B8608
	adds r0, r6, 0x1
	lsls r0, 16
	lsrs r6, r0, 16
	lsls r1, r6, 1
	adds r0, r1, r3
	ldrh r0, [r0]
	cmp r0, r2
	bne _081B8632
_081B864A:
	movs r0, 0x1
_081B864C:
	pop {r4-r6}
	pop {r1}
	bx r1
	.pool
	thumb_func_end sub_81B85AC

	thumb_func_start sub_81B865C
sub_81B865C: @ 81B865C
	push {r4-r7,lr}
	mov r7, r10
	mov r6, r9
	mov r5, r8
	push {r5-r7}
	bl sub_81B885C
	lsls r0, 24
	lsrs r2, r0, 24
	adds r1, r2, 0
	ldr r3, =gUnknown_0203CEF8
	adds r0, r2, r3
	subs r0, 0x1
	ldrb r0, [r0]
	cmp r0, 0
	bne _081B869C
	cmp r2, 0x1
	bne _081B8688
	movs r0, 0xE
	b _081B8758
	.pool
_081B8688:
	ldr r0, =gStringVar1
	movs r2, 0
	movs r3, 0x1
	bl ConvertIntToDecimalStringN
	movs r0, 0x11
	b _081B8758
	.pool
_081B869C:
	ldr r0, =0x000040cf
	bl VarGet
	lsls r0, 24
	movs r1, 0xF8
	lsls r1, 24
	adds r0, r1
	lsrs r0, 24
	cmp r0, 0x1
	bhi _081B86C0
	b _081B8756
	.pool
_081B86B8:
	movs r0, 0x12
	b _081B8758
_081B86BC:
	movs r0, 0x13
	b _081B8758
_081B86C0:
	bl sub_81B8830
	lsls r0, 24
	lsrs r0, 24
	mov r8, r0
	movs r5, 0
	b _081B8750
_081B86CE:
	ldr r3, =gUnknown_0203CEF8
	adds r4, r3, r5
	ldrb r0, [r4]
	movs r1, 0x64
	muls r0, r1
	subs r0, 0x64
	ldr r3, =gPlayerParty
	adds r0, r3, r0
	movs r1, 0xB
	bl GetMonData
	lsls r0, 16
	lsrs r0, 16
	mov r10, r0
	ldrb r0, [r4]
	movs r1, 0x64
	muls r0, r1
	subs r0, 0x64
	ldr r3, =gPlayerParty
	adds r0, r3, r0
	movs r1, 0xC
	bl GetMonData
	lsls r0, 16
	lsrs r6, r0, 16
	adds r1, r5, 0x1
	lsls r0, r1, 24
	lsrs r4, r0, 24
	mov r9, r1
	cmp r4, r8
	bcs _081B8748
	movs r7, 0x64
_081B870E:
	ldr r0, =gUnknown_0203CEF8
	adds r5, r0, r4
	ldrb r0, [r5]
	muls r0, r7
	subs r0, 0x64
	ldr r1, =gPlayerParty
	adds r0, r1, r0
	movs r1, 0xB
	bl GetMonData
	cmp r10, r0
	beq _081B86B8
	cmp r6, 0
	beq _081B873E
	ldrb r0, [r5]
	muls r0, r7
	subs r0, 0x64
	ldr r3, =gPlayerParty
	adds r0, r3, r0
	movs r1, 0xC
	bl GetMonData
	cmp r6, r0
	beq _081B86BC
_081B873E:
	adds r0, r4, 0x1
	lsls r0, 24
	lsrs r4, r0, 24
	cmp r4, r8
	bcc _081B870E
_081B8748:
	mov r1, r9
	lsls r0, r1, 24
	lsrs r5, r0, 24
	mov r0, r8
_081B8750:
	subs r0, 0x1
	cmp r5, r0
	blt _081B86CE
_081B8756:
	movs r0, 0xFF
_081B8758:
	pop {r3-r5}
	mov r8, r3
	mov r9, r4
	mov r10, r5
	pop {r4-r7}
	pop {r1}
	bx r1
	.pool
	thumb_func_end sub_81B865C

	thumb_func_start sub_81B8770
sub_81B8770: @ 81B8770
	push {lr}
	lsls r0, 24
	lsrs r2, r0, 24
	movs r1, 0
	ldr r3, =gUnknown_0203CEF8
_081B877A:
	adds r0, r1, r3
	ldrb r0, [r0]
	cmp r0, r2
	bne _081B878C
	movs r0, 0x1
	b _081B8798
	.pool
_081B878C:
	adds r0, r1, 0x1
	lsls r0, 24
	lsrs r1, r0, 24
	cmp r1, 0x3
	bls _081B877A
	movs r0, 0
_081B8798:
	pop {r1}
	bx r1
	thumb_func_end sub_81B8770

	thumb_func_start sub_81B879C
sub_81B879C: @ 81B879C
	push {r4,r5,lr}
	lsls r0, 24
	lsrs r5, r0, 24
	bl sub_81B865C
	lsls r0, 24
	lsrs r4, r0, 24
	cmp r4, 0xFF
	beq _081B87D4
	movs r0, 0x20
	bl PlaySE
	adds r0, r4, 0
	bl display_pokemon_menu_message
	ldr r0, =gTasks
	lsls r1, r5, 2
	adds r1, r5
	lsls r1, 3
	adds r1, r0
	ldr r0, =sub_81B87E8
	str r0, [r1]
	b _081B87E0
	.pool
_081B87D4:
	movs r0, 0x5
	bl PlaySE
	adds r0, r5, 0
	bl sub_81B12C0
_081B87E0:
	pop {r4,r5}
	pop {r0}
	bx r0
	thumb_func_end sub_81B879C

	thumb_func_start sub_81B87E8
sub_81B87E8: @ 81B87E8
	push {r4,lr}
	lsls r0, 24
	lsrs r4, r0, 24
	ldr r0, =gMain
	ldrh r1, [r0, 0x2E]
	movs r0, 0x1
	ands r0, r1
	cmp r0, 0
	bne _081B8802
	movs r0, 0x2
	ands r0, r1
	cmp r0, 0
	beq _081B881C
_081B8802:
	movs r0, 0x5
	bl PlaySE
	movs r0, 0
	bl display_pokemon_menu_message
	ldr r0, =gTasks
	lsls r1, r4, 2
	adds r1, r4
	lsls r1, 3
	adds r1, r0
	ldr r0, =sub_81B1370
	str r0, [r1]
_081B881C:
	pop {r4}
	pop {r0}
	bx r0
	.pool
	thumb_func_end sub_81B87E8

	thumb_func_start sub_81B8830
sub_81B8830: @ 81B8830
	push {lr}
	ldr r0, =0x000040cf
	bl VarGet
	lsls r0, 16
	lsrs r0, 16
	cmp r0, 0x8
	beq _081B884C
	cmp r0, 0x9
	bne _081B8850
	movs r0, 0x3
	b _081B8854
	.pool
_081B884C:
	movs r0, 0x2
	b _081B8854
_081B8850:
	ldr r0, =gSpecialVar_0x8005
	ldrb r0, [r0]
_081B8854:
	pop {r1}
	bx r1
	.pool
	thumb_func_end sub_81B8830

	thumb_func_start sub_81B885C
sub_81B885C: @ 81B885C
	push {lr}
	ldr r0, =0x000040cf
	bl VarGet
	lsls r0, 16
	lsrs r0, 16
	cmp r0, 0x8
	beq _081B8878
	cmp r0, 0x9
	bne _081B887C
	movs r0, 0x1
	b _081B8880
	.pool
_081B8878:
	movs r0, 0x2
	b _081B8880
_081B887C:
	ldr r0, =gSpecialVar_0x8005
	ldrb r0, [r0]
_081B8880:
	pop {r1}
	bx r1
	.pool
	thumb_func_end sub_81B885C

	thumb_func_start sub_81B8888
sub_81B8888: @ 81B8888
	push {lr}
	ldr r0, =0x000040cf
	bl VarGet
	lsls r0, 16
	lsrs r0, 16
	cmp r0, 0x8
	beq _081B88A4
	cmp r0, 0x9
	bne _081B88A8
_081B889C:
	movs r0, 0x64
	b _081B88B2
	.pool
_081B88A4:
	movs r0, 0x1E
	b _081B88B2
_081B88A8:
	ldr r0, =gSpecialVar_0x8004
	ldrh r0, [r0]
	cmp r0, 0
	bne _081B889C
	movs r0, 0x32
_081B88B2:
	pop {r1}
	bx r1
	.pool
	thumb_func_end sub_81B8888

	thumb_func_start sub_81B88BC
sub_81B88BC: @ 81B88BC
	push {lr}
	ldr r0, =0x000040cf
	bl VarGet
	lsls r0, 24
	lsrs r1, r0, 24
	movs r2, 0xF8
	lsls r2, 24
	adds r0, r2
	lsrs r0, 24
	cmp r0, 0x1
	bhi _081B88E0
	ldr r0, =gText_CancelBattle
	b _081B88FA
	.pool
_081B88E0:
	cmp r1, 0x1
	bne _081B88F8
	ldr r0, =gSpecialVar_0x8005
	ldrh r0, [r0]
	cmp r0, 0x2
	bne _081B88F8
	ldr r0, =gText_ReturnToWaitingRoom
	b _081B88FA
	.pool
_081B88F8:
	ldr r0, =gText_CancelChallenge
_081B88FA:
	pop {r1}
	bx r1
	.pool
	thumb_func_end sub_81B88BC

	thumb_func_start sub_81B8904
sub_81B8904: @ 81B8904
	push {lr}
	sub sp, 0xC
	lsls r0, 24
	lsrs r0, 24
	movs r2, 0
	str r2, [sp]
	ldr r2, =sub_81B1370
	str r2, [sp, 0x4]
	str r1, [sp, 0x8]
	movs r1, 0
	movs r2, 0
	movs r3, 0
	bl sub_81B0038
	add sp, 0xC
	pop {r0}
	bx r0
	.pool
	thumb_func_end sub_81B8904

	thumb_func_start sub_81B892C
sub_81B892C: @ 81B892C
	push {lr}
	sub sp, 0xC
	movs r0, 0x4
	str r0, [sp]
	ldr r0, =sub_81B1370
	str r0, [sp, 0x4]
	ldr r0, =CB2_ReturnToFieldContinueScript
	str r0, [sp, 0x8]
	movs r0, 0
	movs r1, 0
	movs r2, 0xC
	movs r3, 0
	bl sub_81B0038
	add sp, 0xC
	pop {r0}
	bx r0
	.pool
	thumb_func_end sub_81B892C

	thumb_func_start sub_81B8958
sub_81B8958: @ 81B8958
	push {lr}
	sub sp, 0xC
	movs r0, 0x1
	str r0, [sp]
	ldr r0, =sub_81B1370
	str r0, [sp, 0x4]
	ldr r0, =CB2_ReturnToFieldContinueScript
	str r0, [sp, 0x8]
	movs r0, 0xB
	movs r1, 0
	movs r2, 0xD
	movs r3, 0
	bl sub_81B0038
	add sp, 0xC
	pop {r0}
	bx r0
	.pool
	thumb_func_end sub_81B8958

	thumb_func_start sub_81B8984
sub_81B8984: @ 81B8984
	push {lr}
	bl IsDoubleBattle
	lsls r0, 24
	cmp r0, 0
	bne _081B8994
	movs r0, 0
	b _081B89A6
_081B8994:
	bl sub_81B1250
	lsls r0, 24
	lsrs r0, 24
	cmp r0, 0x1
	beq _081B89A4
	movs r0, 0x1
	b _081B89A6
_081B89A4:
	movs r0, 0x2
_081B89A6:
	pop {r1}
	bx r1
	thumb_func_end sub_81B8984

	thumb_func_start OpenPartyMenuInBattle
OpenPartyMenuInBattle: @ 81B89AC
	push {r4,lr}
	sub sp, 0xC
	adds r4, r0, 0
	lsls r4, 24
	lsrs r4, 24
	bl sub_81B8984
	adds r1, r0, 0
	lsls r1, 24
	lsrs r1, 24
	movs r0, 0
	str r0, [sp]
	ldr r0, =sub_81B1370
	str r0, [sp, 0x4]
	ldr r0, =SetCB2ToReshowScreenAfterMenu
	str r0, [sp, 0x8]
	movs r0, 0x1
	adds r2, r4, 0
	movs r3, 0
	bl sub_81B0038
	bl nullsub_35
	bl pokemon_change_order
	add sp, 0xC
	pop {r4}
	pop {r0}
	bx r0
	.pool
	thumb_func_end OpenPartyMenuInBattle

	thumb_func_start sub_81B89F0
sub_81B89F0: @ 81B89F0
	push {lr}
	sub sp, 0xC
	bl sub_81B8984
	adds r1, r0, 0
	lsls r1, 24
	lsrs r1, 24
	movs r0, 0x5
	str r0, [sp]
	ldr r0, =sub_81B1370
	str r0, [sp, 0x4]
	ldr r0, =c2_815ABFC
	str r0, [sp, 0x8]
	movs r0, 0x1
	movs r2, 0x3
	movs r3, 0
	bl sub_81B0038
	bl nullsub_35
	bl pokemon_change_order
	add sp, 0xC
	pop {r0}
	bx r0
	.pool
	thumb_func_end sub_81B89F0

	thumb_func_start sub_81B8A2C
sub_81B8A2C: @ 81B8A2C
	push {r4,lr}
	adds r4, r0, 0
	ldr r0, =gPlayerParty + 0x64
	movs r1, 0xB
	bl GetMonData
	cmp r0, 0
	beq _081B8A74
	adds r0, r4, 0
	movs r1, 0x2D
	bl GetMonData
	cmp r0, 0
	bne _081B8A74
	ldr r0, =gUnknown_0203CEC8
	ldrb r0, [r0, 0xB]
	cmp r0, 0x1
	bne _081B8A5C
	movs r0, 0x3
	b _081B8A76
	.pool
_081B8A5C:
	ldr r0, =gBattleTypeFlags
	ldr r0, [r0]
	movs r1, 0x80
	lsls r1, 11
	ands r0, r1
	cmp r0, 0
	bne _081B8A74
	movs r0, 0x2
	b _081B8A76
	.pool
_081B8A74:
	movs r0, 0x7
_081B8A76:
	pop {r4}
	pop {r1}
	bx r1
	thumb_func_end sub_81B8A2C

	thumb_func_start sub_81B8A7C
sub_81B8A7C: @ 81B8A7C
	push {r4-r7,lr}
	mov r7, r8
	push {r7}
	bl GetCursorSelectionMonId
	lsls r0, 24
	lsrs r5, r0, 24
	bl sub_81B1250
	lsls r0, 24
	lsrs r0, 24
	cmp r0, 0x1
	bne _081B8AC4
	cmp r5, 0x1
	beq _081B8AA2
	cmp r5, 0x4
	beq _081B8AA2
	cmp r5, 0x5
	bne _081B8AC4
_081B8AA2:
	ldr r4, =gStringVar1
	bl GetTrainerPartnerName
	adds r1, r0, 0
	adds r0, r4, 0
	bl StringCopy
	ldr r0, =gStringVar4
	ldr r1, =gText_CantSwitchWithAlly
	b _081B8C42
	.pool
_081B8AC4:
	movs r0, 0x64
	adds r1, r5, 0
	muls r1, r0
	ldr r0, =gPlayerParty
	adds r4, r1, r0
	adds r0, r4, 0
	movs r1, 0x39
	bl GetMonData
	cmp r0, 0
	bne _081B8AF8
	ldr r1, =gStringVar1
	adds r0, r4, 0
	bl GetMonNickname
	ldr r0, =gStringVar4
	ldr r1, =gText_PkmnHasNoEnergy
	b _081B8C42
	.pool
_081B8AF8:
	movs r4, 0
	b _081B8B24
_081B8AFC:
	adds r0, r4, 0
	bl GetBattlerSide
	lsls r0, 24
	cmp r0, 0
	bne _081B8B1E
	adds r0, r5, 0
	bl sub_81B8F38
	lsls r0, 24
	ldr r2, =gBattlerPartyIndexes
	lsls r1, r4, 1
	adds r1, r2
	lsrs r0, 24
	ldrh r1, [r1]
	cmp r0, r1
	beq _081B8BFC
_081B8B1E:
	adds r0, r4, 0x1
	lsls r0, 24
	lsrs r4, r0, 24
_081B8B24:
	ldr r0, =gBattlersCount
	ldrb r0, [r0]
	cmp r4, r0
	bcc _081B8AFC
	movs r7, 0x64
	adds r0, r5, 0
	muls r0, r7
	ldr r1, =gPlayerParty
	mov r8, r1
	adds r6, r0, r1
	adds r0, r6, 0
	movs r1, 0x2D
	bl GetMonData
	cmp r0, 0
	beq _081B8B60
	ldr r0, =gStringVar4
	ldr r1, =gText_EggCantBattle
	b _081B8C42
	.pool
_081B8B60:
	adds r0, r5, 0
	bl sub_81B8F38
	ldr r1, =gBattleStruct
	ldr r1, [r1]
	adds r1, 0x8B
	lsls r0, 24
	lsrs r0, 24
	ldrb r1, [r1]
	cmp r0, r1
	bne _081B8B94
	ldr r1, =gStringVar1
	adds r0, r6, 0
	bl GetMonNickname
	ldr r0, =gStringVar4
	ldr r1, =gText_PkmnAlreadySelected
	b _081B8C42
	.pool
_081B8B94:
	ldr r0, =gUnknown_0203CEC8
	ldrb r0, [r0, 0xB]
	cmp r0, 0x4
	bne _081B8BA8
	bl SetMonPreventsSwitchingString
	b _081B8C46
	.pool
_081B8BA8:
	cmp r0, 0x2
	beq _081B8C20
	adds r0, r5, 0
	bl sub_81B8F38
	ldr r1, =gUnknown_0203CEE9
	strb r0, [r1]
	ldr r1, =gUnknown_0203CEE8
	movs r0, 0x1
	strb r0, [r1]
	ldr r1, =gBattlerPartyIndexes
	ldr r0, =gBattlerInMenuId
	ldrb r0, [r0]
	lsls r0, 1
	adds r0, r1
	ldrb r0, [r0]
	bl pokemon_order_func
	adds r4, r0, 0
	lsls r4, 24
	lsrs r4, 24
	adds r0, r4, 0
	adds r1, r5, 0
	bl sub_81B8FB0
	adds r0, r4, 0
	muls r0, r7
	add r0, r8
	adds r1, r6, 0
	bl sub_81B1288
	movs r0, 0x1
	b _081B8C48
	.pool
_081B8BFC:
	movs r0, 0x64
	muls r0, r5
	ldr r1, =gPlayerParty
	adds r0, r1
	ldr r1, =gStringVar1
	bl GetMonNickname
	ldr r0, =gStringVar4
	ldr r1, =gText_PkmnAlreadyInBattle
	b _081B8C42
	.pool
_081B8C20:
	ldr r0, =gBattlerInMenuId
	ldrb r0, [r0]
	ldr r1, =gBattlerPartyIndexes
	lsls r0, 1
	adds r0, r1
	ldrb r0, [r0]
	bl pokemon_order_func
	lsls r0, 24
	lsrs r0, 24
	muls r0, r7
	add r0, r8
	ldr r1, =gStringVar1
	bl GetMonNickname
	ldr r0, =gStringVar4
	ldr r1, =gText_PkmnCantSwitchOut
_081B8C42:
	bl StringExpandPlaceholders
_081B8C46:
	movs r0, 0
_081B8C48:
	pop {r3}
	mov r8, r3
	pop {r4-r7}
	pop {r1}
	bx r1
	.pool
	thumb_func_end sub_81B8A7C

	thumb_func_start sub_81B8C68
sub_81B8C68: @ 81B8C68
	push {r4,lr}
	ldr r4, =gUnknown_0203CF00
	bl sub_806D7EC
	adds r1, r0, 0
	lsls r1, 24
	lsrs r1, 24
	adds r0, r4, 0
	bl sub_81B8C88
	pop {r4}
	pop {r0}
	bx r0
	.pool
	thumb_func_end sub_81B8C68

	thumb_func_start sub_81B8C88
sub_81B8C88: @ 81B8C88
	push {r4-r6,lr}
	sub sp, 0x8
	adds r6, r0, 0
	lsls r1, 24
	lsrs r4, r1, 24
	bl sub_81B1250
	lsls r0, 24
	lsrs r0, 24
	cmp r0, 0x1
	bne _081B8CBE
	cmp r4, 0
	beq _081B8CB0
	movs r0, 0x30
	strb r0, [r6]
	movs r0, 0x45
	strb r0, [r6, 0x1]
	movs r0, 0x12
	strb r0, [r6, 0x2]
	b _081B8D58
_081B8CB0:
	movs r0, 0x3
	strb r0, [r6]
	movs r0, 0x12
	strb r0, [r6, 0x1]
	movs r0, 0x45
	strb r0, [r6, 0x2]
	b _081B8D58
_081B8CBE:
	bl IsDoubleBattle
	lsls r0, 24
	cmp r0, 0
	bne _081B8CFC
	movs r5, 0x1
	movs r0, 0
	bl GetBattlerAtPosition
	mov r2, sp
	ldr r1, =gBattlerPartyIndexes
	lsls r0, 24
	lsrs r0, 23
	adds r0, r1
	ldrh r0, [r0]
	strb r0, [r2]
	movs r4, 0
	mov r1, sp
_081B8CE2:
	ldrb r0, [r1]
	cmp r4, r0
	beq _081B8CF0
	mov r2, sp
	adds r0, r2, r5
	strb r4, [r0]
	adds r5, 0x1
_081B8CF0:
	adds r4, 0x1
	cmp r4, 0x5
	ble _081B8CE2
	b _081B8D40
	.pool
_081B8CFC:
	movs r5, 0x2
	movs r0, 0
	bl GetBattlerAtPosition
	mov r1, sp
	ldr r4, =gBattlerPartyIndexes
	lsls r0, 24
	lsrs r0, 23
	adds r0, r4
	ldrh r0, [r0]
	strb r0, [r1]
	movs r0, 0x2
	bl GetBattlerAtPosition
	mov r1, sp
	lsls r0, 24
	lsrs r0, 23
	adds r0, r4
	ldrh r0, [r0]
	strb r0, [r1, 0x1]
	movs r4, 0
_081B8D26:
	ldrb r0, [r1]
	cmp r4, r0
	beq _081B8D3A
	ldrb r0, [r1, 0x1]
	cmp r4, r0
	beq _081B8D3A
	mov r2, sp
	adds r0, r2, r5
	strb r4, [r0]
	adds r5, 0x1
_081B8D3A:
	adds r4, 0x1
	cmp r4, 0x5
	ble _081B8D26
_081B8D40:
	movs r4, 0
	mov r3, sp
_081B8D44:
	adds r0, r6, r4
	ldrb r1, [r3]
	lsls r1, 4
	ldrb r2, [r3, 0x1]
	orrs r1, r2
	strb r1, [r0]
	adds r3, 0x2
	adds r4, 0x1
	cmp r4, 0x2
	ble _081B8D44
_081B8D58:
	add sp, 0x8
	pop {r4-r6}
	pop {r0}
	bx r0
	.pool
	thumb_func_end sub_81B8C88

	thumb_func_start sub_81B8D64
sub_81B8D64: @ 81B8D64
	push {lr}
	adds r2, r0, 0
	lsls r2, 24
	lsrs r2, 24
	lsls r1, 24
	lsrs r1, 24
	ldr r0, =gBattleStruct
	lsls r3, r2, 1
	adds r3, r2
	adds r3, 0x60
	ldr r0, [r0]
	adds r0, r3
	bl sub_81B8D88
	pop {r0}
	bx r0
	.pool
	thumb_func_end sub_81B8D64

	thumb_func_start sub_81B8D88
sub_81B8D88: @ 81B8D88
	push {r4-r7,lr}
	sub sp, 0x8
	adds r5, r0, 0
	adds r0, r2, 0
	lsls r1, 24
	lsrs r7, r1, 24
	lsls r0, 24
	lsrs r0, 24
	bl GetBattlerSide
	lsls r0, 24
	cmp r0, 0
	bne _081B8DB0
	movs r0, 0
	bl GetBattlerAtPosition
	lsls r0, 24
	lsrs r4, r0, 24
	movs r0, 0x2
	b _081B8DBC
_081B8DB0:
	movs r0, 0x1
	bl GetBattlerAtPosition
	lsls r0, 24
	lsrs r4, r0, 24
	movs r0, 0x3
_081B8DBC:
	bl GetBattlerAtPosition
	lsls r0, 24
	lsrs r6, r0, 24
	bl sub_81B1250
	lsls r0, 24
	lsrs r0, 24
	cmp r0, 0x1
	bne _081B8DF0
	cmp r7, 0
	beq _081B8DE2
	movs r0, 0x30
	strb r0, [r5]
	movs r0, 0x45
	strb r0, [r5, 0x1]
	movs r0, 0x12
	strb r0, [r5, 0x2]
	b _081B8E72
_081B8DE2:
	movs r0, 0x3
	strb r0, [r5]
	movs r0, 0x12
	strb r0, [r5, 0x1]
	movs r0, 0x45
	strb r0, [r5, 0x2]
	b _081B8E72
_081B8DF0:
	bl IsDoubleBattle
	lsls r0, 24
	cmp r0, 0
	bne _081B8E28
	movs r3, 0x1
	mov r2, sp
	ldr r1, =gBattlerPartyIndexes
	lsls r0, r4, 1
	adds r0, r1
	ldrh r0, [r0]
	strb r0, [r2]
	movs r4, 0
	mov r1, sp
_081B8E0C:
	ldrb r0, [r1]
	cmp r4, r0
	beq _081B8E1A
	mov r2, sp
	adds r0, r2, r3
	strb r4, [r0]
	adds r3, 0x1
_081B8E1A:
	adds r4, 0x1
	cmp r4, 0x5
	ble _081B8E0C
	b _081B8E5A
	.pool
_081B8E28:
	movs r3, 0x2
	mov r1, sp
	ldr r2, =gBattlerPartyIndexes
	lsls r0, r4, 1
	adds r0, r2
	ldrh r0, [r0]
	strb r0, [r1]
	lsls r0, r6, 1
	adds r0, r2
	ldrh r0, [r0]
	strb r0, [r1, 0x1]
	movs r4, 0
_081B8E40:
	ldrb r0, [r1]
	cmp r4, r0
	beq _081B8E54
	ldrb r0, [r1, 0x1]
	cmp r4, r0
	beq _081B8E54
	mov r2, sp
	adds r0, r2, r3
	strb r4, [r0]
	adds r3, 0x1
_081B8E54:
	adds r4, 0x1
	cmp r4, 0x5
	ble _081B8E40
_081B8E5A:
	movs r4, 0
	mov r3, sp
_081B8E5E:
	adds r0, r5, r4
	ldrb r1, [r3]
	lsls r1, 4
	ldrb r2, [r3, 0x1]
	orrs r1, r2
	strb r1, [r0]
	adds r3, 0x2
	adds r4, 0x1
	cmp r4, 0x2
	ble _081B8E5E
_081B8E72:
	add sp, 0x8
	pop {r4-r7}
	pop {r0}
	bx r0
	.pool
	thumb_func_end sub_81B8D88

	thumb_func_start sub_81B8E80
sub_81B8E80: @ 81B8E80
	push {r4-r7,lr}
	sub sp, 0x8
	lsls r0, 24
	lsrs r4, r0, 24
	lsls r1, 24
	lsrs r5, r1, 24
	lsls r2, 24
	lsrs r6, r2, 24
	movs r7, 0
	bl sub_81B1250
	lsls r0, 24
	cmp r0, 0
	beq _081B8F2E
	ldr r0, =gBattleStruct
	lsls r1, r4, 1
	adds r1, r4
	adds r1, 0x60
	ldr r0, [r0]
	adds r4, r0, r1
	movs r2, 0
	add r6, sp
	mov r12, r6
	movs r6, 0xF
	mov r3, sp
_081B8EB2:
	adds r1, r4, r2
	ldrb r0, [r1]
	lsrs r0, 4
	strb r0, [r3]
	adds r3, 0x1
	ldrb r1, [r1]
	adds r0, r6, 0
	ands r0, r1
	strb r0, [r3]
	adds r3, 0x1
	adds r2, 0x1
	cmp r2, 0x2
	ble _081B8EB2
	mov r0, r12
	ldrb r3, [r0]
	movs r2, 0
	mov r0, sp
	ldrb r0, [r0]
	cmp r0, r5
	bne _081B8EE8
	mov r0, sp
	ldrb r7, [r0]
	strb r3, [r0]
	b _081B8EFC
	.pool
_081B8EE8:
	adds r2, 0x1
	cmp r2, 0x5
	bgt _081B8EFC
	mov r0, sp
	adds r1, r0, r2
	ldrb r0, [r1]
	cmp r0, r5
	bne _081B8EE8
	adds r7, r0, 0
	strb r3, [r1]
_081B8EFC:
	cmp r2, 0x6
	beq _081B8F2E
	mov r0, r12
	strb r7, [r0]
	mov r0, sp
	ldrb r0, [r0]
	lsls r0, 4
	mov r1, sp
	ldrb r1, [r1, 0x1]
	orrs r0, r1
	strb r0, [r4]
	mov r0, sp
	ldrb r0, [r0, 0x2]
	lsls r0, 4
	mov r1, sp
	ldrb r1, [r1, 0x3]
	orrs r0, r1
	strb r0, [r4, 0x1]
	mov r0, sp
	ldrb r0, [r0, 0x4]
	lsls r0, 4
	mov r1, sp
	ldrb r1, [r1, 0x5]
	orrs r0, r1
	strb r0, [r4, 0x2]
_081B8F2E:
	add sp, 0x8
	pop {r4-r7}
	pop {r0}
	bx r0
	thumb_func_end sub_81B8E80

	thumb_func_start sub_81B8F38
sub_81B8F38: @ 81B8F38
	push {lr}
	lsls r0, 24
	lsrs r2, r0, 24
	movs r1, 0x1
	ands r1, r2
	lsrs r2, r0, 25
	cmp r1, 0
	beq _081B8F58
	ldr r0, =gUnknown_0203CF00
	adds r0, r2, r0
	ldrb r0, [r0]
	movs r1, 0xF
	ands r1, r0
	b _081B8F60
	.pool
_081B8F58:
	ldr r0, =gUnknown_0203CF00
	adds r0, r2, r0
	ldrb r0, [r0]
	lsrs r1, r0, 4
_081B8F60:
	adds r0, r1, 0
	pop {r1}
	bx r1
	.pool
	thumb_func_end sub_81B8F38

	thumb_func_start sub_81B8F6C
sub_81B8F6C: @ 81B8F6C
	push {r4,lr}
	lsls r0, 24
	lsrs r3, r0, 24
	lsls r1, 24
	lsrs r4, r1, 24
	movs r1, 0x1
	ands r1, r3
	lsrs r3, r0, 25
	cmp r1, 0
	beq _081B8F94
	ldr r0, =gUnknown_0203CF00
	adds r0, r3, r0
	ldrb r2, [r0]
	movs r1, 0xF0
	ands r1, r2
	orrs r1, r4
	strb r1, [r0]
	b _081B8FA4
	.pool
_081B8F94:
	ldr r2, =gUnknown_0203CF00
	adds r2, r3, r2
	ldrb r1, [r2]
	movs r0, 0xF
	ands r0, r1
	lsls r1, r4, 4
	orrs r0, r1
	strb r0, [r2]
_081B8FA4:
	pop {r4}
	pop {r0}
	bx r0
	.pool
	thumb_func_end sub_81B8F6C

	thumb_func_start sub_81B8FB0
sub_81B8FB0: @ 81B8FB0
	push {r4-r6,lr}
	adds r5, r0, 0
	adds r6, r1, 0
	lsls r5, 24
	lsrs r5, 24
	lsls r6, 24
	lsrs r6, 24
	adds r0, r5, 0
	bl sub_81B8F38
	adds r4, r0, 0
	lsls r4, 24
	lsrs r4, 24
	adds r0, r6, 0
	bl sub_81B8F38
	adds r1, r0, 0
	lsls r1, 24
	lsrs r1, 24
	adds r0, r5, 0
	bl sub_81B8F6C
	adds r0, r6, 0
	adds r1, r4, 0
	bl sub_81B8F6C
	pop {r4-r6}
	pop {r0}
	bx r0
	thumb_func_end sub_81B8FB0

	thumb_func_start pokemon_order_func
pokemon_order_func: @ 81B8FEC
	push {r4,r5,lr}
	lsls r0, 24
	lsrs r4, r0, 24
	movs r3, 0
	movs r2, 0
	ldr r5, =gUnknown_0203CF00
_081B8FF8:
	adds r0, r3, r5
	ldrb r1, [r0]
	lsrs r0, r1, 4
	cmp r0, r4
	beq _081B9010
	adds r0, r2, 0x1
	lsls r0, 24
	lsrs r2, r0, 24
	movs r0, 0xF
	ands r0, r1
	cmp r0, r4
	bne _081B9018
_081B9010:
	adds r0, r2, 0
	b _081B902A
	.pool
_081B9018:
	adds r0, r2, 0x1
	lsls r0, 24
	lsrs r2, r0, 24
	adds r0, r3, 0x1
	lsls r0, 24
	lsrs r3, r0, 24
	cmp r3, 0x2
	bls _081B8FF8
	movs r0, 0
_081B902A:
	pop {r4,r5}
	pop {r1}
	bx r1
	thumb_func_end pokemon_order_func

	thumb_func_start pokemon_change_order
pokemon_change_order: @ 81B9030
	push {r4-r6,lr}
	movs r4, 0x96
	lsls r4, 2
	adds r0, r4, 0
	bl Alloc
	adds r5, r0, 0
	ldr r1, =gPlayerParty
	adds r2, r4, 0
	bl memcpy
	movs r4, 0
	movs r6, 0x64
_081B904A:
	adds r0, r4, 0
	bl pokemon_order_func
	lsls r0, 24
	lsrs r0, 24
	muls r0, r6
	ldr r1, =gPlayerParty
	adds r0, r1
	adds r1, r4, 0
	muls r1, r6
	adds r1, r5
	movs r2, 0x64
	bl memcpy
	adds r0, r4, 0x1
	lsls r0, 24
	lsrs r4, r0, 24
	cmp r4, 0x5
	bls _081B904A
	adds r0, r5, 0
	bl Free
	pop {r4-r6}
	pop {r0}
	bx r0
	.pool
	thumb_func_end pokemon_change_order

	thumb_func_start sub_81B9080
sub_81B9080: @ 81B9080
	push {r4-r6,lr}
	movs r4, 0x96
	lsls r4, 2
	adds r0, r4, 0
	bl Alloc
	adds r5, r0, 0
	ldr r1, =gPlayerParty
	adds r2, r4, 0
	bl memcpy
	movs r4, 0
	movs r6, 0x64
_081B909A:
	adds r0, r4, 0
	bl sub_81B8F38
	lsls r0, 24
	lsrs r0, 24
	muls r0, r6
	ldr r1, =gPlayerParty
	adds r0, r1
	adds r1, r4, 0
	muls r1, r6
	adds r1, r5
	movs r2, 0x64
	bl memcpy
	adds r0, r4, 0x1
	lsls r0, 24
	lsrs r4, r0, 24
	cmp r4, 0x5
	bls _081B909A
	adds r0, r5, 0
	bl Free
	pop {r4-r6}
	pop {r0}
	bx r0
	.pool
	thumb_func_end sub_81B9080

	thumb_func_start sub_81B90D0
sub_81B90D0: @ 81B90D0
	push {r4-r7,lr}
	mov r7, r8
	push {r7}
	movs r6, 0x1
	movs r7, 0x64
	ldr r0, =gPlayerParty
	mov r8, r0
_081B90DE:
	adds r0, r6, 0
	bl sub_81B8F38
	lsls r0, 24
	lsrs r0, 24
	muls r0, r7
	mov r1, r8
	adds r5, r0, r1
	adds r0, r5, 0
	movs r1, 0xB
	bl GetMonData
	cmp r0, 0
	beq _081B912C
	adds r0, r5, 0
	movs r1, 0x39
	bl GetMonData
	cmp r0, 0
	beq _081B912C
	movs r0, 0
	bl sub_81B8F38
	adds r4, r0, 0
	lsls r4, 24
	lsrs r4, 24
	movs r0, 0
	adds r1, r6, 0
	bl sub_81B8FB0
	adds r0, r4, 0
	muls r0, r7
	add r0, r8
	adds r1, r5, 0
	bl sub_81B1288
	b _081B9136
	.pool
_081B912C:
	adds r0, r6, 0x1
	lsls r0, 24
	lsrs r6, r0, 24
	cmp r6, 0x5
	bls _081B90DE
_081B9136:
	pop {r3}
	mov r8, r3
	pop {r4-r7}
	pop {r0}
	bx r0
	thumb_func_end sub_81B90D0

	thumb_func_start sub_81B9140
sub_81B9140: @ 81B9140
	push {lr}
	ldr r0, =SetCB2ToReshowScreenAfterMenu
	bl SetMainCallback2
	pop {r0}
	bx r0
	.pool
	thumb_func_end sub_81B9140

	thumb_func_start sub_81B9150
sub_81B9150: @ 81B9150
	push {lr}
	sub sp, 0xC
	movs r0, 0x7F
	str r0, [sp]
	ldr r0, =sub_81B917C
	str r0, [sp, 0x4]
	ldr r0, =gMain
	ldr r0, [r0, 0x8]
	str r0, [sp, 0x8]
	movs r0, 0x5
	movs r1, 0x3
	movs r2, 0
	movs r3, 0
	bl sub_81B0038
	add sp, 0xC
	pop {r0}
	bx r0
	.pool
	thumb_func_end sub_81B9150

	thumb_func_start sub_81B917C
sub_81B917C: @ 81B917C
	push {r4,lr}
	lsls r0, 24
	lsrs r0, 24
	ldr r1, =gTasks
	lsls r4, r0, 2
	adds r4, r0
	lsls r4, 3
	adds r4, r1
	movs r1, 0x80
	lsls r1, 1
	strh r1, [r4, 0x8]
	bl sub_81B9294
	movs r1, 0x80
	lsls r1, 9
	movs r0, 0x2
	movs r2, 0
	bl ChangeBgX
	ldr r0, =sub_81B91B4
	str r0, [r4]
	pop {r4}
	pop {r0}
	bx r0
	.pool
	thumb_func_end sub_81B917C

	thumb_func_start sub_81B91B4
sub_81B91B4: @ 81B91B4
	push {r4-r7,lr}
	lsls r0, 24
	lsrs r5, r0, 24
	lsls r6, r5, 2
	adds r0, r6, r5
	lsls r0, 3
	ldr r1, =gTasks + 0x8
	adds r4, r0, r1
	ldr r0, =gPaletteFade
	ldrb r1, [r0, 0x7]
	movs r0, 0x80
	ands r0, r1
	cmp r0, 0
	bne _081B9220
	ldrh r0, [r4]
	subs r0, 0x8
	strh r0, [r4]
	adds r0, r5, 0
	bl sub_81B9294
	movs r1, 0
	ldrsh r0, [r4, r1]
	cmp r0, 0
	bne _081B9220
	movs r4, 0x3
	ldr r7, =gUnknown_02022FF8
_081B91E8:
	subs r0, r4, 0x3
	lsls r0, 5
	adds r0, r7
	ldrh r0, [r0]
	cmp r0, 0
	beq _081B9204
	ldr r0, =gUnknown_0203CEDC
	ldr r1, [r0]
	lsls r0, r4, 4
	adds r0, r1
	ldrb r0, [r0, 0x9]
	movs r1, 0
	bl sub_81B5B6C
_081B9204:
	adds r0, r4, 0x1
	lsls r0, 24
	lsrs r4, r0, 24
	cmp r4, 0x5
	bls _081B91E8
	movs r0, 0x78
	bl PlaySE
	ldr r0, =gTasks
	adds r1, r6, r5
	lsls r1, 3
	adds r1, r0
	ldr r0, =sub_81B9240
	str r0, [r1]
_081B9220:
	pop {r4-r7}
	pop {r0}
	bx r0
	.pool
	thumb_func_end sub_81B91B4

	thumb_func_start sub_81B9240
sub_81B9240: @ 81B9240
	push {lr}
	lsls r0, 24
	lsrs r2, r0, 24
	lsls r0, r2, 2
	adds r0, r2
	lsls r0, 3
	ldr r1, =gTasks + 0x8
	adds r0, r1
	ldrh r1, [r0]
	adds r1, 0x1
	strh r1, [r0]
	lsls r1, 16
	movs r0, 0x80
	lsls r0, 17
	cmp r1, r0
	bne _081B9266
	adds r0, r2, 0
	bl sub_81B12C0
_081B9266:
	pop {r0}
	bx r0
	.pool
	thumb_func_end sub_81B9240

	thumb_func_start sub_81B9270
sub_81B9270: @ 81B9270
	push {lr}
	lsls r0, 24
	lsrs r2, r0, 24
	lsls r1, 16
	lsrs r3, r1, 16
	cmp r1, 0
	blt _081B928A
	ldr r1, =gSprites
	lsls r0, r2, 4
	adds r0, r2
	lsls r0, 2
	adds r0, r1
	strh r3, [r0, 0x24]
_081B928A:
	pop {r0}
	bx r0
	.pool
	thumb_func_end sub_81B9270

	thumb_func_start sub_81B9294
sub_81B9294: @ 81B9294
	push {r4-r7,lr}
	lsls r0, 24
	lsrs r0, 24
	lsls r1, r0, 2
	adds r1, r0
	lsls r1, 3
	ldr r0, =gTasks + 0x8
	adds r5, r1, r0
	movs r6, 0x3
	ldr r7, =gUnknown_0203CEDC
_081B92A8:
	ldr r0, =gUnknown_02022FF8
	subs r1, r6, 0x3
	lsls r1, 5
	adds r1, r0
	ldrh r0, [r1]
	cmp r0, 0
	beq _081B9300
	ldr r0, [r7]
	lsls r4, r6, 4
	adds r0, r4, r0
	ldrb r0, [r0, 0x9]
	ldrh r1, [r5]
	subs r1, 0x8
	lsls r1, 16
	asrs r1, 16
	bl sub_81B9270
	ldr r0, [r7]
	adds r0, r4, r0
	ldrb r0, [r0, 0xA]
	ldrh r1, [r5]
	subs r1, 0x8
	lsls r1, 16
	asrs r1, 16
	bl sub_81B9270
	ldr r0, [r7]
	adds r0, r4, r0
	ldrb r0, [r0, 0xB]
	ldrh r1, [r5]
	subs r1, 0x8
	lsls r1, 16
	asrs r1, 16
	bl sub_81B9270
	ldr r0, [r7]
	adds r4, r0
	ldrb r0, [r4, 0xC]
	ldrh r1, [r5]
	subs r1, 0x8
	lsls r1, 16
	asrs r1, 16
	bl sub_81B9270
_081B9300:
	adds r0, r6, 0x1
	lsls r0, 24
	lsrs r6, r0, 24
	cmp r6, 0x5
	bls _081B92A8
	movs r1, 0x80
	lsls r1, 4
	movs r0, 0x2
	movs r2, 0x1
	bl ChangeBgX
	pop {r4-r7}
	pop {r0}
	bx r0
	.pool
	thumb_func_end sub_81B9294

	thumb_func_start sub_81B9328
sub_81B9328: @ 81B9328
	push {lr}
	sub sp, 0xC
	movs r0, 0xF
	str r0, [sp]
	ldr r0, =sub_81B1370
	str r0, [sp, 0x4]
	ldr r0, =sub_81B9390
	str r0, [sp, 0x8]
	movs r0, 0x6
	movs r1, 0
	movs r2, 0
	movs r3, 0
	bl sub_81B0038
	add sp, 0xC
	pop {r0}
	bx r0
	.pool
	thumb_func_end sub_81B9328

	thumb_func_start sub_81B9354
sub_81B9354: @ 81B9354
	push {lr}
	sub sp, 0xC
	lsls r0, 24
	lsrs r0, 24
	ldr r2, =gFieldCallback2
	ldr r1, =hm_add_c3_without_phase_2
	str r1, [r2]
	movs r1, 0
	str r1, [sp]
	ldr r1, =sub_81B1370
	str r1, [sp, 0x4]
	ldr r1, =CB2_ReturnToField
	str r1, [sp, 0x8]
	movs r1, 0
	movs r2, 0xB
	movs r3, 0
	bl sub_81B0038
	add sp, 0xC
	pop {r0}
	bx r0
	.pool
	thumb_func_end sub_81B9354

	thumb_func_start sub_81B9390
sub_81B9390: @ 81B9390
	push {r4,lr}
	ldr r4, =gSpecialVar_0x8004
	bl GetCursorSelectionMonId
	lsls r0, 24
	lsrs r0, 24
	strh r0, [r4]
	cmp r0, 0x5
	bls _081B93A6
	movs r0, 0xFF
	strh r0, [r4]
_081B93A6:
	ldr r0, =gFieldCallback2
	ldr r1, =hm_add_c3_without_phase_2
	str r1, [r0]
	ldr r0, =CB2_ReturnToField
	bl SetMainCallback2
	pop {r4}
	pop {r0}
	bx r0
	.pool
	thumb_func_end sub_81B9390

	thumb_func_start hm_add_c3_without_phase_2
hm_add_c3_without_phase_2: @ 81B93C8
	push {lr}
	bl pal_fill_black
	ldr r0, =task_hm_without_phase_2
	movs r1, 0xA
	bl CreateTask
	movs r0, 0x1
	pop {r1}
	bx r1
	.pool
	thumb_func_end hm_add_c3_without_phase_2

	thumb_func_start task_hm_without_phase_2
task_hm_without_phase_2: @ 81B93E0
	push {r4,lr}
	lsls r0, 24
	lsrs r4, r0, 24
	bl IsWeatherNotFadingIn
	lsls r0, 24
	cmp r0, 0
	beq _081B93FE
	adds r0, r4, 0
	bl DestroyTask
	bl ScriptContext2_Disable
	bl EnableBothScriptContexts
_081B93FE:
	pop {r4}
	pop {r0}
	bx r0
	thumb_func_end task_hm_without_phase_2

	thumb_func_start sub_81B9404
sub_81B9404: @ 81B9404
	push {lr}
	bl ScriptContext2_Enable
	movs r0, 0x1
	movs r1, 0
	bl FadeScreen
	ldr r0, =sub_81B9424
	movs r1, 0xA
	bl CreateTask
	pop {r0}
	bx r0
	.pool
	thumb_func_end sub_81B9404

	thumb_func_start sub_81B9424
sub_81B9424: @ 81B9424
	push {r4,r5,lr}
	sub sp, 0xC
	lsls r0, 24
	lsrs r5, r0, 24
	ldr r0, =gPaletteFade
	ldrb r1, [r0, 0x7]
	movs r0, 0x80
	ands r0, r1
	lsls r0, 24
	lsrs r4, r0, 24
	cmp r4, 0
	bne _081B945C
	bl overworld_free_bg_tilemaps
	str r4, [sp]
	ldr r0, =sub_81B1370
	str r0, [sp, 0x4]
	ldr r0, =sub_81B9470
	str r0, [sp, 0x8]
	movs r0, 0x2
	movs r1, 0
	movs r2, 0xB
	movs r3, 0
	bl sub_81B0038
	adds r0, r5, 0
	bl DestroyTask
_081B945C:
	add sp, 0xC
	pop {r4,r5}
	pop {r0}
	bx r0
	.pool
	thumb_func_end sub_81B9424

	thumb_func_start sub_81B9470
sub_81B9470: @ 81B9470
	push {lr}
	bl GetCursorSelectionMonId
	ldr r2, =gUnknown_02039F24
	strb r0, [r2]
	lsls r0, 24
	lsrs r0, 24
	cmp r0, 0x5
	bls _081B9486
	movs r0, 0xFF
	strb r0, [r2]
_081B9486:
	ldr r1, =gSpecialVar_0x8004
	ldrb r0, [r2]
	strh r0, [r1]
	ldr r1, =gFieldCallback2
	ldr r0, =hm_add_c3_without_phase_2
	str r0, [r1]
	ldr r0, =CB2_ReturnToField
	bl SetMainCallback2
	pop {r0}
	bx r0
	.pool
	thumb_func_end sub_81B9470

	thumb_func_start sub_81B94B0
sub_81B94B0: @ 81B94B0
	push {lr}
	bl ScriptContext2_Enable
	movs r0, 0x1
	movs r1, 0
	bl FadeScreen
	ldr r0, =sub_81B94D0
	movs r1, 0xA
	bl CreateTask
	pop {r0}
	bx r0
	.pool
	thumb_func_end sub_81B94B0

	thumb_func_start sub_81B94D0
sub_81B94D0: @ 81B94D0
	push {r4,r5,lr}
	sub sp, 0xC
	lsls r0, 24
	lsrs r5, r0, 24
	ldr r0, =gPaletteFade
	ldrb r1, [r0, 0x7]
	movs r0, 0x80
	ands r0, r1
	lsls r0, 24
	lsrs r4, r0, 24
	cmp r4, 0
	bne _081B9508
	bl overworld_free_bg_tilemaps
	str r4, [sp]
	ldr r0, =sub_81B1370
	str r0, [sp, 0x4]
	ldr r0, =sub_81B9390
	str r0, [sp, 0x8]
	movs r0, 0x3
	movs r1, 0
	movs r2, 0xB
	movs r3, 0
	bl sub_81B0038
	adds r0, r5, 0
	bl DestroyTask
_081B9508:
	add sp, 0xC
	pop {r4,r5}
	pop {r0}
	bx r0
	.pool
	thumb_func_end sub_81B94D0

	thumb_func_start sub_81B951C
sub_81B951C: @ 81B951C
	push {lr}
	bl ScriptContext2_Enable
	movs r0, 0x1
	movs r1, 0
	bl FadeScreen
	ldr r0, =sub_81B953C
	movs r1, 0xA
	bl CreateTask
	pop {r0}
	bx r0
	.pool
	thumb_func_end sub_81B951C

	thumb_func_start sub_81B953C
sub_81B953C: @ 81B953C
	push {r4,r5,lr}
	sub sp, 0xC
	lsls r0, 24
	lsrs r5, r0, 24
	ldr r0, =gPaletteFade
	ldrb r1, [r0, 0x7]
	movs r0, 0x80
	ands r0, r1
	lsls r0, 24
	lsrs r4, r0, 24
	cmp r4, 0
	bne _081B9574
	bl overworld_free_bg_tilemaps
	str r4, [sp]
	ldr r0, =sub_81B1370
	str r0, [sp, 0x4]
	ldr r0, =sub_81B9588
	str r0, [sp, 0x8]
	movs r0, 0x7
	movs r1, 0
	movs r2, 0xB
	movs r3, 0
	bl sub_81B0038
	adds r0, r5, 0
	bl DestroyTask
_081B9574:
	add sp, 0xC
	pop {r4,r5}
	pop {r0}
	bx r0
	.pool
	thumb_func_end sub_81B953C

	thumb_func_start sub_81B9588
sub_81B9588: @ 81B9588
	push {r4,r5,lr}
	ldr r5, =gSpecialVar_0x8004
	bl GetCursorSelectionMonId
	lsls r0, 24
	lsrs r0, 24
	strh r0, [r5]
	cmp r0, 0x5
	bls _081B95A4
	movs r0, 0xFF
	strh r0, [r5]
	b _081B95BA
	.pool
_081B95A4:
	ldr r4, =gSpecialVar_0x8005
	ldrh r1, [r5]
	movs r0, 0x64
	muls r0, r1
	ldr r1, =gPlayerParty
	adds r0, r1
	bl GetNumberOfRelearnableMoves
	lsls r0, 24
	lsrs r0, 24
	strh r0, [r4]
_081B95BA:
	ldr r0, =gFieldCallback2
	ldr r1, =hm_add_c3_without_phase_2
	str r1, [r0]
	ldr r0, =CB2_ReturnToField
	bl SetMainCallback2
	pop {r4,r5}
	pop {r0}
	bx r0
	.pool
	thumb_func_end sub_81B9588

	thumb_func_start sub_81B95E0
sub_81B95E0: @ 81B95E0
	push {r4,r5,lr}
	ldr r1, =gSpecialVar_Result
	movs r0, 0
	strh r0, [r1]
	movs r4, 0
	adds r5, r1, 0
	b _081B95FA
	.pool
_081B95F4:
	adds r0, r4, 0x1
	lsls r0, 24
	lsrs r4, r0, 24
_081B95FA:
	cmp r4, 0x2
	bhi _081B9614
	movs r0, 0x64
	muls r0, r4
	ldr r1, =gPlayerParty
	adds r0, r1
	movs r1, 0xC
	bl GetMonData
	cmp r0, 0
	beq _081B95F4
	movs r0, 0x1
	strh r0, [r5]
_081B9614:
	pop {r4,r5}
	pop {r0}
	bx r0
	.pool
	thumb_func_end sub_81B95E0

	thumb_func_start sub_81B9620
sub_81B9620: @ 81B9620
	push {lr}
	bl ScriptContext2_Enable
	movs r0, 0x1
	movs r1, 0
	bl FadeScreen
	ldr r0, =sub_81B9640
	movs r1, 0xA
	bl CreateTask
	pop {r0}
	bx r0
	.pool
	thumb_func_end sub_81B9620

	thumb_func_start sub_81B9640
sub_81B9640: @ 81B9640
	push {r4,r5,lr}
	sub sp, 0xC
	lsls r0, 24
	lsrs r5, r0, 24
	ldr r0, =gPaletteFade
	ldrb r1, [r0, 0x7]
	movs r0, 0x80
	ands r0, r1
	lsls r0, 24
	lsrs r4, r0, 24
	cmp r4, 0
	bne _081B9678
	bl overworld_free_bg_tilemaps
	str r4, [sp]
	ldr r0, =sub_81B1370
	str r0, [sp, 0x4]
	ldr r0, =sub_81B9390
	str r0, [sp, 0x8]
	movs r0, 0xC
	movs r1, 0
	movs r2, 0
	movs r3, 0
	bl sub_81B0038
	adds r0, r5, 0
	bl DestroyTask
_081B9678:
	add sp, 0xC
	pop {r4,r5}
	pop {r0}
	bx r0
	.pool
	thumb_func_end sub_81B9640

	thumb_func_start sub_81B968C
sub_81B968C: @ 81B968C
	push {lr}
	sub sp, 0x4
	ldr r1, =gPlayerParty
	ldr r0, =gSpecialVar_0x8004
	ldrb r2, [r0]
	ldr r0, =gPlayerPartyCount
	ldrb r3, [r0]
	subs r3, 0x1
	lsls r3, 24
	lsrs r3, 24
	ldr r0, =CB2_ReturnToField
	str r0, [sp]
	movs r0, 0x3
	bl sub_81BF8EC
	ldr r1, =gFieldCallback
	ldr r0, =sub_80AF168
	str r0, [r1]
	add sp, 0x4
	pop {r0}
	bx r0
	.pool
	thumb_func_end sub_81B968C

	thumb_func_start sub_81B96D0
sub_81B96D0: @ 81B96D0
	push {r4,r5,lr}
	ldr r1, =gSpecialVar_Result
	movs r0, 0
	strh r0, [r1]
	movs r4, 0
	adds r5, r1, 0
_081B96DC:
	ldr r0, =gSpecialVar_0x8004
	ldrh r1, [r0]
	movs r0, 0x64
	muls r0, r1
	ldr r1, =gPlayerParty
	adds r0, r1
	adds r1, r4, 0
	adds r1, 0xD
	bl GetMonData
	cmp r0, 0
	beq _081B96FA
	ldrh r0, [r5]
	adds r0, 0x1
	strh r0, [r5]
_081B96FA:
	adds r0, r4, 0x1
	lsls r0, 24
	lsrs r4, r0, 24
	cmp r4, 0x3
	bls _081B96DC
	pop {r4,r5}
	pop {r0}
	bx r0
	.pool
	thumb_func_end sub_81B96D0

	thumb_func_start sub_81B9718
sub_81B9718: @ 81B9718
	push {r4,r5,lr}
	ldr r0, =gSpecialVar_0x8004
	ldrh r1, [r0]
	movs r0, 0x64
	adds r5, r1, 0
	muls r5, r0
	ldr r0, =gPlayerParty
	adds r5, r0
	ldr r0, =gSpecialVar_0x8005
	ldrh r1, [r0]
	adds r1, 0xD
	adds r0, r5, 0
	bl GetMonData
	adds r4, r0, 0
	lsls r4, 16
	lsrs r4, 16
	ldr r1, =gStringVar1
	adds r0, r5, 0
	bl GetMonNickname
	ldr r0, =gStringVar2
	movs r1, 0xD
	muls r1, r4
	ldr r2, =gMoveNames
	adds r1, r2
	bl StringCopy
	pop {r4,r5}
	pop {r0}
	bx r0
	.pool
	thumb_func_end sub_81B9718

	thumb_func_start sub_81B9770
sub_81B9770: @ 81B9770
	push {r4-r6,lr}
	mov r6, r8
	push {r6}
	ldr r0, =gSpecialVar_0x8004
	mov r8, r0
	ldrh r0, [r0]
	movs r6, 0x64
	muls r0, r6
	ldr r5, =gPlayerParty
	adds r0, r5
	ldr r4, =gSpecialVar_0x8005
	ldrb r2, [r4]
	movs r1, 0
	bl SetMonMoveSlot
	mov r1, r8
	ldrh r0, [r1]
	muls r0, r6
	adds r0, r5
	ldrb r1, [r4]
	bl RemoveMonPPBonus
	ldrh r4, [r4]
	cmp r4, 0x2
	bhi _081B97C4
_081B97A2:
	ldr r0, =gSpecialVar_0x8004
	ldrh r1, [r0]
	movs r0, 0x64
	muls r0, r1
	ldr r1, =gPlayerParty
	adds r0, r1
	lsls r1, r4, 24
	lsrs r1, 24
	adds r4, 0x1
	lsls r2, r4, 24
	lsrs r2, 24
	bl sub_81B97DC
	lsls r4, 16
	lsrs r4, 16
	cmp r4, 0x2
	bls _081B97A2
_081B97C4:
	pop {r3}
	mov r8, r3
	pop {r4-r6}
	pop {r0}
	bx r0
	.pool
	thumb_func_end sub_81B9770

	thumb_func_start sub_81B97DC
sub_81B97DC: @ 81B97DC
	push {r4-r7,lr}
	mov r7, r10
	mov r6, r9
	mov r5, r8
	push {r5-r7}
	sub sp, 0x20
	mov r8, r0
	adds r5, r1, 0
	adds r4, r2, 0
	lsls r5, 24
	lsrs r5, 24
	lsls r4, 24
	lsrs r4, 24
	adds r0, r5, 0
	adds r0, 0xD
	str r0, [sp, 0x8]
	mov r0, r8
	ldr r1, [sp, 0x8]
	bl GetMonData
	mov r1, sp
	adds r1, 0x2
	str r1, [sp, 0x14]
	strh r0, [r1]
	adds r3, r4, 0
	adds r3, 0xD
	str r3, [sp, 0xC]
	mov r0, r8
	adds r1, r3, 0
	bl GetMonData
	mov r1, sp
	strh r0, [r1]
	adds r7, r5, 0
	adds r7, 0x11
	str r7, [sp, 0x10]
	mov r0, r8
	adds r1, r7, 0
	bl GetMonData
	mov r1, sp
	adds r1, 0x5
	str r1, [sp, 0x18]
	strb r0, [r1]
	adds r3, r4, 0
	adds r3, 0x11
	str r3, [sp, 0x1C]
	mov r0, r8
	adds r1, r3, 0
	bl GetMonData
	add r7, sp, 0x4
	mov r10, r7
	strb r0, [r7]
	mov r0, r8
	movs r1, 0x15
	bl GetMonData
	mov r6, sp
	adds r6, 0x6
	strb r0, [r6]
	ldr r1, =gUnknown_08329D22
	adds r0, r5, r1
	ldrb r0, [r0]
	mov r9, r0
	ldrb r0, [r6]
	adds r2, r0, 0
	mov r3, r9
	ands r2, r3
	lsls r5, 1
	asrs r2, r5
	lsls r2, 24
	lsrs r2, 24
	adds r1, r4, r1
	ldrb r3, [r1]
	adds r1, r0, 0
	ands r1, r3
	lsls r4, 1
	asrs r1, r4
	lsls r1, 24
	lsrs r1, 24
	mov r7, r9
	bics r0, r7
	strb r0, [r6]
	ldrb r0, [r6]
	bics r0, r3
	strb r0, [r6]
	lsls r2, r4
	lsls r1, r5
	adds r2, r1
	ldrb r0, [r6]
	orrs r0, r2
	strb r0, [r6]
	mov r0, r8
	ldr r1, [sp, 0x8]
	mov r2, sp
	bl SetMonData
	mov r0, r8
	ldr r1, [sp, 0xC]
	ldr r2, [sp, 0x14]
	bl SetMonData
	mov r0, r8
	ldr r1, [sp, 0x10]
	mov r2, r10
	bl SetMonData
	mov r0, r8
	ldr r1, [sp, 0x1C]
	ldr r2, [sp, 0x18]
	bl SetMonData
	mov r0, r8
	movs r1, 0x15
	adds r2, r6, 0
	bl SetMonData
	add sp, 0x20
	pop {r3-r5}
	mov r8, r3
	mov r9, r4
	mov r10, r5
	pop {r4-r7}
	pop {r0}
	bx r0
	.pool
	thumb_func_end sub_81B97DC

	thumb_func_start sub_81B98DC
sub_81B98DC: @ 81B98DC
	push {lr}
	ldr r0, =gSpecialVar_0x8004
	ldrh r1, [r0]
	movs r0, 0x64
	muls r0, r1
	ldr r1, =gPlayerParty
	adds r0, r1
	movs r1, 0x2D
	bl GetMonData
	adds r1, r0, 0
	cmp r1, 0
	beq _081B990C
	ldr r1, =gSpecialVar_Result
	movs r0, 0x1
	strh r0, [r1]
	b _081B9910
	.pool
_081B990C:
	ldr r0, =gSpecialVar_Result
	strh r1, [r0]
_081B9910:
	pop {r0}
	bx r0
	.pool
	thumb_func_end sub_81B98DC

	thumb_func_start sub_81B9918
sub_81B9918: @ 81B9918
	push {r4-r7,lr}
	mov r7, r8
	push {r7}
	ldr r1, =gSpecialVar_Result
	movs r0, 0
	strh r0, [r1]
	ldr r0, =gSpecialVar_0x8004
	ldrh r1, [r0]
	movs r0, 0x64
	muls r0, r1
	ldr r1, =gPlayerParty
	adds r0, r1
	ldr r1, =gSpecialVar_0x8005
	ldrh r1, [r1]
	adds r1, 0xD
	bl GetMonData
	lsls r0, 16
	lsrs r0, 16
	mov r8, r0
	cmp r0, 0x39
	bne _081B999C
	movs r6, 0
	b _081B9980
	.pool
_081B9958:
	ldr r0, =gSpecialVar_0x8004
	ldrh r0, [r0]
	cmp r6, r0
	beq _081B997E
	movs r4, 0
	movs r0, 0x64
	adds r5, r6, 0
	muls r5, r0
	ldr r7, =gPlayerParty
_081B996A:
	adds r1, r4, 0
	adds r1, 0xD
	adds r0, r5, r7
	bl GetMonData
	cmp r0, 0x39
	beq _081B999C
	adds r4, 0x1
	cmp r4, 0x3
	bls _081B996A
_081B997E:
	adds r6, 0x1
_081B9980:
	bl CalculatePlayerPartyCount
	lsls r0, 24
	lsrs r0, 24
	cmp r6, r0
	bcc _081B9958
	mov r0, r8
	bl sub_80D23A8
	cmp r0, 0x1
	beq _081B999C
	ldr r1, =gSpecialVar_Result
	movs r0, 0x1
	strh r0, [r1]
_081B999C:
	pop {r3}
	mov r8, r3
	pop {r4-r7}
	pop {r0}
	bx r0
	.pool
	thumb_func_end sub_81B9918

	.align 2, 0 @ Don't pad with nop.<|MERGE_RESOLUTION|>--- conflicted
+++ resolved
@@ -4396,11 +4396,7 @@
 	movs r0, 0
 	movs r1, 0x4F
 	movs r2, 0xD0
-<<<<<<< HEAD
-	bl LoadSav2WindowGfx
-=======
 	bl LoadUserWindowBorderGfx
->>>>>>> 07ef7627
 	bl GetOverworldTextboxPalettePtr
 	movs r1, 0xE0
 	movs r2, 0x20
