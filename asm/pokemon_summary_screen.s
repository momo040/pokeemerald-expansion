	.include "asm/macros.inc"
	.include "constants/constants.inc"

	.syntax unified

	.text

<<<<<<< HEAD
=======
	thumb_func_start sub_81BF8EC
sub_81BF8EC: @ 81BF8EC
	push {r4-r7,lr}
	mov r7, r8
	push {r7}
	mov r8, r1
	adds r5, r2, 0
	adds r6, r3, 0
	lsls r0, 24
	lsrs r7, r0, 24
	lsls r5, 24
	lsrs r5, 24
	lsls r6, 24
	lsrs r6, 24
	ldr r4, =gUnknown_0203CF1C
	ldr r0, =0x000040f8
	bl AllocZeroed
	str r0, [r4]
	ldr r1, =0x000040bc
	adds r0, r1
	strb r7, [r0]
	ldr r0, [r4]
	mov r2, r8
	str r2, [r0]
	adds r1, 0x2
	adds r0, r1
	strb r5, [r0]
	ldr r0, [r4]
	ldr r2, =0x000040bf
	adds r0, r2
	strb r6, [r0]
	ldr r1, [r4]
	ldr r0, [sp, 0x18]
	str r0, [r1, 0x4]
	cmp r7, 0x2
	bne _081BF94C
	subs r2, 0x2
	adds r1, r2
	movs r0, 0x1
	b _081BF952
	.pool
_081BF94C:
	ldr r0, =0x000040bd
	adds r1, r0
	movs r0, 0
_081BF952:
	strb r0, [r1]
	cmp r7, 0x1
	beq _081BF9A0
	cmp r7, 0x1
	bgt _081BF96C
	cmp r7, 0
	beq _081BF97C
	ldr r2, =gUnknown_0203CF1C
	b _081BF9EE
	.pool
_081BF96C:
	cmp r7, 0x2
	beq _081BF97C
	cmp r7, 0x3
	beq _081BF9D0
	ldr r2, =gUnknown_0203CF1C
	b _081BF9EE
	.pool
_081BF97C:
	ldr r2, =gUnknown_0203CF1C
	ldr r0, [r2]
	ldr r1, =0x000040c1
	adds r0, r1
	movs r1, 0
	strb r1, [r0]
	ldr r0, [r2]
	ldr r1, =0x000040c2
	adds r0, r1
	movs r1, 0x3
	b _081BF9EC
	.pool
_081BF9A0:
	ldr r2, =gUnknown_0203CF1C
	ldr r0, [r2]
	ldr r1, =0x000040c1
	adds r0, r1
	movs r1, 0
	strb r1, [r0]
	ldr r0, [r2]
	ldr r1, =0x000040c2
	adds r0, r1
	movs r1, 0x3
	strb r1, [r0]
	ldr r0, [r2]
	ldr r1, =0x000040c8
	adds r0, r1
	strb r7, [r0]
	b _081BF9EE
	.pool
_081BF9D0:
	ldr r2, =gUnknown_0203CF1C
	ldr r0, [r2]
	ldr r1, =0x000040c1
	adds r0, r1
	movs r1, 0x2
	strb r1, [r0]
	ldr r0, [r2]
	ldr r1, =0x000040c2
	adds r0, r1
	strb r7, [r0]
	ldr r0, [r2]
	adds r1, 0x1
	adds r0, r1
	movs r1, 0x1
_081BF9EC:
	strb r1, [r0]
_081BF9EE:
	ldr r0, [r2]
	ldr r2, =0x000040c1
	adds r1, r0, r2
	ldrb r1, [r1]
	subs r2, 0x1
	adds r0, r2
	strb r1, [r0]
	movs r0, 0xFF
	bl sub_81C488C
	ldr r0, =gMonSpritesGfxPtr
	ldr r0, [r0]
	cmp r0, 0
	bne _081BFA12
	movs r0, 0
	movs r1, 0
	bl sub_806F2AC
_081BFA12:
	ldr r0, =sub_81BFAE4
	bl SetMainCallback2
	pop {r3}
	mov r8, r3
	pop {r4-r7}
	pop {r0}
	bx r0
	.pool
	thumb_func_end sub_81BF8EC

	thumb_func_start sub_81BFA38
sub_81BFA38: @ 81BFA38
	push {r4-r6,lr}
	mov r6, r8
	push {r6}
	sub sp, 0x4
	mov r8, r0
	adds r4, r1, 0
	adds r5, r2, 0
	ldr r6, [sp, 0x18]
	lsls r4, 24
	lsrs r4, 24
	lsls r5, 24
	lsrs r5, 24
	lsls r6, 16
	lsrs r6, 16
	str r3, [sp]
	movs r0, 0x3
	mov r1, r8
	adds r2, r4, 0
	adds r3, r5, 0
	bl sub_81BF8EC
	ldr r0, =gUnknown_0203CF1C
	ldr r0, [r0]
	ldr r1, =0x000040c4
	adds r0, r1
	strh r6, [r0]
	add sp, 0x4
	pop {r3}
	mov r8, r3
	pop {r4-r6}
	pop {r0}
	bx r0
	.pool
	thumb_func_end sub_81BFA38

	thumb_func_start sub_81BFA80
sub_81BFA80: @ 81BFA80
	push {r4,lr}
	sub sp, 0x4
	ldr r4, [sp, 0xC]
	lsls r0, 24
	lsrs r0, 24
	lsls r2, 24
	lsrs r2, 24
	lsls r3, 24
	lsrs r3, 24
	str r4, [sp]
	bl sub_81BF8EC
	ldr r0, =gUnknown_0203CF1C
	ldr r0, [r0]
	ldr r1, =0x000040ef
	adds r0, r1
	movs r1, 0x1
	strb r1, [r0]
	add sp, 0x4
	pop {r4}
	pop {r0}
	bx r0
	.pool
	thumb_func_end sub_81BFA80

	thumb_func_start sub_81BFAB4
sub_81BFAB4: @ 81BFAB4
	push {lr}
	bl RunTasks
	bl AnimateSprites
	bl BuildOamBuffer
	bl do_scheduled_bg_tilemap_copies_to_vram
	bl UpdatePaletteFade
	pop {r0}
	bx r0
	thumb_func_end sub_81BFAB4

	thumb_func_start sub_81BFAD0
sub_81BFAD0: @ 81BFAD0
	push {lr}
	bl LoadOam
	bl ProcessSpriteCopyRequests
	bl TransferPlttBuffer
	pop {r0}
	bx r0
	thumb_func_end sub_81BFAD0

	thumb_func_start sub_81BFAE4
sub_81BFAE4: @ 81BFAE4
	push {lr}
_081BFAE6:
	bl sub_81221EC
	lsls r0, 24
	lsrs r0, 24
	cmp r0, 0x1
	beq _081BFB0A
	bl sub_81BFB10
	lsls r0, 24
	lsrs r0, 24
	cmp r0, 0x1
	beq _081BFB0A
	bl sub_81221AC
	lsls r0, 24
	lsrs r0, 24
	cmp r0, 0x1
	bne _081BFAE6
_081BFB0A:
	pop {r0}
	bx r0
	thumb_func_end sub_81BFAE4

	thumb_func_start sub_81BFB10
sub_81BFB10: @ 81BFB10
	push {r4,lr}
	sub sp, 0x4
	ldr r0, =gMain
	movs r1, 0x87
	lsls r1, 3
	adds r0, r1
	ldrb r0, [r0]
	cmp r0, 0x18
	bls _081BFB24
	b _081BFE00
_081BFB24:
	lsls r0, 2
	ldr r1, =_081BFB38
	adds r0, r1
	ldr r0, [r0]
	mov pc, r0
	.pool
	.align 2, 0
_081BFB38:
	.4byte _081BFB9C
	.4byte _081BFBAA
	.4byte _081BFBBC
	.4byte _081BFBD0
	.4byte _081BFBE4
	.4byte _081BFBEA
	.4byte _081BFC04
	.4byte _081BFC20
	.4byte _081BFC26
	.4byte _081BFC38
	.4byte _081BFC58
	.4byte _081BFC7C
	.4byte _081BFC82
	.4byte _081BFC94
	.4byte _081BFCAC
	.4byte _081BFCC0
	.4byte _081BFCD8
	.4byte _081BFCF8
	.4byte _081BFD34
	.4byte _081BFD50
	.4byte _081BFD60
	.4byte _081BFD74
	.4byte _081BFD7A
	.4byte _081BFDB0
	.4byte _081BFDCC
_081BFB9C:
	bl SetVBlankHBlankCallbacksToNull
	bl sub_8121DA0
	bl clear_scheduled_bg_copies_to_vram
	b _081BFDE6
_081BFBAA:
	bl remove_some_task
	ldr r1, =gMain
	movs r0, 0x87
	lsls r0, 3
	adds r1, r0
	b _081BFDEE
	.pool
_081BFBBC:
	bl ResetPaletteFade
	ldr r2, =gPaletteFade
	ldrb r0, [r2, 0x8]
	movs r1, 0x80
	orrs r0, r1
	b _081BFDE4
	.pool
_081BFBD0:
	bl ResetSpriteData
	ldr r1, =gMain
	movs r0, 0x87
	lsls r0, 3
	adds r1, r0
	b _081BFDEE
	.pool
_081BFBE4:
	bl FreeAllSpritePalettes
	b _081BFDE6
_081BFBEA:
	bl sub_81BFE24
	ldr r0, =gUnknown_0203CF1C
	ldr r0, [r0]
	ldr r1, =0x000040f0
	adds r0, r1
	movs r1, 0
	strh r1, [r0]
	b _081BFDE6
	.pool
_081BFC04:
	bl sub_81BFEB0
	lsls r0, 24
	cmp r0, 0
	bne _081BFC10
	b _081BFE18
_081BFC10:
	ldr r1, =gMain
	movs r0, 0x87
	lsls r0, 3
	adds r1, r0
	b _081BFDEE
	.pool
_081BFC20:
	bl sub_81C2554
	b _081BFDE6
_081BFC26:
	bl sub_81C1BA0
	ldr r1, =gMain
	movs r0, 0x87
	lsls r0, 3
	adds r1, r0
	b _081BFDEE
	.pool
_081BFC38:
	ldr r4, =gUnknown_0203CF1C
	ldr r0, [r4]
	adds r0, 0xC
	bl sub_81C0098
	ldr r0, [r4]
	ldr r1, =0x000040f0
	adds r0, r1
	movs r1, 0
	strh r1, [r0]
	b _081BFDE6
	.pool
_081BFC58:
	ldr r0, =gUnknown_0203CF1C
	ldr r0, [r0]
	adds r0, 0xC
	bl sub_81C00F0
	lsls r0, 24
	cmp r0, 0
	bne _081BFC6A
	b _081BFE18
_081BFC6A:
	ldr r1, =gMain
	movs r0, 0x87
	lsls r0, 3
	adds r1, r0
	b _081BFDEE
	.pool
_081BFC7C:
	bl sub_81C25E8
	b _081BFDE6
_081BFC82:
	bl sub_81C286C
	ldr r1, =gMain
	movs r0, 0x87
	lsls r0, 3
	adds r1, r0
	b _081BFDEE
	.pool
_081BFC94:
	ldr r0, =gUnknown_0203CF1C
	ldr r0, [r0]
	ldr r1, =0x000040c0
	adds r0, r1
	ldrb r0, [r0]
	bl sub_81C2D9C
	b _081BFDE6
	.pool
_081BFCAC:
	bl sub_81C0348
	ldr r1, =gMain
	movs r0, 0x87
	lsls r0, 3
	adds r1, r0
	b _081BFDEE
	.pool
_081BFCC0:
	ldr r0, =gUnknown_0203CF1C
	ldr r0, [r0]
	ldr r1, =0x000040c0
	adds r0, r1
	ldrb r0, [r0]
	bl sub_81C2AFC
	b _081BFDE6
	.pool
_081BFCD8:
	bl sub_81C4190
	bl sub_81C42C8
	ldr r0, =gUnknown_0203CF1C
	ldr r0, [r0]
	ldr r1, =0x000040f0
	adds r0, r1
	movs r1, 0
	strh r1, [r0]
	b _081BFDE6
	.pool
_081BFCF8:
	ldr r4, =gUnknown_0203CF1C
	ldr r1, [r4]
	adds r0, r1, 0
	adds r0, 0xC
	ldr r2, =0x000040f0
	adds r1, r2
	bl sub_81C45F4
	ldr r1, [r4]
	ldr r2, =0x000040d3
	adds r1, r2
	strb r0, [r1]
	ldr r1, [r4]
	adds r2, r1, r2
	ldrb r0, [r2]
	cmp r0, 0xFF
	bne _081BFD1C
	b _081BFE18
_081BFD1C:
	ldr r0, =0x000040f0
	adds r1, r0
	movs r0, 0
	strh r0, [r1]
	b _081BFDE6
	.pool
_081BFD34:
	ldr r0, =gUnknown_0203CF1C
	ldr r0, [r0]
	adds r0, 0xC
	bl sub_81C4984
	ldr r1, =gMain
	movs r0, 0x87
	lsls r0, 3
	adds r1, r0
	b _081BFDEE
	.pool
_081BFD50:
	ldr r0, =gUnknown_0203CF1C
	ldr r0, [r0]
	adds r0, 0xC
	bl sub_81C4A08
	b _081BFDE6
	.pool
_081BFD60:
	bl sub_81C4A88
	ldr r1, =gMain
	movs r0, 0x87
	lsls r0, 3
	adds r1, r0
	b _081BFDEE
	.pool
_081BFD74:
	bl sub_81C4280
	b _081BFDE6
_081BFD7A:
	ldr r0, =gUnknown_0203CF1C
	ldr r0, [r0]
	ldr r1, =0x000040bc
	adds r0, r1
	ldrb r0, [r0]
	cmp r0, 0x3
	beq _081BFDA0
	ldr r0, =sub_81C0510
	movs r1, 0
	bl CreateTask
	b _081BFDE6
	.pool
_081BFDA0:
	ldr r0, =sub_81C171C
	movs r1, 0
	bl CreateTask
	b _081BFDE6
	.pool
_081BFDB0:
	movs r0, 0x1
	negs r0, r0
	movs r1, 0x10
	movs r2, 0
	bl BlendPalettes
	ldr r1, =gMain
	movs r0, 0x87
	lsls r0, 3
	adds r1, r0
	b _081BFDEE
	.pool
_081BFDCC:
	movs r0, 0x1
	negs r0, r0
	movs r1, 0
	str r1, [sp]
	movs r2, 0x10
	movs r3, 0
	bl BeginNormalPaletteFade
	ldr r2, =gPaletteFade
	ldrb r1, [r2, 0x8]
	movs r0, 0x7F
	ands r0, r1
_081BFDE4:
	strb r0, [r2, 0x8]
_081BFDE6:
	ldr r1, =gMain
	movs r2, 0x87
	lsls r2, 3
	adds r1, r2
_081BFDEE:
	ldrb r0, [r1]
	adds r0, 0x1
	strb r0, [r1]
	b _081BFE18
	.pool
_081BFE00:
	ldr r0, =sub_81BFAD0
	bl SetVBlankCallback
	ldr r0, =sub_81BFAB4
	bl SetMainCallback2
	movs r0, 0x1
	b _081BFE1A
	.pool
_081BFE18:
	movs r0, 0
_081BFE1A:
	add sp, 0x4
	pop {r4}
	pop {r1}
	bx r1
	thumb_func_end sub_81BFB10

	thumb_func_start sub_81BFE24
sub_81BFE24: @ 81BFE24
	push {r4,lr}
	movs r0, 0
	bl ResetBgsAndClearDma3BusyFlags
	ldr r1, =gUnknown_0861CBB4
	movs r0, 0
	movs r2, 0x4
	bl InitBgsFromTemplates
	ldr r4, =gUnknown_0203CF1C
	ldr r1, [r4]
	ldr r0, =0x000020bc
	adds r1, r0
	movs r0, 0x1
	bl SetBgTilemapBuffer
	ldr r1, [r4]
	ldr r0, =0x000010bc
	adds r1, r0
	movs r0, 0x2
	bl SetBgTilemapBuffer
	ldr r1, [r4]
	adds r1, 0xBC
	movs r0, 0x3
	bl SetBgTilemapBuffer
	bl sub_8121E10
	movs r0, 0x1
	bl schedule_bg_copy_tilemap_to_vram
	movs r0, 0x2
	bl schedule_bg_copy_tilemap_to_vram
	movs r0, 0x3
	bl schedule_bg_copy_tilemap_to_vram
	movs r1, 0x82
	lsls r1, 5
	movs r0, 0
	bl SetGpuReg
	movs r0, 0x50
	movs r1, 0
	bl SetGpuReg
	movs r0, 0
	bl ShowBg
	movs r0, 0x1
	bl ShowBg
	movs r0, 0x2
	bl ShowBg
	movs r0, 0x3
	bl ShowBg
	pop {r4}
	pop {r0}
	bx r0
	.pool
	thumb_func_end sub_81BFE24

	thumb_func_start sub_81BFEB0
sub_81BFEB0: @ 81BFEB0
	push {r4,lr}
	sub sp, 0x4
	ldr r1, =gUnknown_0203CF1C
	ldr r0, [r1]
	ldr r2, =0x000040f0
	adds r0, r2
	movs r2, 0
	ldrsh r0, [r0, r2]
	adds r4, r1, 0
	cmp r0, 0xC
	bls _081BFEC8
	b _081C008C
_081BFEC8:
	lsls r0, 2
	ldr r1, =_081BFEE0
	adds r0, r1
	ldr r0, [r0]
	mov pc, r0
	.pool
	.align 2, 0
_081BFEE0:
	.4byte _081BFF14
	.4byte _081BFF30
	.4byte _081BFF60
	.4byte _081BFF78
	.4byte _081BFF90
	.4byte _081BFFA8
	.4byte _081BFFC0
	.4byte _081BFFF0
	.4byte _081BFFFC
	.4byte _081C0018
	.4byte _081C0024
	.4byte _081C0040
	.4byte _081C0064
_081BFF14:
	bl reset_temp_tile_data_buffers
	ldr r1, =gUnknown_08D97D0C
	movs r0, 0
	str r0, [sp]
	movs r0, 0x1
	movs r2, 0
	movs r3, 0
	bl decompress_and_copy_tile_data_to_vram
	b _081C0046
	.pool
_081BFF30:
	bl free_temp_tile_data_buffers_if_possible
	lsls r0, 24
	lsrs r0, 24
	cmp r0, 0x1
	bne _081BFF3E
	b _081C008C
_081BFF3E:
	ldr r0, =gUnknown_08D9862C
	ldr r4, =gUnknown_0203CF1C
	ldr r1, [r4]
	adds r1, 0xBC
	bl LZDecompressWram
	ldr r1, [r4]
	ldr r2, =0x000040f0
	adds r1, r2
	b _081C004E
	.pool
_081BFF60:
	ldr r0, =gUnknown_08D98CC8
	ldr r1, [r4]
	ldr r2, =0x000008bc
	adds r1, r2
	bl LZDecompressWram
	ldr r1, [r4]
	b _081C004A
	.pool
_081BFF78:
	ldr r0, =gUnknown_08D987FC
	ldr r1, [r4]
	ldr r2, =0x000018bc
	adds r1, r2
	bl LZDecompressWram
	ldr r1, [r4]
	b _081C004A
	.pool
_081BFF90:
	ldr r0, =gUnknown_08D9898C
	ldr r1, [r4]
	ldr r2, =0x000028bc
	adds r1, r2
	bl LZDecompressWram
	ldr r1, [r4]
	b _081C004A
	.pool
_081BFFA8:
	ldr r0, =gUnknown_08D98B28
	ldr r1, [r4]
	ldr r2, =0x000038bc
	adds r1, r2
	bl LZDecompressWram
	ldr r1, [r4]
	b _081C004A
	.pool
_081BFFC0:
	ldr r0, =gUnknown_08D9853C
	movs r2, 0x80
	lsls r2, 1
	movs r1, 0
	bl LoadCompressedPalette
	ldr r0, =gUnknown_08D85620
	movs r1, 0x81
	movs r2, 0x1E
	bl LoadPalette
	ldr r0, =gUnknown_0203CF1C
	ldr r1, [r0]
	ldr r2, =0x000040f0
	adds r1, r2
	b _081C004E
	.pool
_081BFFF0:
	ldr r0, =gUnknown_0861CFBC
	bl LoadCompressedObjectPic
	b _081C0046
	.pool
_081BFFFC:
	ldr r0, =gUnknown_0861D074
	bl LoadCompressedObjectPic
	ldr r0, =gUnknown_0203CF1C
	ldr r1, [r0]
	ldr r2, =0x000040f0
	adds r1, r2
	b _081C004E
	.pool
_081C0018:
	ldr r0, =gUnknown_0861D0F8
	bl LoadCompressedObjectPic
	b _081C0046
	.pool
_081C0024:
	ldr r0, =gUnknown_0861D100
	bl LoadCompressedObjectPalette
	ldr r0, =gUnknown_0203CF1C
	ldr r1, [r0]
	ldr r2, =0x000040f0
	adds r1, r2
	b _081C004E
	.pool
_081C0040:
	ldr r0, =gUnknown_0861D07C
	bl LoadCompressedObjectPalette
_081C0046:
	ldr r0, =gUnknown_0203CF1C
	ldr r1, [r0]
_081C004A:
	ldr r0, =0x000040f0
	adds r1, r0
_081C004E:
	ldrh r0, [r1]
	adds r0, 0x1
	strh r0, [r1]
	b _081C008C
	.pool
_081C0064:
	ldr r0, =gUnknown_08D97B84
	movs r1, 0xE8
	lsls r1, 1
	movs r2, 0x60
	bl LoadCompressedPalette
	ldr r0, =gUnknown_0203CF1C
	ldr r0, [r0]
	ldr r1, =0x000040f0
	adds r0, r1
	movs r1, 0
	strh r1, [r0]
	movs r0, 0x1
	b _081C008E
	.pool
_081C008C:
	movs r0, 0
_081C008E:
	add sp, 0x4
	pop {r4}
	pop {r1}
	bx r1
	thumb_func_end sub_81BFEB0

	thumb_func_start sub_81C0098
sub_81C0098: @ 81C0098
	push {r4,lr}
	adds r3, r0, 0
	ldr r0, =gUnknown_0203CF1C
	ldr r1, [r0]
	ldr r2, =0x000040bd
	adds r0, r1, r2
	ldrb r0, [r0]
	cmp r0, 0
	bne _081C00D0
	ldr r2, [r1]
	ldr r4, =0x000040be
	adds r0, r1, r4
	ldrb r1, [r0]
	movs r0, 0x64
	muls r1, r0
	adds r1, r2
	adds r0, r3, 0
	movs r2, 0x64
	bl memcpy
	b _081C00E6
	.pool
_081C00D0:
	ldr r0, [r1]
	ldr r2, =0x000040be
	adds r1, r2
	ldrb r2, [r1]
	lsls r1, r2, 2
	adds r1, r2
	lsls r1, 4
	adds r0, r1
	adds r1, r3, 0
	bl sub_8069004
_081C00E6:
	pop {r4}
	pop {r0}
	bx r0
	.pool
	thumb_func_end sub_81C0098

	thumb_func_start sub_81C00F0
sub_81C00F0: @ 81C00F0
	push {r4-r7,lr}
	mov r7, r9
	mov r6, r8
	push {r6,r7}
	adds r5, r0, 0
	ldr r0, =gUnknown_0203CF1C
	ldr r7, [r0]
	adds r6, r7, 0
	adds r6, 0x70
	ldr r1, =0x000040f0
	adds r0, r7, r1
	movs r2, 0
	ldrsh r0, [r0, r2]
	cmp r0, 0x1
	beq _081C0198
	cmp r0, 0x1
	bgt _081C0120
	cmp r0, 0
	beq _081C012C
	b _081C0314
	.pool
_081C0120:
	cmp r0, 0x2
	beq _081C01DC
	cmp r0, 0x3
	bne _081C012A
	b _081C02A8
_081C012A:
	b _081C0314
_081C012C:
	adds r0, r5, 0
	movs r1, 0xB
	bl GetMonData
	strh r0, [r6]
	adds r0, r5, 0
	movs r1, 0x41
	bl GetMonData
	strh r0, [r6, 0x2]
	adds r0, r5, 0
	movs r1, 0x19
	bl GetMonData
	str r0, [r6, 0x10]
	adds r0, r5, 0
	movs r1, 0x38
	bl GetMonData
	strb r0, [r6, 0x5]
	adds r0, r5, 0
	movs r1, 0x2E
	bl GetMonData
	strb r0, [r6, 0x8]
	adds r0, r5, 0
	movs r1, 0xC
	bl GetMonData
	strh r0, [r6, 0x2E]
	adds r0, r5, 0
	movs r1, 0
	bl GetMonData
	str r0, [r6, 0xC]
	adds r0, r5, 0
	movs r1, 0x4
	bl GetMonData
	adds r1, r7, 0
	adds r1, 0xA5
	strb r0, [r1]
	lsls r0, 24
	cmp r0, 0
	beq _081C018C
	movs r0, 0x1
	strb r0, [r6, 0x4]
	b _081C0322
_081C018C:
	adds r0, r5, 0
	movs r1, 0x2D
	bl GetMonData
	strb r0, [r6, 0x4]
	b _081C0322
_081C0198:
	movs r4, 0
	movs r0, 0x8C
	adds r0, r7
	mov r8, r0
	movs r1, 0xA4
	adds r1, r7
	mov r9, r1
	adds r6, r7, 0
	adds r6, 0x84
_081C01AA:
	adds r1, r4, 0
	adds r1, 0xD
	adds r0, r5, 0
	bl GetMonData
	strh r0, [r6]
	adds r1, r4, 0
	adds r1, 0x11
	adds r0, r5, 0
	bl GetMonData
	mov r2, r8
	adds r1, r2, r4
	strb r0, [r1]
	adds r6, 0x2
	adds r4, 0x1
	cmp r4, 0x3
	bls _081C01AA
	adds r0, r5, 0
	movs r1, 0x15
	bl GetMonData
	mov r1, r9
	strb r0, [r1]
	b _081C0322
_081C01DC:
	ldr r1, [r7]
	ldr r0, =gPlayerParty
	cmp r1, r0
	beq _081C01F8
	ldr r2, =0x000040bc
	adds r0, r7, r2
	ldrb r0, [r0]
	cmp r0, 0x2
	beq _081C01F8
	ldr r1, =0x000040ef
	adds r0, r7, r1
	ldrb r0, [r0]
	cmp r0, 0x1
	bne _081C0254
_081C01F8:
	adds r0, r5, 0
	bl GetNature
	adds r1, r6, 0
	adds r1, 0x33
	strb r0, [r1]
	adds r0, r5, 0
	movs r1, 0x39
	bl GetMonData
	strh r0, [r6, 0x20]
	adds r0, r5, 0
	movs r1, 0x3A
	bl GetMonData
	strh r0, [r6, 0x22]
	adds r0, r5, 0
	movs r1, 0x3B
	bl GetMonData
	strh r0, [r6, 0x24]
	adds r0, r5, 0
	movs r1, 0x3C
	bl GetMonData
	strh r0, [r6, 0x26]
	adds r0, r5, 0
	movs r1, 0x3E
	bl GetMonData
	strh r0, [r6, 0x28]
	adds r0, r5, 0
	movs r1, 0x3F
	bl GetMonData
	strh r0, [r6, 0x2A]
	adds r0, r5, 0
	movs r1, 0x3D
	b _081C02A0
	.pool
_081C0254:
	adds r0, r5, 0
	bl GetNature
	adds r1, r7, 0
	adds r1, 0xA3
	strb r0, [r1]
	adds r0, r5, 0
	movs r1, 0x39
	bl GetMonData
	strh r0, [r6, 0x20]
	adds r0, r5, 0
	movs r1, 0x3A
	bl GetMonData
	strh r0, [r6, 0x22]
	adds r0, r5, 0
	movs r1, 0x54
	bl GetMonData
	strh r0, [r6, 0x24]
	adds r0, r5, 0
	movs r1, 0x55
	bl GetMonData
	strh r0, [r6, 0x26]
	adds r0, r5, 0
	movs r1, 0x57
	bl GetMonData
	strh r0, [r6, 0x28]
	adds r0, r5, 0
	movs r1, 0x58
	bl GetMonData
	strh r0, [r6, 0x2A]
	adds r0, r5, 0
	movs r1, 0x56
_081C02A0:
	bl GetMonData
	strh r0, [r6, 0x2C]
	b _081C0322
_081C02A8:
	adds r4, r7, 0
	adds r4, 0xA6
	adds r0, r5, 0
	movs r1, 0x7
	adds r2, r4, 0
	bl GetMonData
	adds r0, r5, 0
	movs r1, 0x3
	bl GetMonData
	adds r1, r0, 0
	lsls r1, 24
	lsrs r1, 24
	adds r0, r4, 0
	bl ConvertInternationalString
	adds r0, r5, 0
	bl sub_81B205C
	strb r0, [r6, 0x7]
	adds r0, r5, 0
	movs r1, 0x31
	bl GetMonData
	adds r1, r7, 0
	adds r1, 0xA2
	strb r0, [r1]
	adds r0, r5, 0
	movs r1, 0x1
	bl GetMonData
	str r0, [r6, 0x48]
	adds r0, r5, 0
	movs r1, 0x23
	bl GetMonData
	strb r0, [r6, 0x9]
	adds r0, r5, 0
	movs r1, 0x24
	bl GetMonData
	strb r0, [r6, 0xA]
	adds r0, r5, 0
	movs r1, 0x25
	bl GetMonData
	strb r0, [r6, 0xB]
	adds r0, r5, 0
	movs r1, 0x20
	bl GetMonData
	strh r0, [r6, 0x30]
	b _081C0322
_081C0314:
	adds r0, r5, 0
	movs r1, 0x52
	bl GetMonData
	strb r0, [r6, 0x6]
	movs r0, 0x1
	b _081C0332
_081C0322:
	ldr r0, =gUnknown_0203CF1C
	ldr r1, [r0]
	ldr r2, =0x000040f0
	adds r1, r2
	ldrh r0, [r1]
	adds r0, 0x1
	strh r0, [r1]
	movs r0, 0
_081C0332:
	pop {r3,r4}
	mov r8, r3
	mov r9, r4
	pop {r4-r7}
	pop {r1}
	bx r1
	.pool
	thumb_func_end sub_81C00F0

	thumb_func_start sub_81C0348
sub_81C0348: @ 81C0348
	push {r4-r6,lr}
	ldr r6, =gUnknown_0203CF1C
	ldr r2, [r6]
	ldr r1, =0x000040c0
	adds r0, r2, r1
	ldrb r0, [r0]
	subs r0, 0x2
	lsls r0, 24
	lsrs r0, 24
	cmp r0, 0x1
	bls _081C037C
	movs r0, 0
	movs r1, 0xFF
	bl sub_81C1DA4
	movs r0, 0
	movs r1, 0xFF
	movs r2, 0
	bl sub_81C1EFC
	b _081C03D8
	.pool
_081C037C:
	ldr r1, =0x000040c6
	adds r0, r2, r1
	ldrb r1, [r0]
	lsls r1, 1
	adds r0, r2, 0
	adds r0, 0x84
	adds r0, r1
	ldrh r0, [r0]
	bl sub_81C240C
	ldr r0, [r6]
	ldr r5, =0x000020bc
	adds r0, r5
	movs r1, 0x3
	movs r2, 0
	bl sub_81C2194
	ldr r0, [r6]
	ldr r4, =0x000030bc
	adds r0, r4
	movs r1, 0x1
	movs r2, 0
	bl sub_81C2194
	ldr r1, [r6]
	adds r1, r4
	movs r0, 0x1
	bl SetBgTilemapBuffer
	ldr r1, [r6]
	adds r1, r5
	movs r0, 0x2
	bl SetBgTilemapBuffer
	movs r1, 0x80
	lsls r1, 9
	movs r0, 0x2
	movs r2, 0x1
	bl ChangeBgX
	movs r0, 0x13
	bl ClearWindowTilemap
	movs r0, 0xD
	bl ClearWindowTilemap
_081C03D8:
	ldr r0, =gUnknown_0203CF1C
	ldr r1, [r0]
	adds r0, r1, 0
	adds r0, 0x77
	ldrb r0, [r0]
	cmp r0, 0
	bne _081C0400
	movs r0, 0
	movs r1, 0xFF
	bl sub_81C2074
	b _081C0416
	.pool
_081C0400:
	ldr r2, =0x000040c0
	adds r0, r1, r2
	ldrb r0, [r0]
	subs r0, 0x2
	lsls r0, 24
	lsrs r0, 24
	cmp r0, 0x1
	bls _081C0416
	movs r0, 0xD
	bl PutWindowTilemap
_081C0416:
	bl sub_81C2524
	ldr r0, =gUnknown_0203CF1C
	ldr r0, [r0]
	adds r0, 0xC
	bl sub_81C2228
	pop {r4-r6}
	pop {r0}
	bx r0
	.pool
	thumb_func_end sub_81C0348

	thumb_func_start sub_81C0434
sub_81C0434: @ 81C0434
	push {lr}
	bl FreeAllWindowBuffers
	ldr r0, =gUnknown_0203CF1C
	ldr r0, [r0]
	bl Free
	pop {r0}
	bx r0
	.pool
	thumb_func_end sub_81C0434

	thumb_func_start sub_81C044C
sub_81C044C: @ 81C044C
	push {r4,lr}
	sub sp, 0x4
	adds r4, r0, 0
	lsls r4, 24
	lsrs r4, 24
	movs r0, 0x1
	negs r0, r0
	movs r1, 0
	str r1, [sp]
	movs r2, 0
	movs r3, 0x10
	bl BeginNormalPaletteFade
	ldr r1, =gTasks
	lsls r0, r4, 2
	adds r0, r4
	lsls r0, 3
	adds r0, r1
	ldr r1, =sub_81C0484
	str r1, [r0]
	add sp, 0x4
	pop {r4}
	pop {r0}
	bx r0
	.pool
	thumb_func_end sub_81C044C

	thumb_func_start sub_81C0484
sub_81C0484: @ 81C0484
	push {r4,r5,lr}
	lsls r0, 24
	lsrs r5, r0, 24
	bl sub_81221EC
	lsls r0, 24
	lsrs r0, 24
	cmp r0, 0x1
	beq _081C04EC
	ldr r0, =gPaletteFade
	ldrb r1, [r0, 0x7]
	movs r0, 0x80
	ands r0, r1
	cmp r0, 0
	bne _081C04EC
	ldr r4, =gUnknown_0203CF1C
	ldr r0, [r4]
	ldr r0, [r0, 0x4]
	bl SetMainCallback2
	ldr r1, =gUnknown_0203CF20
	ldr r0, [r4]
	ldr r2, =0x000040be
	adds r0, r2
	ldrb r0, [r0]
	strb r0, [r1]
	bl sub_81C4898
	bl ResetSpriteData
	bl FreeAllSpritePalettes
	bl StopCryAndClearCrySongs
	ldr r0, =gMPlay_BGM
	ldr r1, =0x0000ffff
	movs r2, 0x80
	lsls r2, 1
	bl m4aMPlayVolumeControl
	ldr r0, =gMonSpritesGfxPtr
	ldr r0, [r0]
	cmp r0, 0
	bne _081C04E2
	movs r0, 0
	bl sub_806F47C
_081C04E2:
	bl sub_81C0434
	adds r0, r5, 0
	bl DestroyTask
_081C04EC:
	pop {r4,r5}
	pop {r0}
	bx r0
	.pool
	thumb_func_end sub_81C0484

	thumb_func_start sub_81C0510
sub_81C0510: @ 81C0510
	push {r4,r5,lr}
	lsls r0, 24
	lsrs r4, r0, 24
	bl sub_81221EC
	lsls r0, 24
	lsrs r0, 24
	cmp r0, 0x1
	beq _081C05FE
	ldr r0, =gPaletteFade
	ldrb r1, [r0, 0x7]
	movs r2, 0x80
	adds r0, r2, 0
	ands r0, r1
	cmp r0, 0
	bne _081C05FE
	ldr r5, =gMain
	ldrh r1, [r5, 0x2E]
	movs r0, 0x40
	ands r0, r1
	cmp r0, 0
	beq _081C0550
	movs r1, 0x1
	negs r1, r1
	adds r0, r4, 0
	bl sub_81C0604
	b _081C05FE
	.pool
_081C0550:
	adds r0, r2, 0
	ands r0, r1
	cmp r0, 0
	beq _081C0562
	adds r0, r4, 0
	movs r1, 0x1
	bl sub_81C0604
	b _081C05FE
_081C0562:
	movs r0, 0x20
	ands r0, r1
	cmp r0, 0
	bne _081C0576
	bl GetLRKeysState
	lsls r0, 24
	lsrs r0, 24
	cmp r0, 0x1
	bne _081C0582
_081C0576:
	movs r1, 0x1
	negs r1, r1
	adds r0, r4, 0
	bl sub_81C0A8C
	b _081C05FE
_081C0582:
	ldrh r1, [r5, 0x2E]
	movs r0, 0x10
	ands r0, r1
	cmp r0, 0
	bne _081C0598
	bl GetLRKeysState
	lsls r0, 24
	lsrs r0, 24
	cmp r0, 0x2
	bne _081C05A2
_081C0598:
	adds r0, r4, 0
	movs r1, 0x1
	bl sub_81C0A8C
	b _081C05FE
_081C05A2:
	ldrh r1, [r5, 0x2E]
	movs r0, 0x1
	ands r0, r1
	cmp r0, 0
	beq _081C05E6
	ldr r0, =gUnknown_0203CF1C
	ldr r0, [r0]
	ldr r1, =0x000040c0
	adds r0, r1
	ldrb r0, [r0]
	cmp r0, 0x1
	beq _081C05FE
	cmp r0, 0
	bne _081C05D8
	bl sub_81C48F0
	movs r0, 0x5
	bl PlaySE
	adds r0, r4, 0
	bl sub_81C044C
	b _081C05FE
	.pool
_081C05D8:
	movs r0, 0x5
	bl PlaySE
	adds r0, r4, 0
	bl sub_81C0E48
	b _081C05FE
_081C05E6:
	movs r0, 0x2
	ands r0, r1
	cmp r0, 0
	beq _081C05FE
	bl sub_81C48F0
	movs r0, 0x5
	bl PlaySE
	adds r0, r4, 0
	bl sub_81C044C
_081C05FE:
	pop {r4,r5}
	pop {r0}
	bx r0
	thumb_func_end sub_81C0510

	thumb_func_start sub_81C0604
sub_81C0604: @ 81C0604
	push {r4-r7,lr}
	lsls r0, 24
	lsrs r7, r0, 24
	lsls r1, 24
	lsrs r5, r1, 24
	adds r4, r5, 0
	ldr r1, =gUnknown_0203CF1C
	ldr r3, [r1]
	ldr r2, =0x000040c3
	adds r0, r3, r2
	ldrb r0, [r0]
	adds r6, r1, 0
	cmp r0, 0
	bne _081C06EE
	ldr r1, =0x000040bd
	adds r0, r3, r1
	ldrb r2, [r0]
	cmp r2, 0x1
	bne _081C0678
	adds r1, 0x3
	adds r0, r3, r1
	ldrb r0, [r0]
	cmp r0, 0
	beq _081C0654
	lsls r1, r5, 24
	asrs r1, 24
	movs r4, 0x2
	eors r1, r2
	negs r0, r1
	orrs r0, r1
	asrs r0, 31
	ands r4, r0
	b _081C065C
	.pool
_081C0654:
	movs r4, 0x3
	cmp r5, 0x1
	bne _081C065C
	movs r4, 0x1
_081C065C:
	ldr r2, [r6]
	ldr r0, [r2]
	ldr r3, =0x000040be
	adds r1, r2, r3
	ldrb r1, [r1]
	adds r3, 0x1
	adds r2, r3
	ldrb r2, [r2]
	adds r3, r4, 0
	bl sub_80D214C
	b _081C0696
	.pool
_081C0678:
	bl sub_81B1250
	lsls r0, 24
	lsrs r0, 24
	cmp r0, 0x1
	bne _081C068E
	lsls r0, r5, 24
	asrs r0, 24
	bl sub_81C09B4
	b _081C0696
_081C068E:
	lsls r0, r4, 24
	asrs r0, 24
	bl sub_81C08F8
_081C0696:
	lsls r0, 24
	lsrs r4, r0, 24
	lsls r0, r4, 24
	asrs r0, 24
	movs r1, 0x1
	negs r1, r1
	cmp r0, r1
	beq _081C06EE
	movs r0, 0x5
	bl PlaySE
	ldr r5, =gUnknown_0203CF1C
	ldr r0, [r5]
	adds r0, 0x77
	ldrb r0, [r0]
	cmp r0, 0
	beq _081C06D4
	movs r0, 0x2
	movs r1, 0x1
	bl sub_81C4204
	movs r0, 0xD
	bl ClearWindowTilemap
	movs r0, 0
	bl schedule_bg_copy_tilemap_to_vram
	movs r0, 0
	movs r1, 0x2
	bl sub_81C2074
_081C06D4:
	ldr r0, [r5]
	ldr r1, =0x000040be
	adds r0, r1
	movs r2, 0
	strb r4, [r0]
	ldr r1, =gTasks
	lsls r0, r7, 2
	adds r0, r7
	lsls r0, 3
	adds r0, r1
	strh r2, [r0, 0x8]
	ldr r1, =sub_81C0704
	str r1, [r0]
_081C06EE:
	pop {r4-r7}
	pop {r0}
	bx r0
	.pool
	thumb_func_end sub_81C0604

	thumb_func_start sub_81C0704
sub_81C0704: @ 81C0704
	push {r4-r6,lr}
	lsls r0, 24
	lsrs r0, 24
	lsls r1, r0, 2
	adds r1, r0
	lsls r4, r1, 3
	ldr r6, =gTasks + 0x8
	adds r5, r4, r6
	movs r1, 0
	ldrsh r0, [r5, r1]
	cmp r0, 0xC
	bls _081C071E
	b _081C08BC
_081C071E:
	lsls r0, 2
	ldr r1, =_081C0730
	adds r0, r1
	ldr r0, [r0]
	mov pc, r0
	.pool
	.align 2, 0
_081C0730:
	.4byte _081C0764
	.4byte _081C076A
	.4byte _081C0780
	.4byte _081C07A8
	.4byte _081C07C8
	.4byte _081C07E0
	.4byte _081C07F0
	.4byte _081C0800
	.4byte _081C0828
	.4byte _081C086C
	.4byte _081C0872
	.4byte _081C0878
	.4byte _081C0894
_081C0764:
	bl StopCryAndClearCrySongs
	b _081C08EC
_081C076A:
	bl sub_81C4898
	ldr r0, =gUnknown_0203CF1C
	ldr r0, [r0]
	ldr r1, =0x000040d3
	b _081C0786
	.pool
_081C0780:
	ldr r0, =gUnknown_0203CF1C
	ldr r0, [r0]
	ldr r1, =0x000040d4
_081C0786:
	adds r0, r1
	ldrb r1, [r0]
	lsls r0, r1, 4
	adds r0, r1
	lsls r0, 2
	ldr r1, =gSprites
	adds r0, r1
	bl DestroySpriteAndFreeResources
	b _081C08EC
	.pool
_081C07A8:
	ldr r4, =gUnknown_0203CF1C
	ldr r0, [r4]
	adds r0, 0xC
	bl sub_81C0098
	ldr r0, [r4]
	ldr r1, =0x000040f0
	adds r0, r1
	movs r1, 0
	strh r1, [r0]
	b _081C08EC
	.pool
_081C07C8:
	ldr r0, =gUnknown_0203CF1C
	ldr r0, [r0]
	adds r0, 0xC
	bl sub_81C00F0
	lsls r0, 24
	cmp r0, 0
	bne _081C07DA
	b _081C08F2
_081C07DA:
	b _081C08EC
	.pool
_081C07E0:
	ldr r0, =gUnknown_0203CF1C
	ldr r0, [r0]
	adds r0, 0xC
	bl sub_81C49E0
	b _081C08EC
	.pool
_081C07F0:
	ldr r0, =gUnknown_0203CF1C
	ldr r0, [r0]
	adds r0, 0xC
	bl sub_81C4A08
	b _081C08EC
	.pool
_081C0800:
	ldr r4, =gUnknown_0203CF1C
	ldr r0, [r4]
	adds r0, 0x77
	ldrb r0, [r0]
	cmp r0, 0
	beq _081C0816
	movs r1, 0x2
	negs r1, r1
	movs r0, 0xA
	bl sub_81C2074
_081C0816:
	ldr r0, [r4]
	adds r0, 0xC
	bl sub_81C2228
	movs r0, 0
	strh r0, [r5, 0x2]
	b _081C08EC
	.pool
_081C0828:
	ldr r4, =gUnknown_0203CF1C
	ldr r0, [r4]
	adds r0, 0xC
	adds r1, r5, 0x2
	bl sub_81C45F4
	ldr r1, [r4]
	ldr r2, =0x000040d3
	adds r1, r2
	strb r0, [r1]
	ldr r0, [r4]
	adds r1, r0, r2
	ldrb r0, [r1]
	cmp r0, 0xFF
	beq _081C08F2
	ldr r2, =gSprites
	adds r1, r0, 0
	lsls r0, r1, 4
	adds r0, r1
	lsls r0, 2
	adds r0, r2
	movs r1, 0x1
	strh r1, [r0, 0x32]
	bl sub_81C0E24
	movs r0, 0
	strh r0, [r5, 0x2]
	b _081C08EC
	.pool
_081C086C:
	bl sub_81C4280
	b _081C08EC
_081C0872:
	bl sub_81C25E8
	b _081C08EC
_081C0878:
	ldr r0, =gUnknown_0203CF1C
	ldr r0, [r0]
	ldr r1, =0x000040c0
	adds r0, r1
	ldrb r0, [r0]
	bl sub_81C2D9C
	bl sub_81C2524
	b _081C08EC
	.pool
_081C0894:
	ldr r2, =gSprites
	ldr r0, =gUnknown_0203CF1C
	ldr r0, [r0]
	ldr r1, =0x000040d3
	adds r0, r1
	ldrb r1, [r0]
	lsls r0, r1, 4
	adds r0, r1
	lsls r0, 2
	adds r0, r2
	movs r1, 0
	strh r1, [r0, 0x32]
	b _081C08EC
	.pool
_081C08BC:
	bl sub_81221EC
	lsls r0, 24
	cmp r0, 0
	bne _081C08F2
	ldr r0, =sub_81C20F0
	bl FuncIsActiveTask
	lsls r0, 24
	lsrs r0, 24
	cmp r0, 0
	bne _081C08F2
	strh r0, [r5]
	adds r0, r6, 0
	subs r0, 0x8
	adds r0, r4, r0
	ldr r1, =sub_81C0510
	str r1, [r0]
	b _081C08F2
	.pool
_081C08EC:
	ldrh r0, [r5]
	adds r0, 0x1
	strh r0, [r5]
_081C08F2:
	pop {r4-r6}
	pop {r0}
	bx r0
	thumb_func_end sub_81C0704

	thumb_func_start sub_81C08F8
sub_81C08F8: @ 81C08F8
	push {r4-r7,lr}
	lsls r0, 24
	lsrs r4, r0, 24
	ldr r1, =gUnknown_0203CF1C
	ldr r2, [r1]
	ldr r7, [r2]
	ldr r3, =0x000040c0
	adds r0, r2, r3
	ldrb r0, [r0]
	adds r5, r1, 0
	cmp r0, 0
	bne _081C0960
	lsls r0, r4, 24
	asrs r3, r0, 24
	movs r1, 0x1
	negs r1, r1
	adds r6, r0, 0
	cmp r3, r1
	bne _081C0928
	ldr r1, =0x000040be
	adds r0, r2, r1
	ldrb r0, [r0]
	cmp r0, 0
	beq _081C0988
_081C0928:
	asrs r0, r6, 24
	cmp r0, 0x1
	bne _081C0940
	ldr r0, [r5]
	ldr r2, =0x000040be
	adds r1, r0, r2
	ldr r3, =0x000040bf
	adds r0, r3
	ldrb r1, [r1]
	ldrb r0, [r0]
	cmp r1, r0
	bcs _081C0988
_081C0940:
	ldr r0, [r5]
	ldr r1, =0x000040be
	adds r0, r1
	ldrb r0, [r0]
	adds r0, r4
	lsls r0, 24
	asrs r0, 24
	b _081C09AE
	.pool
_081C0960:
	ldr r3, =0x000040be
	adds r0, r2, r3
	ldrb r5, [r0]
	lsls r6, r4, 24
_081C0968:
	lsls r0, r5, 24
	asrs r0, 24
	asrs r1, r6, 24
	adds r0, r1
	lsls r0, 24
	lsrs r5, r0, 24
	asrs r4, r0, 24
	cmp r4, 0
	blt _081C0988
	ldr r0, =gUnknown_0203CF1C
	ldr r0, [r0]
	ldr r1, =0x000040bf
	adds r0, r1
	ldrb r0, [r0]
	cmp r4, r0
	ble _081C099C
_081C0988:
	movs r0, 0x1
	negs r0, r0
	b _081C09AE
	.pool
_081C099C:
	movs r0, 0x64
	muls r0, r4
	adds r0, r7, r0
	movs r1, 0x2D
	bl GetMonData
	cmp r0, 0
	bne _081C0968
	adds r0, r4, 0
_081C09AE:
	pop {r4-r7}
	pop {r1}
	bx r1
	thumb_func_end sub_81C08F8

	thumb_func_start sub_81C09B4
sub_81C09B4: @ 81C09B4
	push {r4-r7,lr}
	mov r7, r8
	push {r7}
	lsls r0, 24
	lsrs r0, 24
	mov r12, r0
	ldr r6, =gUnknown_0203CF1C
	ldr r0, [r6]
	ldr r1, [r0]
	mov r8, r1
	movs r5, 0
	movs r2, 0
	ldr r3, =gUnknown_0861CC1C
	movs r1, 0
	ldrsb r1, [r3, r1]
	ldr r4, =0x000040be
	adds r0, r4
	ldrb r0, [r0]
	cmp r1, r0
	beq _081C09FC
	adds r7, r3, 0
	adds r3, r4, 0
_081C09E0:
	adds r0, r2, 0x1
	lsls r0, 24
	lsrs r2, r0, 24
	cmp r2, 0x5
	bhi _081C09FC
	adds r0, r2, r7
	movs r1, 0
	ldrsb r1, [r0, r1]
	ldr r0, [r6]
	adds r0, r3
	ldrb r0, [r0]
	cmp r1, r0
	bne _081C09E0
	adds r5, r2, 0
_081C09FC:
	mov r0, r12
	lsls r6, r0, 24
	ldr r7, =gUnknown_0861CC1C
_081C0A02:
	lsls r0, r5, 24
	asrs r0, 24
	asrs r1, r6, 24
	adds r0, r1
	lsls r0, 24
	lsrs r5, r0, 24
	lsls r1, r5, 24
	lsrs r0, r1, 24
	cmp r0, 0x5
	bhi _081C0A40
	asrs r0, r1, 24
	adds r0, r7
	movs r4, 0
	ldrsb r4, [r0, r4]
	movs r0, 0x64
	muls r0, r4
	add r0, r8
	bl sub_81C0A50
	lsls r0, 24
	lsrs r0, 24
	cmp r0, 0x1
	bne _081C0A02
	adds r0, r4, 0
	b _081C0A44
	.pool
_081C0A40:
	movs r0, 0x1
	negs r0, r0
_081C0A44:
	pop {r3}
	mov r8, r3
	pop {r4-r7}
	pop {r1}
	bx r1
	thumb_func_end sub_81C09B4

	thumb_func_start sub_81C0A50
sub_81C0A50: @ 81C0A50
	push {r4,lr}
	adds r4, r0, 0
	movs r1, 0xB
	bl GetMonData
	cmp r0, 0
	beq _081C0A84
	ldr r0, =gUnknown_0203CF1C
	ldr r0, [r0]
	ldr r1, =0x000040be
	adds r0, r1
	ldrb r0, [r0]
	cmp r0, 0
	bne _081C0A78
	adds r0, r4, 0
	movs r1, 0x2D
	bl GetMonData
	cmp r0, 0
	bne _081C0A84
_081C0A78:
	movs r0, 0x1
	b _081C0A86
	.pool
_081C0A84:
	movs r0, 0
_081C0A86:
	pop {r4}
	pop {r1}
	bx r1
	thumb_func_end sub_81C0A50

	thumb_func_start sub_81C0A8C
sub_81C0A8C: @ 81C0A8C
	push {r4-r7,lr}
	mov r7, r10
	mov r6, r9
	mov r5, r8
	push {r5-r7}
	sub sp, 0xC
	lsls r0, 24
	lsrs r6, r0, 24
	str r6, [sp]
	lsls r1, 24
	lsrs r3, r1, 24
	str r3, [sp, 0x4]
	ldr r0, =gUnknown_0203CF1C
	mov r8, r0
	ldr r2, [r0]
	adds r1, r2, 0
	adds r1, 0x70
	lsls r0, r6, 2
	adds r0, r6
	lsls r7, r0, 3
	ldr r0, =gTasks + 0x8
	mov r9, r0
	adds r0, r7, r0
	str r0, [sp, 0x8]
	ldrb r1, [r1, 0x4]
	mov r10, r1
	cmp r1, 0
	bne _081C0B6E
	lsls r0, r3, 24
	asrs r5, r0, 24
	movs r0, 0x1
	negs r0, r0
	cmp r5, r0
	bne _081C0AE0
	ldr r1, =0x000040c0
	adds r0, r2, r1
	ldr r3, =0x000040c1
	adds r1, r2, r3
	ldrb r0, [r0]
	ldrb r1, [r1]
	cmp r0, r1
	beq _081C0B6E
_081C0AE0:
	cmp r5, 0x1
	bne _081C0AF4
	ldr r1, =0x000040c0
	adds r0, r2, r1
	ldr r3, =0x000040c2
	adds r1, r2, r3
	ldrb r0, [r0]
	ldrb r1, [r1]
	cmp r0, r1
	beq _081C0B6E
_081C0AF4:
	movs r0, 0x5
	bl PlaySE
	mov r1, r8
	ldr r0, [r1]
	ldr r4, =0x000040c0
	adds r0, r4
	ldrb r0, [r0]
	bl sub_81C2C38
	mov r2, r8
	ldr r1, [r2]
	adds r1, r4
	ldrb r0, [r1]
	ldr r3, [sp, 0x4]
	adds r0, r3
	strb r0, [r1]
	mov r1, r10
	ldr r0, [sp, 0x8]
	strh r1, [r0]
	cmp r5, 0x1
	bne _081C0B4C
	ldr r1, =sub_81C0B8C
	mov r0, r9
	subs r0, 0x8
	adds r0, r7, r0
	ldr r2, [r0]
	adds r0, r6, 0
	bl SetTaskFuncWithFollowupFunc
	b _081C0B5C
	.pool
_081C0B4C:
	ldr r1, =sub_81C0CC4
	mov r0, r9
	subs r0, 0x8
	adds r0, r7, r0
	ldr r2, [r0]
	ldr r0, [sp]
	bl SetTaskFuncWithFollowupFunc
_081C0B5C:
	ldr r0, =gUnknown_0203CF1C
	ldr r0, [r0]
	ldr r2, =0x000040c0
	adds r0, r2
	ldrb r0, [r0]
	bl sub_81C2DE4
	bl sub_81C424C
_081C0B6E:
	add sp, 0xC
	pop {r3-r5}
	mov r8, r3
	mov r9, r4
	mov r10, r5
	pop {r4-r7}
	pop {r0}
	bx r0
	.pool
	thumb_func_end sub_81C0A8C

	thumb_func_start sub_81C0B8C
sub_81C0B8C: @ 81C0B8C
	push {r4,r5,lr}
	lsls r0, 24
	lsrs r5, r0, 24
	lsls r0, r5, 2
	adds r0, r5
	lsls r0, 3
	ldr r1, =gTasks + 0x8
	adds r4, r0, r1
	movs r1, 0
	ldrsh r0, [r4, r1]
	cmp r0, 0
	bne _081C0C2A
	ldr r0, =gUnknown_0203CF1C
	ldr r0, [r0]
	ldr r3, =0x000040c9
	adds r0, r3
	ldrb r0, [r0]
	cmp r0, 0
	bne _081C0BE0
	movs r0, 0x1
	strh r0, [r4, 0x2]
	movs r0, 0x1
	movs r1, 0x7
	movs r2, 0x1
	bl SetBgAttribute
	movs r0, 0x2
	movs r1, 0x7
	movs r2, 0x2
	bl SetBgAttribute
	movs r0, 0x1
	bl schedule_bg_copy_tilemap_to_vram
	b _081C0BFE
	.pool
_081C0BE0:
	movs r0, 0x2
	strh r0, [r4, 0x2]
	movs r0, 0x2
	movs r1, 0x7
	movs r2, 0x1
	bl SetBgAttribute
	movs r0, 0x1
	movs r1, 0x7
	movs r2, 0x2
	bl SetBgAttribute
	movs r0, 0x2
	bl schedule_bg_copy_tilemap_to_vram
_081C0BFE:
	ldrb r0, [r4, 0x2]
	movs r1, 0
	movs r2, 0
	bl ChangeBgX
	ldrb r0, [r4, 0x2]
	ldr r1, =gUnknown_0203CF1C
	ldr r1, [r1]
	ldr r3, =0x000040c0
	adds r2, r1, r3
	ldrb r2, [r2]
	lsls r2, 12
	adds r2, 0xBC
	adds r1, r2
	bl SetBgTilemapBuffer
	movs r0, 0x1
	bl ShowBg
	movs r0, 0x2
	bl ShowBg
_081C0C2A:
	ldrb r0, [r4, 0x2]
	movs r1, 0x80
	lsls r1, 6
	movs r2, 0x1
	bl ChangeBgX
	ldrh r0, [r4]
	adds r0, 0x20
	strh r0, [r4]
	lsls r0, 16
	asrs r0, 16
	cmp r0, 0xFF
	ble _081C0C52
	ldr r0, =gTasks
	lsls r1, r5, 2
	adds r1, r5
	lsls r1, 3
	adds r1, r0
	ldr r0, =sub_81C0C68
	str r0, [r1]
_081C0C52:
	pop {r4,r5}
	pop {r0}
	bx r0
	.pool
	thumb_func_end sub_81C0B8C

	thumb_func_start sub_81C0C68
sub_81C0C68: @ 81C0C68
	push {r4,r5,lr}
	adds r4, r0, 0
	lsls r4, 24
	lsrs r4, 24
	lsls r2, r4, 2
	adds r2, r4
	lsls r2, 3
	ldr r0, =gTasks + 0x8
	adds r2, r0
	ldr r5, =gUnknown_0203CF1C
	ldr r3, [r5]
	ldr r0, =0x000040c9
	adds r3, r0
	ldrb r0, [r3]
	movs r1, 0x1
	eors r0, r1
	movs r1, 0
	strb r0, [r3]
	strh r1, [r2, 0x2]
	strh r1, [r2]
	bl sub_81C1BA0
	ldr r0, [r5]
	ldr r1, =0x000040c0
	adds r0, r1
	ldrb r0, [r0]
	bl sub_81C2AFC
	bl sub_81C4280
	bl sub_81C0E24
	adds r0, r4, 0
	bl SwitchTaskToFollowupFunc
	pop {r4,r5}
	pop {r0}
	bx r0
	.pool
	thumb_func_end sub_81C0C68

	thumb_func_start sub_81C0CC4
sub_81C0CC4: @ 81C0CC4
	push {r4,r5,lr}
	lsls r0, 24
	lsrs r5, r0, 24
	lsls r0, r5, 2
	adds r0, r5
	lsls r0, 3
	ldr r1, =gTasks + 0x8
	adds r4, r0, r1
	movs r1, 0
	ldrsh r0, [r4, r1]
	cmp r0, 0
	bne _081C0D0C
	ldr r0, =gUnknown_0203CF1C
	ldr r0, [r0]
	ldr r1, =0x000040c9
	adds r0, r1
	ldrb r0, [r0]
	cmp r0, 0
	bne _081C0CFC
	movs r0, 0x2
	b _081C0CFE
	.pool
_081C0CFC:
	movs r0, 0x1
_081C0CFE:
	strh r0, [r4, 0x2]
	ldrb r0, [r4, 0x2]
	movs r1, 0x80
	lsls r1, 9
	movs r2, 0
	bl ChangeBgX
_081C0D0C:
	ldrb r0, [r4, 0x2]
	movs r1, 0x80
	lsls r1, 6
	movs r2, 0x2
	bl ChangeBgX
	ldrh r0, [r4]
	adds r0, 0x20
	strh r0, [r4]
	lsls r0, 16
	asrs r0, 16
	cmp r0, 0xFF
	ble _081C0D34
	ldr r0, =gTasks
	lsls r1, r5, 2
	adds r1, r5
	lsls r1, 3
	adds r1, r0
	ldr r0, =sub_81C0D44
	str r0, [r1]
_081C0D34:
	pop {r4,r5}
	pop {r0}
	bx r0
	.pool
	thumb_func_end sub_81C0CC4

	thumb_func_start sub_81C0D44
sub_81C0D44: @ 81C0D44
	push {r4-r7,lr}
	lsls r0, 24
	lsrs r5, r0, 24
	lsls r0, r5, 2
	adds r0, r5
	lsls r0, 3
	ldr r1, =gTasks + 0x8
	adds r4, r0, r1
	ldr r0, =gUnknown_0203CF1C
	ldr r0, [r0]
	ldr r1, =0x000040c9
	adds r0, r1
	ldrb r0, [r0]
	cmp r0, 0
	bne _081C0D8C
	movs r0, 0x1
	movs r1, 0x7
	movs r2, 0x1
	bl SetBgAttribute
	movs r0, 0x2
	movs r1, 0x7
	movs r2, 0x2
	bl SetBgAttribute
	movs r0, 0x2
	bl schedule_bg_copy_tilemap_to_vram
	b _081C0DA6
	.pool
_081C0D8C:
	movs r0, 0x2
	movs r1, 0x7
	movs r2, 0x1
	bl SetBgAttribute
	movs r0, 0x1
	movs r1, 0x7
	movs r2, 0x2
	bl SetBgAttribute
	movs r0, 0x1
	bl schedule_bg_copy_tilemap_to_vram
_081C0DA6:
	ldr r6, =gUnknown_0203CF1C
	ldr r2, [r6]
	ldr r7, =0x000040c0
	adds r1, r2, r7
	ldrb r0, [r1]
	cmp r0, 0x1
	bls _081C0DD0
	ldrb r0, [r4, 0x2]
	ldrb r1, [r1]
	lsls r1, 12
	ldr r3, =0xfffff0bc
	adds r1, r3
	adds r1, r2, r1
	bl SetBgTilemapBuffer
	ldrb r0, [r4, 0x2]
	movs r1, 0x80
	lsls r1, 9
	movs r2, 0
	bl ChangeBgX
_081C0DD0:
	movs r0, 0x1
	bl ShowBg
	movs r0, 0x2
	bl ShowBg
	ldr r2, [r6]
	ldr r0, =0x000040c9
	adds r2, r0
	ldrb r0, [r2]
	movs r1, 0x1
	eors r0, r1
	movs r1, 0
	strb r0, [r2]
	strh r1, [r4, 0x2]
	strh r1, [r4]
	bl sub_81C1BA0
	ldr r0, [r6]
	adds r0, r7
	ldrb r0, [r0]
	bl sub_81C2AFC
	bl sub_81C4280
	bl sub_81C0E24
	adds r0, r5, 0
	bl SwitchTaskToFollowupFunc
	pop {r4-r7}
	pop {r0}
	bx r0
	.pool
	thumb_func_end sub_81C0D44

	thumb_func_start sub_81C0E24
sub_81C0E24: @ 81C0E24
	push {lr}
	ldr r0, =gUnknown_0203CF1C
	ldr r1, [r0]
	ldr r2, =0x000040c0
	adds r0, r1, r2
	ldrb r0, [r0]
	cmp r0, 0x1
	bne _081C0E3C
	adds r0, r1, 0
	adds r0, 0xC
	bl sub_81C22CC
_081C0E3C:
	pop {r0}
	bx r0
	.pool
	thumb_func_end sub_81C0E24

	thumb_func_start sub_81C0E48
sub_81C0E48: @ 81C0E48
	push {r4-r7,lr}
	mov r7, r8
	push {r7}
	lsls r0, 24
	lsrs r7, r0, 24
	ldr r5, =gUnknown_0203CF1C
	ldr r0, [r5]
	ldr r2, =0x000040c6
	adds r0, r2
	movs r1, 0
	strb r1, [r0]
	ldr r1, [r5]
	adds r2, r1, r2
	ldrb r0, [r2]
	lsls r0, 1
	adds r1, 0x84
	adds r1, r0
	ldrh r6, [r1]
	mov r8, r6
	movs r0, 0x13
	bl ClearWindowTilemap
	ldr r2, =gSprites
	ldr r0, [r5]
	ldr r1, =0x000040d5
	adds r0, r1
	ldrb r1, [r0]
	lsls r0, r1, 4
	adds r0, r1
	lsls r0, 2
	adds r0, r2
	adds r0, 0x3E
	ldrb r0, [r0]
	lsls r0, 29
	cmp r0, 0
	blt _081C0E96
	movs r0, 0xD
	bl ClearWindowTilemap
_081C0E96:
	movs r4, 0x3
	negs r4, r4
	movs r0, 0x9
	adds r1, r4, 0
	bl sub_81C1DA4
	movs r0, 0x9
	adds r1, r4, 0
	adds r2, r6, 0
	bl sub_81C1EFC
	ldr r0, [r5]
	ldr r1, =0x000040c8
	adds r0, r1
	ldrb r0, [r0]
	cmp r0, 0
	bne _081C0EC4
	movs r0, 0x5
	bl ClearWindowTilemap
	movs r0, 0x6
	bl PutWindowTilemap
_081C0EC4:
	ldr r0, [r5]
	ldr r1, =0x000020bc
	adds r0, r1
	movs r1, 0x3
	movs r2, 0
	bl sub_81C2194
	ldr r0, [r5]
	ldr r1, =0x000030bc
	adds r0, r1
	movs r1, 0x1
	movs r2, 0
	bl sub_81C2194
	mov r0, r8
	bl sub_81C3E9C
	bl sub_81C3F44
	bl sub_81C44F0
	movs r0, 0
	bl schedule_bg_copy_tilemap_to_vram
	movs r0, 0x1
	bl schedule_bg_copy_tilemap_to_vram
	movs r0, 0x2
	bl schedule_bg_copy_tilemap_to_vram
	movs r0, 0x8
	bl sub_81C4AF8
	ldr r1, =gTasks
	lsls r0, r7, 2
	adds r0, r7
	lsls r0, 3
	adds r0, r1
	ldr r1, =sub_81C0F44
	str r1, [r0]
	pop {r3}
	mov r8, r3
	pop {r4-r7}
	pop {r0}
	bx r0
	.pool
	thumb_func_end sub_81C0E48

	thumb_func_start sub_81C0F44
sub_81C0F44: @ 81C0F44
	push {r4-r6,lr}
	lsls r0, 24
	lsrs r5, r0, 24
	adds r6, r5, 0
	lsls r0, r5, 2
	adds r0, r5
	lsls r0, 3
	ldr r1, =gTasks + 0x8
	adds r4, r0, r1
	bl sub_81221EC
	lsls r0, 24
	lsrs r0, 24
	cmp r0, 0x1
	beq _081C103A
	ldr r0, =gMain
	ldrh r1, [r0, 0x2E]
	movs r0, 0x40
	ands r0, r1
	cmp r0, 0
	beq _081C0F98
	movs r0, 0x4
	strh r0, [r4]
	movs r1, 0x1
	negs r1, r1
	ldr r0, =gUnknown_0203CF1C
	ldr r2, [r0]
	ldr r0, =0x000040c6
	adds r2, r0
	adds r0, r4, 0
	bl sub_81C1070
	b _081C103A
	.pool
_081C0F98:
	movs r0, 0x80
	ands r0, r1
	cmp r0, 0
	beq _081C0FC0
	movs r0, 0x4
	strh r0, [r4]
	ldr r0, =gUnknown_0203CF1C
	ldr r2, [r0]
	ldr r0, =0x000040c6
	adds r2, r0
	adds r0, r4, 0
	movs r1, 0x1
	bl sub_81C1070
	b _081C103A
	.pool
_081C0FC0:
	movs r0, 0x1
	ands r0, r1
	cmp r0, 0
	beq _081C1026
	ldr r0, =gUnknown_0203CF1C
	ldr r1, [r0]
	ldr r2, =0x000040c8
	adds r0, r1, r2
	ldrb r0, [r0]
	cmp r0, 0x1
	beq _081C0FE8
	subs r2, 0x4
	adds r0, r1, r2
	ldr r0, [r0]
	ldr r1, =0x00ffffff
	ands r0, r1
	movs r1, 0x80
	lsls r1, 11
	cmp r0, r1
	bne _081C1004
_081C0FE8:
	movs r0, 0x5
	bl PlaySE
	adds r0, r5, 0
	bl sub_81C11F4
	b _081C103A
	.pool
_081C1004:
	bl sub_81C1040
	lsls r0, 24
	lsrs r0, 24
	cmp r0, 0x1
	bne _081C101E
	movs r0, 0x5
	bl PlaySE
	adds r0, r5, 0
	bl sub_81C129C
	b _081C103A
_081C101E:
	movs r0, 0x20
	bl PlaySE
	b _081C103A
_081C1026:
	movs r0, 0x2
	ands r0, r1
	cmp r0, 0
	beq _081C103A
	movs r0, 0x5
	bl PlaySE
	adds r0, r6, 0
	bl sub_81C11F4
_081C103A:
	pop {r4-r6}
	pop {r0}
	bx r0
	thumb_func_end sub_81C0F44

	thumb_func_start sub_81C1040
sub_81C1040: @ 81C1040
	push {lr}
	movs r1, 0x1
	ldr r0, =gUnknown_0203CF1C
	ldr r0, [r0]
	adds r2, r0, 0
	adds r2, 0x84
_081C104C:
	lsls r0, r1, 1
	adds r0, r2, r0
	ldrh r0, [r0]
	cmp r0, 0
	beq _081C1060
	movs r0, 0x1
	b _081C106C
	.pool
_081C1060:
	adds r0, r1, 0x1
	lsls r0, 24
	lsrs r1, r0, 24
	cmp r1, 0x3
	bls _081C104C
	movs r0, 0
_081C106C:
	pop {r1}
	bx r1
	thumb_func_end sub_81C1040

	thumb_func_start sub_81C1070
sub_81C1070: @ 81C1070
	push {r4-r7,lr}
	mov r7, r9
	mov r6, r8
	push {r6,r7}
	adds r7, r0, 0
	adds r4, r1, 0
	mov r8, r2
	lsls r4, 24
	lsrs r4, 24
	movs r0, 0x5
	bl PlaySE
	mov r0, r8
	ldrb r6, [r0]
	movs r2, 0
	lsls r4, 24
	asrs r4, 24
	mov r12, r4
	movs r1, 0
	ldrsh r4, [r7, r1]
	ldrb r0, [r7]
	lsls r3, r0, 24
_081C109C:
	lsls r0, r6, 24
	asrs r0, 24
	add r0, r12
	lsls r0, 24
	lsrs r6, r0, 24
	asrs r0, 24
	cmp r0, r4
	ble _081C10B0
	movs r6, 0
	b _081C10B6
_081C10B0:
	cmp r0, 0
	bge _081C10B6
	lsrs r6, r3, 24
_081C10B6:
	lsls r0, r6, 24
	asrs r1, r0, 24
	mov r9, r0
	cmp r1, 0x4
	bne _081C10C2
	b _081C11CC
_081C10C2:
	ldr r0, =gUnknown_0203CF1C
	ldr r0, [r0]
	lsls r1, 1
	adds r0, 0x84
	adds r0, r1
	ldrh r5, [r0]
	cmp r5, 0
	bne _081C10E2
	lsls r0, r2, 24
	movs r1, 0x80
	lsls r1, 17
	adds r0, r1
	lsrs r2, r0, 24
	asrs r0, 24
	cmp r0, 0x3
	ble _081C109C
_081C10E2:
	adds r0, r5, 0
	bl sub_81C240C
	movs r0, 0x1
	bl schedule_bg_copy_tilemap_to_vram
	movs r0, 0x2
	bl schedule_bg_copy_tilemap_to_vram
	adds r0, r5, 0
	bl sub_81C3E9C
	mov r1, r8
	ldrb r0, [r1]
	cmp r0, 0x4
	bne _081C1110
	ldr r0, =gUnknown_0203CF1C
	ldr r0, [r0]
	ldr r1, =0x000040c4
	adds r0, r1
	ldrh r0, [r0]
	cmp r0, 0
	beq _081C1118
_081C1110:
	movs r1, 0x2
	ldrsh r0, [r7, r1]
	cmp r0, 0x1
	bne _081C115E
_081C1118:
	movs r0, 0x13
	bl ClearWindowTilemap
	ldr r2, =gSprites
	ldr r0, =gUnknown_0203CF1C
	ldr r0, [r0]
	ldr r1, =0x000040d5
	adds r0, r1
	ldrb r1, [r0]
	lsls r0, r1, 4
	adds r0, r1
	lsls r0, 2
	adds r0, r2
	adds r0, 0x3E
	ldrb r0, [r0]
	lsls r0, 29
	cmp r0, 0
	blt _081C1142
	movs r0, 0xD
	bl ClearWindowTilemap
_081C1142:
	movs r0, 0
	bl schedule_bg_copy_tilemap_to_vram
	movs r4, 0x3
	negs r4, r4
	movs r0, 0x9
	adds r1, r4, 0
	bl sub_81C1DA4
	movs r0, 0x9
	adds r1, r4, 0
	adds r2, r5, 0
	bl sub_81C1EFC
_081C115E:
	mov r1, r8
	ldrb r0, [r1]
	cmp r0, 0x4
	beq _081C11A0
	mov r1, r9
	asrs r0, r1, 24
	cmp r0, 0x4
	bne _081C11A0
	ldr r0, =gUnknown_0203CF1C
	ldr r0, [r0]
	ldr r1, =0x000040c4
	adds r0, r1
	ldrh r0, [r0]
	cmp r0, 0
	bne _081C11A0
	movs r0, 0xE
	bl ClearWindowTilemap
	movs r0, 0xF
	bl ClearWindowTilemap
	movs r0, 0
	bl schedule_bg_copy_tilemap_to_vram
	movs r0, 0
	movs r1, 0x3
	bl sub_81C1DA4
	movs r0, 0
	movs r1, 0x3
	movs r2, 0
	bl sub_81C1EFC
_081C11A0:
	mov r0, r8
	strb r6, [r0]
	ldr r0, =gUnknown_0203CF1C
	ldr r0, [r0]
	ldr r1, =0x000040c6
	adds r0, r1
	cmp r8, r0
	bne _081C11E0
	movs r0, 0x8
	bl sub_81C4D18
	b _081C11E6
	.pool
_081C11CC:
	ldr r0, =gUnknown_0203CF1C
	ldr r0, [r0]
	ldr r1, =0x000040c4
	adds r0, r1
	ldrh r5, [r0]
	b _081C10E2
	.pool
_081C11E0:
	movs r0, 0x12
	bl sub_81C4D18
_081C11E6:
	pop {r3,r4}
	mov r8, r3
	mov r9, r4
	pop {r4-r7}
	pop {r0}
	bx r0
	thumb_func_end sub_81C1070

	thumb_func_start sub_81C11F4
sub_81C11F4: @ 81C11F4
	push {r4,r5,lr}
	lsls r0, 24
	lsrs r5, r0, 24
	movs r0, 0x8
	bl sub_81C4C60
	movs r0, 0x6
	bl ClearWindowTilemap
	movs r0, 0x5
	bl PutWindowTilemap
	movs r0, 0
	bl sub_81C3E9C
	ldr r4, =gUnknown_0203CF1C
	ldr r0, [r4]
	ldr r1, =0x000020bc
	adds r0, r1
	movs r1, 0x3
	movs r2, 0x1
	bl sub_81C2194
	ldr r0, [r4]
	ldr r1, =0x000030bc
	adds r0, r1
	movs r1, 0x1
	movs r2, 0x1
	bl sub_81C2194
	bl sub_81C4064
	ldr r0, [r4]
	ldr r1, =0x000040c6
	adds r0, r1
	ldrb r0, [r0]
	cmp r0, 0x4
	beq _081C125E
	movs r0, 0xE
	bl ClearWindowTilemap
	movs r0, 0xF
	bl ClearWindowTilemap
	movs r0, 0
	movs r1, 0x3
	bl sub_81C1DA4
	movs r0, 0
	movs r1, 0x3
	movs r2, 0
	bl sub_81C1EFC
_081C125E:
	movs r0, 0
	bl schedule_bg_copy_tilemap_to_vram
	movs r0, 0x1
	bl schedule_bg_copy_tilemap_to_vram
	movs r0, 0x2
	bl schedule_bg_copy_tilemap_to_vram
	ldr r0, =gTasks
	lsls r1, r5, 2
	adds r1, r5
	lsls r1, 3
	adds r1, r0
	ldr r0, =sub_81C0510
	str r0, [r1]
	pop {r4,r5}
	pop {r0}
	bx r0
	.pool
	thumb_func_end sub_81C11F4

	thumb_func_start sub_81C129C
sub_81C129C: @ 81C129C
	push {r4,lr}
	adds r4, r0, 0
	lsls r4, 24
	lsrs r4, 24
	ldr r0, =gUnknown_0203CF1C
	ldr r0, [r0]
	ldr r2, =0x000040c6
	adds r1, r0, r2
	ldrb r1, [r1]
	adds r2, 0x1
	adds r0, r2
	strb r1, [r0]
	movs r0, 0x1
	bl sub_81C4C84
	movs r0, 0x12
	bl sub_81C4AF8
	ldr r1, =gTasks
	lsls r0, r4, 2
	adds r0, r4
	lsls r0, 3
	adds r0, r1
	ldr r1, =sub_81C12E4
	str r1, [r0]
	pop {r4}
	pop {r0}
	bx r0
	.pool
	thumb_func_end sub_81C129C

	thumb_func_start sub_81C12E4
sub_81C12E4: @ 81C12E4
	push {r4-r6,lr}
	lsls r0, 24
	lsrs r5, r0, 24
	adds r6, r5, 0
	lsls r0, r5, 2
	adds r0, r5
	lsls r0, 3
	ldr r1, =gTasks + 0x8
	adds r4, r0, r1
	bl sub_81221EC
	lsls r0, 24
	lsrs r0, 24
	cmp r0, 0x1
	beq _081C13AA
	ldr r0, =gMain
	ldrh r1, [r0, 0x2E]
	movs r0, 0x40
	ands r0, r1
	cmp r0, 0
	beq _081C1338
	movs r0, 0x3
	strh r0, [r4]
	movs r1, 0x1
	negs r1, r1
	ldr r0, =gUnknown_0203CF1C
	ldr r2, [r0]
	ldr r0, =0x000040c7
	adds r2, r0
	adds r0, r4, 0
	bl sub_81C1070
	b _081C13AA
	.pool
_081C1338:
	movs r0, 0x80
	ands r0, r1
	cmp r0, 0
	beq _081C1360
	movs r0, 0x3
	strh r0, [r4]
	ldr r0, =gUnknown_0203CF1C
	ldr r2, [r0]
	ldr r0, =0x000040c7
	adds r2, r0
	adds r0, r4, 0
	movs r1, 0x1
	bl sub_81C1070
	b _081C13AA
	.pool
_081C1360:
	movs r0, 0x1
	ands r0, r1
	cmp r0, 0
	beq _081C139A
	ldr r0, =gUnknown_0203CF1C
	ldr r0, [r0]
	ldr r2, =0x000040c6
	adds r1, r0, r2
	adds r2, 0x1
	adds r0, r2
	ldrb r1, [r1]
	ldrb r0, [r0]
	cmp r1, r0
	bne _081C1390
	adds r0, r5, 0
	movs r1, 0
	bl sub_81C13B0
	b _081C13AA
	.pool
_081C1390:
	adds r0, r5, 0
	movs r1, 0x1
	bl sub_81C13B0
	b _081C13AA
_081C139A:
	movs r0, 0x2
	ands r0, r1
	cmp r0, 0
	beq _081C13AA
	adds r0, r6, 0
	movs r1, 0
	bl sub_81C13B0
_081C13AA:
	pop {r4-r6}
	pop {r0}
	bx r0
	thumb_func_end sub_81C12E4

	thumb_func_start sub_81C13B0
sub_81C13B0: @ 81C13B0
	push {r4-r7,lr}
	adds r4, r1, 0
	lsls r0, 24
	lsrs r7, r0, 24
	lsls r4, 24
	lsrs r4, 24
	movs r0, 0x5
	bl PlaySE
	movs r0, 0
	bl sub_81C4C84
	movs r0, 0x12
	bl sub_81C4C60
	cmp r4, 0x1
	bne _081C1464
	ldr r0, =gUnknown_0203CF1C
	ldr r3, [r0]
	ldr r1, =0x000040bd
	adds r0, r3, r1
	ldrb r0, [r0]
	cmp r0, 0
	bne _081C1410
	ldr r0, [r3]
	ldr r2, =0x000040be
	adds r1, r3, r2
	ldrb r2, [r1]
	movs r1, 0x64
	muls r1, r2
	adds r0, r1
	ldr r4, =0x000040c6
	adds r1, r3, r4
	ldrb r1, [r1]
	adds r4, 0x1
	adds r2, r3, r4
	ldrb r2, [r2]
	bl sub_81C14BC
	b _081C1430
	.pool
_081C1410:
	ldr r0, [r3]
	ldr r2, =0x000040be
	adds r1, r3, r2
	ldrb r2, [r1]
	lsls r1, r2, 2
	adds r1, r2
	lsls r1, 4
	adds r0, r1
	ldr r4, =0x000040c6
	adds r1, r3, r4
	ldrb r1, [r1]
	adds r4, 0x1
	adds r2, r3, r4
	ldrb r2, [r2]
	bl sub_81C15EC
_081C1430:
	ldr r5, =gUnknown_0203CF1C
	ldr r0, [r5]
	adds r0, 0xC
	bl sub_81C0098
	ldr r1, [r5]
	ldr r6, =0x000040c6
	adds r0, r1, r6
	ldrb r0, [r0]
	ldr r4, =0x000040c7
	adds r1, r4
	ldrb r1, [r1]
	bl sub_81C40A0
	ldr r1, [r5]
	adds r0, r1, r6
	ldrb r0, [r0]
	adds r1, r4
	ldrb r1, [r1]
	bl sub_81C4568
	ldr r0, [r5]
	adds r4, r0, r4
	ldrb r1, [r4]
	adds r0, r6
	strb r1, [r0]
_081C1464:
	ldr r0, =gUnknown_0203CF1C
	ldr r1, [r0]
	ldr r2, =0x000040c6
	adds r0, r1, r2
	ldrb r0, [r0]
	lsls r0, 1
	adds r1, 0x84
	adds r1, r0
	ldrh r4, [r1]
	adds r0, r4, 0
	bl sub_81C3E9C
	adds r0, r4, 0
	bl sub_81C240C
	movs r0, 0x1
	bl schedule_bg_copy_tilemap_to_vram
	movs r0, 0x2
	bl schedule_bg_copy_tilemap_to_vram
	ldr r1, =gTasks
	lsls r0, r7, 2
	adds r0, r7
	lsls r0, 3
	adds r0, r1
	ldr r1, =sub_81C0F44
	str r1, [r0]
	pop {r4-r7}
	pop {r0}
	bx r0
	.pool
	thumb_func_end sub_81C13B0

	thumb_func_start sub_81C14BC
sub_81C14BC: @ 81C14BC
	push {r4-r7,lr}
	mov r7, r10
	mov r6, r9
	mov r5, r8
	push {r5-r7}
	sub sp, 0x28
	adds r7, r0, 0
	adds r4, r1, 0
	adds r6, r2, 0
	lsls r4, 24
	lsrs r4, 24
	lsls r6, 24
	lsrs r6, 24
	ldr r0, =gUnknown_0203CF1C
	ldr r2, [r0]
	lsls r0, r4, 1
	mov r10, r0
	adds r1, r2, 0
	adds r1, 0x84
	adds r0, r1, r0
	str r0, [sp, 0x8]
	ldrh r0, [r0]
	mov r3, sp
	adds r3, 0x2
	str r3, [sp, 0x1C]
	strh r0, [r3]
	lsls r0, r6, 1
	mov r9, r0
	add r1, r9
	str r1, [sp, 0xC]
	ldrh r1, [r1]
	mov r0, sp
	strh r1, [r0]
	adds r1, r2, 0
	adds r1, 0x8C
	adds r3, r1, r4
	str r3, [sp, 0x10]
	ldrb r0, [r3]
	mov r3, sp
	adds r3, 0x5
	str r3, [sp, 0x24]
	strb r0, [r3]
	adds r1, r6
	str r1, [sp, 0x14]
	ldrb r0, [r1]
	mov r1, sp
	adds r1, 0x4
	str r1, [sp, 0x20]
	strb r0, [r1]
	adds r2, 0xA4
	str r2, [sp, 0x18]
	ldrb r0, [r2]
	mov r5, sp
	adds r5, 0x6
	strb r0, [r5]
	ldr r1, =gUnknown_08329D22
	adds r0, r4, r1
	ldrb r0, [r0]
	mov r8, r0
	ldrb r0, [r5]
	adds r2, r0, 0
	mov r3, r8
	ands r2, r3
	mov r3, r10
	asrs r2, r3
	lsls r2, 24
	lsrs r2, 24
	adds r1, r6, r1
	ldrb r1, [r1]
	mov r12, r1
	adds r1, r0, 0
	mov r3, r12
	ands r1, r3
	mov r3, r9
	asrs r1, r3
	lsls r1, 24
	lsrs r1, 24
	mov r3, r8
	bics r0, r3
	strb r0, [r5]
	ldrb r0, [r5]
	mov r3, r12
	bics r0, r3
	strb r0, [r5]
	mov r0, r9
	lsls r2, r0
	mov r3, r10
	lsls r1, r3
	adds r2, r1
	ldrb r0, [r5]
	orrs r0, r2
	strb r0, [r5]
	adds r1, r4, 0
	adds r1, 0xD
	adds r0, r7, 0
	mov r2, sp
	bl SetMonData
	adds r1, r6, 0
	adds r1, 0xD
	adds r0, r7, 0
	ldr r2, [sp, 0x1C]
	bl SetMonData
	adds r4, 0x11
	adds r0, r7, 0
	adds r1, r4, 0
	ldr r2, [sp, 0x20]
	bl SetMonData
	adds r6, 0x11
	adds r0, r7, 0
	adds r1, r6, 0
	ldr r2, [sp, 0x24]
	bl SetMonData
	adds r0, r7, 0
	movs r1, 0x15
	adds r2, r5, 0
	bl SetMonData
	mov r0, sp
	ldrh r0, [r0]
	ldr r1, [sp, 0x8]
	strh r0, [r1]
	ldr r3, [sp, 0x1C]
	ldrh r0, [r3]
	ldr r1, [sp, 0xC]
	strh r0, [r1]
	ldr r3, [sp, 0x20]
	ldrb r0, [r3]
	ldr r1, [sp, 0x10]
	strb r0, [r1]
	ldr r3, [sp, 0x24]
	ldrb r0, [r3]
	ldr r1, [sp, 0x14]
	strb r0, [r1]
	ldrb r0, [r5]
	ldr r3, [sp, 0x18]
	strb r0, [r3]
	add sp, 0x28
	pop {r3-r5}
	mov r8, r3
	mov r9, r4
	mov r10, r5
	pop {r4-r7}
	pop {r0}
	bx r0
	.pool
	thumb_func_end sub_81C14BC

	thumb_func_start sub_81C15EC
sub_81C15EC: @ 81C15EC
	push {r4-r7,lr}
	mov r7, r10
	mov r6, r9
	mov r5, r8
	push {r5-r7}
	sub sp, 0x28
	adds r7, r0, 0
	adds r4, r1, 0
	adds r6, r2, 0
	lsls r4, 24
	lsrs r4, 24
	lsls r6, 24
	lsrs r6, 24
	ldr r0, =gUnknown_0203CF1C
	ldr r2, [r0]
	lsls r0, r4, 1
	mov r10, r0
	adds r1, r2, 0
	adds r1, 0x84
	adds r0, r1, r0
	str r0, [sp, 0x8]
	ldrh r0, [r0]
	mov r3, sp
	adds r3, 0x2
	str r3, [sp, 0x1C]
	strh r0, [r3]
	lsls r0, r6, 1
	mov r9, r0
	add r1, r9
	str r1, [sp, 0xC]
	ldrh r1, [r1]
	mov r0, sp
	strh r1, [r0]
	adds r1, r2, 0
	adds r1, 0x8C
	adds r3, r1, r4
	str r3, [sp, 0x10]
	ldrb r0, [r3]
	mov r3, sp
	adds r3, 0x5
	str r3, [sp, 0x24]
	strb r0, [r3]
	adds r1, r6
	str r1, [sp, 0x14]
	ldrb r0, [r1]
	mov r1, sp
	adds r1, 0x4
	str r1, [sp, 0x20]
	strb r0, [r1]
	adds r2, 0xA4
	str r2, [sp, 0x18]
	ldrb r0, [r2]
	mov r5, sp
	adds r5, 0x6
	strb r0, [r5]
	ldr r1, =gUnknown_08329D22
	adds r0, r4, r1
	ldrb r0, [r0]
	mov r8, r0
	ldrb r0, [r5]
	adds r2, r0, 0
	mov r3, r8
	ands r2, r3
	mov r3, r10
	asrs r2, r3
	lsls r2, 24
	lsrs r2, 24
	adds r1, r6, r1
	ldrb r1, [r1]
	mov r12, r1
	adds r1, r0, 0
	mov r3, r12
	ands r1, r3
	mov r3, r9
	asrs r1, r3
	lsls r1, 24
	lsrs r1, 24
	mov r3, r8
	bics r0, r3
	strb r0, [r5]
	ldrb r0, [r5]
	mov r3, r12
	bics r0, r3
	strb r0, [r5]
	mov r0, r9
	lsls r2, r0
	mov r3, r10
	lsls r1, r3
	adds r2, r1
	ldrb r0, [r5]
	orrs r0, r2
	strb r0, [r5]
	adds r1, r4, 0
	adds r1, 0xD
	adds r0, r7, 0
	mov r2, sp
	bl SetBoxMonData
	adds r1, r6, 0
	adds r1, 0xD
	adds r0, r7, 0
	ldr r2, [sp, 0x1C]
	bl SetBoxMonData
	adds r4, 0x11
	adds r0, r7, 0
	adds r1, r4, 0
	ldr r2, [sp, 0x20]
	bl SetBoxMonData
	adds r6, 0x11
	adds r0, r7, 0
	adds r1, r6, 0
	ldr r2, [sp, 0x24]
	bl SetBoxMonData
	adds r0, r7, 0
	movs r1, 0x15
	adds r2, r5, 0
	bl SetBoxMonData
	mov r0, sp
	ldrh r0, [r0]
	ldr r1, [sp, 0x8]
	strh r0, [r1]
	ldr r3, [sp, 0x1C]
	ldrh r0, [r3]
	ldr r1, [sp, 0xC]
	strh r0, [r1]
	ldr r3, [sp, 0x20]
	ldrb r0, [r3]
	ldr r1, [sp, 0x10]
	strb r0, [r1]
	ldr r3, [sp, 0x24]
	ldrb r0, [r3]
	ldr r1, [sp, 0x14]
	strb r0, [r1]
	ldrb r0, [r5]
	ldr r3, [sp, 0x18]
	strb r0, [r3]
	add sp, 0x28
	pop {r3-r5}
	mov r8, r3
	mov r9, r4
	mov r10, r5
	pop {r4-r7}
	pop {r0}
	bx r0
	.pool
	thumb_func_end sub_81C15EC

	thumb_func_start sub_81C171C
sub_81C171C: @ 81C171C
	push {r4,lr}
	adds r4, r0, 0
	lsls r4, 24
	lsrs r4, 24
	bl sub_81C44F0
	movs r0, 0x8
	bl sub_81C4AF8
	ldr r1, =gTasks
	lsls r0, r4, 2
	adds r0, r4
	lsls r0, 3
	adds r0, r1
	ldr r1, =sub_81C174C
	str r1, [r0]
	pop {r4}
	pop {r0}
	bx r0
	.pool
	thumb_func_end sub_81C171C

	thumb_func_start sub_81C174C
sub_81C174C: @ 81C174C
	push {r4-r6,lr}
	lsls r0, 24
	lsrs r5, r0, 24
	lsls r0, r5, 2
	adds r0, r5
	lsls r0, 3
	ldr r1, =gTasks + 0x8
	adds r4, r0, r1
	bl sub_81221EC
	lsls r0, 24
	lsrs r0, 24
	cmp r0, 0x1
	bne _081C176A
	b _081C189A
_081C176A:
	ldr r0, =gPaletteFade
	ldrb r1, [r0, 0x7]
	movs r2, 0x80
	adds r0, r2, 0
	ands r0, r1
	cmp r0, 0
	beq _081C177A
	b _081C189A
_081C177A:
	ldr r6, =gMain
	ldrh r1, [r6, 0x2E]
	movs r0, 0x40
	ands r0, r1
	cmp r0, 0
	beq _081C17B4
	movs r0, 0x4
	strh r0, [r4]
	movs r1, 0x1
	negs r1, r1
	ldr r0, =gUnknown_0203CF1C
	ldr r2, [r0]
	ldr r0, =0x000040c6
	adds r2, r0
	adds r0, r4, 0
	bl sub_81C1070
	b _081C189A
	.pool
_081C17B4:
	adds r0, r2, 0
	ands r0, r1
	cmp r0, 0
	beq _081C17DC
	movs r0, 0x4
	strh r0, [r4]
	ldr r0, =gUnknown_0203CF1C
	ldr r2, [r0]
	ldr r1, =0x000040c6
	adds r2, r1
	adds r0, r4, 0
	movs r1, 0x1
	bl sub_81C1070
	b _081C189A
	.pool
_081C17DC:
	movs r0, 0x20
	ands r0, r1
	cmp r0, 0
	bne _081C17F0
	bl GetLRKeysState
	lsls r0, 24
	lsrs r0, 24
	cmp r0, 0x1
	bne _081C17FC
_081C17F0:
	movs r1, 0x1
	negs r1, r1
	adds r0, r5, 0
	bl sub_81C0A8C
	b _081C189A
_081C17FC:
	ldrh r1, [r6, 0x2E]
	movs r0, 0x10
	ands r0, r1
	cmp r0, 0
	bne _081C1812
	bl GetLRKeysState
	lsls r0, 24
	lsrs r0, 24
	cmp r0, 0x2
	bne _081C181C
_081C1812:
	adds r0, r5, 0
	movs r1, 0x1
	bl sub_81C0A8C
	b _081C189A
_081C181C:
	ldrh r1, [r6, 0x2E]
	movs r0, 0x1
	ands r0, r1
	cmp r0, 0
	beq _081C1876
	bl sub_81C18A8
	lsls r0, 24
	lsrs r0, 24
	cmp r0, 0x1
	bne _081C1868
	bl sub_81C48F0
	movs r0, 0x5
	bl PlaySE
	ldr r2, =gUnknown_0203CF21
	ldr r0, =gUnknown_0203CF1C
	ldr r0, [r0]
	ldr r1, =0x000040c6
	adds r0, r1
	ldrb r0, [r0]
	strb r0, [r2]
	ldr r1, =gSpecialVar_0x8005
	ldrb r0, [r2]
	strh r0, [r1]
	adds r0, r5, 0
	bl sub_81C044C
	b _081C189A
	.pool
_081C1868:
	movs r0, 0x20
	bl PlaySE
	adds r0, r5, 0
	bl sub_81C18F4
	b _081C189A
_081C1876:
	movs r0, 0x2
	ands r0, r1
	cmp r0, 0
	beq _081C189A
	bl sub_81C48F0
	movs r0, 0x5
	bl PlaySE
	ldr r1, =gUnknown_0203CF21
	movs r0, 0x4
	strb r0, [r1]
	ldr r1, =gSpecialVar_0x8005
	movs r0, 0x4
	strh r0, [r1]
	adds r0, r5, 0
	bl sub_81C044C
_081C189A:
	pop {r4-r6}
	pop {r0}
	bx r0
	.pool
	thumb_func_end sub_81C174C

	thumb_func_start sub_81C18A8
sub_81C18A8: @ 81C18A8
	push {lr}
	ldr r0, =gUnknown_0203CF1C
	ldr r2, [r0]
	ldr r0, =0x000040c6
	adds r1, r2, r0
	ldrb r0, [r1]
	cmp r0, 0x4
	beq _081C18DA
	ldr r3, =0x000040c4
	adds r0, r2, r3
	ldrh r0, [r0]
	cmp r0, 0
	beq _081C18DA
	ldrb r1, [r1]
	lsls r1, 1
	adds r0, r2, 0
	adds r0, 0x84
	adds r0, r1
	ldrh r0, [r0]
	bl sub_81B6D14
	lsls r0, 24
	lsrs r0, 24
	cmp r0, 0x1
	beq _081C18EC
_081C18DA:
	movs r0, 0x1
	b _081C18EE
	.pool
_081C18EC:
	movs r0, 0
_081C18EE:
	pop {r1}
	bx r1
	thumb_func_end sub_81C18A8

	thumb_func_start sub_81C18F4
sub_81C18F4: @ 81C18F4
	push {r4,lr}
	adds r4, r0, 0
	lsls r4, 24
	lsrs r4, 24
	movs r0, 0xE
	bl ClearWindowTilemap
	movs r0, 0xF
	bl ClearWindowTilemap
	movs r0, 0
	bl schedule_bg_copy_tilemap_to_vram
	movs r0, 0
	movs r1, 0x3
	bl sub_81C1DA4
	movs r0, 0
	movs r1, 0x3
	movs r2, 0
	bl sub_81C1EFC
	bl sub_81C4154
	ldr r1, =gTasks
	lsls r0, r4, 2
	adds r0, r4
	lsls r0, 3
	adds r0, r1
	ldr r1, =sub_81C1940
	str r1, [r0]
	pop {r4}
	pop {r0}
	bx r0
	.pool
	thumb_func_end sub_81C18F4

	thumb_func_start sub_81C1940
sub_81C1940: @ 81C1940
	push {r4-r7,lr}
	mov r7, r9
	mov r6, r8
	push {r6,r7}
	lsls r0, 24
	lsrs r7, r0, 24
	lsls r0, r7, 2
	adds r0, r7
	lsls r0, 3
	mov r8, r0
	ldr r0, =gTasks + 0x8
	mov r9, r0
	mov r4, r8
	add r4, r9
	ldr r0, =sub_81C1E20
	bl FuncIsActiveTask
	lsls r0, 24
	lsrs r0, 24
	cmp r0, 0x1
	bne _081C196C
	b _081C1B74
_081C196C:
	ldr r6, =gMain
	ldrh r1, [r6, 0x2E]
	movs r0, 0x40
	ands r0, r1
	lsls r0, 16
	lsrs r5, r0, 16
	cmp r5, 0
	beq _081C19B0
	movs r0, 0x1
	strh r0, [r4, 0x2]
	movs r0, 0x4
	strh r0, [r4]
	movs r1, 0x1
	negs r1, r1
	ldr r0, =gUnknown_0203CF1C
	ldr r2, [r0]
	ldr r0, =0x000040c6
	adds r2, r0
	adds r0, r4, 0
	bl sub_81C1070
	movs r0, 0
	strh r0, [r4, 0x2]
	b _081C1B6A
	.pool
_081C19B0:
	movs r0, 0x80
	ands r0, r1
	cmp r0, 0
	beq _081C19DC
	movs r0, 0x1
	strh r0, [r4, 0x2]
	movs r0, 0x4
	strh r0, [r4]
	ldr r0, =gUnknown_0203CF1C
	ldr r2, [r0]
	ldr r1, =0x000040c6
	adds r2, r1
	adds r0, r4, 0
	movs r1, 0x1
	bl sub_81C1070
	strh r5, [r4, 0x2]
	b _081C1B6A
	.pool
_081C19DC:
	movs r0, 0x20
	ands r0, r1
	cmp r0, 0
	bne _081C19F0
	bl GetLRKeysState
	lsls r0, 24
	lsrs r0, 24
	cmp r0, 0x1
	bne _081C1A64
_081C19F0:
	ldr r4, =gUnknown_0203CF1C
	ldr r0, [r4]
	ldr r2, =0x000040c0
	adds r0, r2
	ldrb r0, [r0]
	cmp r0, 0x2
	bne _081C1A00
	b _081C1B74
_081C1A00:
	movs r0, 0x13
	bl ClearWindowTilemap
	ldr r2, =gSprites
	ldr r0, [r4]
	ldr r1, =0x000040d5
	adds r0, r1
	ldrb r1, [r0]
	lsls r0, r1, 4
	adds r0, r1
	lsls r0, 2
	adds r0, r2
	adds r0, 0x3E
	ldrb r0, [r0]
	lsls r0, 29
	cmp r0, 0
	blt _081C1A28
	movs r0, 0xD
	bl ClearWindowTilemap
_081C1A28:
	ldr r1, [r4]
	ldr r2, =0x000040c6
	adds r0, r1, r2
	ldrb r0, [r0]
	lsls r0, 1
	adds r1, 0x84
	adds r1, r0
	ldrh r5, [r1]
	mov r0, r9
	subs r0, 0x8
	add r0, r8
	ldr r1, =sub_81C174C
	str r1, [r0]
	movs r1, 0x1
	negs r1, r1
	adds r0, r7, 0
	b _081C1ACE
	.pool
_081C1A64:
	ldrh r1, [r6, 0x2E]
	movs r0, 0x10
	ands r0, r1
	cmp r0, 0
	bne _081C1A7A
	bl GetLRKeysState
	lsls r0, 24
	lsrs r0, 24
	cmp r0, 0x2
	bne _081C1B04
_081C1A7A:
	ldr r4, =gUnknown_0203CF1C
	ldr r0, [r4]
	ldr r1, =0x000040c0
	adds r0, r1
	ldrb r0, [r0]
	cmp r0, 0x3
	beq _081C1B74
	movs r0, 0x13
	bl ClearWindowTilemap
	ldr r2, =gSprites
	ldr r0, [r4]
	ldr r1, =0x000040d5
	adds r0, r1
	ldrb r1, [r0]
	lsls r0, r1, 4
	adds r0, r1
	lsls r0, 2
	adds r0, r2
	adds r0, 0x3E
	ldrb r0, [r0]
	lsls r0, 29
	cmp r0, 0
	blt _081C1AB0
	movs r0, 0xD
	bl ClearWindowTilemap
_081C1AB0:
	ldr r1, [r4]
	ldr r2, =0x000040c6
	adds r0, r1, r2
	ldrb r0, [r0]
	lsls r0, 1
	adds r1, 0x84
	adds r1, r0
	ldrh r5, [r1]
	mov r0, r9
	subs r0, 0x8
	add r0, r8
	ldr r1, =sub_81C174C
	str r1, [r0]
	adds r0, r7, 0
	movs r1, 0x1
_081C1ACE:
	bl sub_81C0A8C
	movs r4, 0x2
	negs r4, r4
	movs r0, 0x9
	adds r1, r4, 0
	bl sub_81C1DA4
	movs r0, 0x9
	adds r1, r4, 0
	adds r2, r5, 0
	bl sub_81C1EFC
	b _081C1B74
	.pool
_081C1B04:
	ldrh r1, [r6, 0x2E]
	movs r0, 0x3
	ands r0, r1
	cmp r0, 0
	beq _081C1B74
	movs r0, 0x13
	bl ClearWindowTilemap
	ldr r2, =gSprites
	ldr r4, =gUnknown_0203CF1C
	ldr r0, [r4]
	ldr r1, =0x000040d5
	adds r0, r1
	ldrb r1, [r0]
	lsls r0, r1, 4
	adds r0, r1
	lsls r0, 2
	adds r0, r2
	adds r0, 0x3E
	ldrb r0, [r0]
	lsls r0, 29
	cmp r0, 0
	blt _081C1B38
	movs r0, 0xD
	bl ClearWindowTilemap
_081C1B38:
	ldr r1, [r4]
	ldr r2, =0x000040c6
	adds r0, r1, r2
	ldrb r0, [r0]
	lsls r0, 1
	adds r1, 0x84
	adds r1, r0
	ldrh r5, [r1]
	adds r0, r5, 0
	bl sub_81C3E9C
	movs r0, 0
	bl schedule_bg_copy_tilemap_to_vram
	movs r4, 0x3
	negs r4, r4
	movs r0, 0x9
	adds r1, r4, 0
	bl sub_81C1DA4
	movs r0, 0x9
	adds r1, r4, 0
	adds r2, r5, 0
	bl sub_81C1EFC
_081C1B6A:
	mov r0, r9
	subs r0, 0x8
	add r0, r8
	ldr r1, =sub_81C174C
	str r1, [r0]
_081C1B74:
	pop {r3,r4}
	mov r8, r3
	mov r9, r4
	pop {r4-r7}
	pop {r0}
	bx r0
	.pool
	thumb_func_end sub_81C1940

	thumb_func_start sub_81C1B94
sub_81C1B94: @ 81C1B94
	ldr r0, =gUnknown_0203CF21
	ldrb r0, [r0]
	bx lr
	.pool
	thumb_func_end sub_81C1B94

	thumb_func_start sub_81C1BA0
sub_81C1BA0: @ 81C1BA0
	push {r4-r7,lr}
	sub sp, 0xC
	movs r0, 0x20
	bl Alloc
	adds r4, r0, 0
	movs r5, 0
_081C1BAE:
	lsls r0, r5, 25
	lsrs r1, r0, 24
	adds r6, r1, 0
	ldr r0, =gUnknown_0203CF1C
	ldr r3, [r0]
	ldr r2, =0x000040c1
	adds r0, r3, r2
	ldrb r0, [r0]
	cmp r5, r0
	bcs _081C1BD8
	lsls r0, r1, 1
	adds r0, r4
	movs r1, 0x40
	strh r1, [r0]
	strh r1, [r0, 0x2]
	movs r1, 0x50
	b _081C1BEE
	.pool
_081C1BD8:
	ldr r7, =0x000040c2
	adds r0, r3, r7
	ldrb r2, [r0]
	cmp r5, r2
	bls _081C1BF8
	lsls r0, r1, 1
	adds r0, r4
	movs r1, 0x4A
	strh r1, [r0]
	strh r1, [r0, 0x2]
	movs r1, 0x5A
_081C1BEE:
	strh r1, [r0, 0x10]
	strh r1, [r0, 0x12]
	b _081C1C78
	.pool
_081C1BF8:
	ldr r7, =0x000040c0
	adds r0, r3, r7
	ldrb r0, [r0]
	cmp r5, r0
	bcs _081C1C1C
	lsls r1, 1
	adds r1, r4
	movs r0, 0x46
	strh r0, [r1]
	movs r0, 0x47
	strh r0, [r1, 0x2]
	movs r0, 0x56
	strh r0, [r1, 0x10]
	movs r0, 0x57
	b _081C1C76
	.pool
_081C1C1C:
	cmp r5, r0
	bne _081C1C4C
	cmp r5, r2
	beq _081C1C38
	lsls r1, 1
	adds r1, r4
	movs r0, 0x41
	strh r0, [r1]
	movs r0, 0x42
	strh r0, [r1, 0x2]
	movs r0, 0x51
	strh r0, [r1, 0x10]
	movs r0, 0x52
	b _081C1C76
_081C1C38:
	lsls r1, 1
	adds r1, r4
	movs r0, 0x4B
	strh r0, [r1]
	movs r0, 0x4C
	strh r0, [r1, 0x2]
	movs r0, 0x5B
	strh r0, [r1, 0x10]
	movs r0, 0x5C
	b _081C1C76
_081C1C4C:
	cmp r5, r2
	beq _081C1C64
	lsls r1, 1
	adds r1, r4
	movs r0, 0x43
	strh r0, [r1]
	movs r0, 0x44
	strh r0, [r1, 0x2]
	movs r0, 0x53
	strh r0, [r1, 0x10]
	movs r0, 0x54
	b _081C1C76
_081C1C64:
	lsls r1, r6, 1
	adds r1, r4
	movs r0, 0x48
	strh r0, [r1]
	movs r0, 0x49
	strh r0, [r1, 0x2]
	movs r0, 0x58
	strh r0, [r1, 0x10]
	movs r0, 0x59
_081C1C76:
	strh r0, [r1, 0x12]
_081C1C78:
	adds r0, r5, 0x1
	lsls r0, 24
	lsrs r5, r0, 24
	cmp r5, 0x3
	bls _081C1BAE
	movs r0, 0x8
	str r0, [sp]
	movs r0, 0x2
	str r0, [sp, 0x4]
	movs r0, 0x10
	str r0, [sp, 0x8]
	movs r0, 0x3
	adds r1, r4, 0
	movs r2, 0xB
	movs r3, 0
	bl CopyToBgTilemapBufferRect_ChangePalette
	movs r0, 0x3
	bl schedule_bg_copy_tilemap_to_vram
	adds r0, r4, 0
	bl Free
	add sp, 0xC
	pop {r4-r7}
	pop {r0}
	bx r0
	thumb_func_end sub_81C1BA0

	thumb_func_start sub_81C1CB0
sub_81C1CB0: @ 81C1CB0
	push {r4-r7,lr}
	mov r7, r8
	push {r7}
	sub sp, 0x4
	adds r4, r0, 0
	mov r8, r1
	lsls r2, 24
	lsrs r6, r2, 24
	lsls r3, 24
	lsrs r5, r3, 24
	ldrb r1, [r4, 0x6]
	ldrb r0, [r4, 0x7]
	lsls r0, 1
	muls r0, r1
	bl Alloc
	adds r7, r0, 0
	mov r1, sp
	ldrh r0, [r4, 0x4]
	strh r0, [r1]
	ldrb r1, [r4, 0x7]
	ldrb r0, [r4, 0x6]
	adds r2, r1, 0
	muls r2, r0
	movs r0, 0x80
	lsls r0, 17
	orrs r2, r0
	mov r0, sp
	adds r1, r7, 0
	bl CpuSet
	ldrb r0, [r4, 0x6]
	cmp r0, r6
	beq _081C1D60
	cmp r5, 0
	bne _081C1D30
	movs r5, 0
	ldrb r0, [r4, 0x7]
	cmp r5, r0
	bcs _081C1D60
_081C1D00:
	ldrb r2, [r4, 0x6]
	adds r1, r2, 0
	muls r1, r5
	adds r3, r6, r1
	lsls r3, 1
	ldr r0, [r4]
	adds r0, r3
	lsls r1, 1
	adds r1, r7, r1
	subs r2, r6
	ldr r3, =0x001fffff
	ands r2, r3
	bl CpuSet
	adds r0, r5, 0x1
	lsls r0, 16
	lsrs r5, r0, 16
	ldrb r3, [r4, 0x7]
	cmp r5, r3
	bcc _081C1D00
	b _081C1D60
	.pool
_081C1D30:
	movs r5, 0
	ldrb r0, [r4, 0x7]
	cmp r5, r0
	bcs _081C1D60
_081C1D38:
	ldrb r2, [r4, 0x6]
	adds r1, r2, 0
	muls r1, r5
	lsls r3, r1, 1
	ldr r0, [r4]
	adds r0, r3
	adds r1, r6, r1
	lsls r1, 1
	adds r1, r7, r1
	subs r2, r6
	ldr r3, =0x001fffff
	ands r2, r3
	bl CpuSet
	adds r0, r5, 0x1
	lsls r0, 16
	lsrs r5, r0, 16
	ldrb r3, [r4, 0x7]
	cmp r5, r3
	bcc _081C1D38
_081C1D60:
	movs r5, 0
	b _081C1D8A
	.pool
_081C1D68:
	ldrb r2, [r4, 0x6]
	adds r0, r2, 0
	muls r0, r5
	lsls r0, 1
	adds r0, r7, r0
	ldrb r1, [r4, 0x9]
	adds r1, r5
	lsls r1, 5
	ldrb r3, [r4, 0x8]
	adds r1, r3
	lsls r1, 1
	add r1, r8
	bl CpuSet
	adds r0, r5, 0x1
	lsls r0, 16
	lsrs r5, r0, 16
_081C1D8A:
	ldrb r0, [r4, 0x7]
	cmp r5, r0
	bcc _081C1D68
	adds r0, r7, 0
	bl Free
	add sp, 0x4
	pop {r3}
	mov r8, r3
	pop {r4-r7}
	pop {r0}
	bx r0
	thumb_func_end sub_81C1CB0

	thumb_func_start sub_81C1DA4
sub_81C1DA4: @ 81C1DA4
	push {r4-r6,lr}
	lsls r0, 16
	lsrs r6, r0, 16
	lsls r1, 16
	lsrs r4, r1, 16
	asrs r1, 16
	ldr r3, =gUnknown_0861CC04
	ldrb r2, [r3, 0x6]
	cmp r1, r2
	ble _081C1DBA
	adds r4, r2, 0
_081C1DBA:
	lsls r0, r4, 16
	asrs r0, 16
	cmp r0, 0
	beq _081C1DC6
	cmp r0, r2
	bne _081C1DE8
_081C1DC6:
	ldr r0, =gUnknown_0203CF1C
	ldr r1, [r0]
	ldr r0, =0x000020bc
	adds r1, r0
	lsls r2, r4, 24
	lsrs r2, 24
	adds r0, r3, 0
	movs r3, 0x1
	bl sub_81C1CB0
	b _081C1E12
	.pool
_081C1DE8:
	ldr r5, =sub_81C1E20
	adds r0, r5, 0
	bl FindTaskIdByFunc
	lsls r0, 24
	lsrs r2, r0, 24
	cmp r2, 0xFF
	bne _081C1E04
	adds r0, r5, 0
	movs r1, 0x8
	bl CreateTask
	lsls r0, 24
	lsrs r2, r0, 24
_081C1E04:
	ldr r1, =gTasks
	lsls r0, r2, 2
	adds r0, r2
	lsls r0, 3
	adds r0, r1
	strh r4, [r0, 0x8]
	strh r6, [r0, 0xA]
_081C1E12:
	pop {r4-r6}
	pop {r0}
	bx r0
	.pool
	thumb_func_end sub_81C1DA4

	thumb_func_start sub_81C1E20
sub_81C1E20: @ 81C1E20
	push {r4-r7,lr}
	lsls r0, 24
	lsrs r6, r0, 24
	lsls r0, r6, 2
	adds r0, r6
	lsls r0, 3
	ldr r1, =gTasks + 0x8
	adds r4, r0, r1
	ldrh r0, [r4]
	ldrh r1, [r4, 0x2]
	adds r0, r1
	strh r0, [r4, 0x2]
	lsls r0, 16
	cmp r0, 0
	bge _081C1E50
	movs r0, 0
	strh r0, [r4, 0x2]
	ldr r7, =gUnknown_0861CC04
	b _081C1E60
	.pool
_081C1E50:
	movs r0, 0x2
	ldrsh r1, [r4, r0]
	ldr r0, =gUnknown_0861CC04
	ldrb r2, [r0, 0x6]
	adds r7, r0, 0
	cmp r1, r2
	ble _081C1E60
	strh r2, [r4, 0x2]
_081C1E60:
	ldr r5, =gUnknown_0203CF1C
	ldr r1, [r5]
	ldr r0, =0x000020bc
	adds r1, r0
	ldrb r2, [r4, 0x2]
	adds r0, r7, 0
	movs r3, 0x1
	bl sub_81C1CB0
	movs r1, 0x2
	ldrsh r0, [r4, r1]
	cmp r0, 0
	ble _081C1E80
	ldrb r7, [r7, 0x6]
	cmp r0, r7
	blt _081C1EE0
_081C1E80:
	movs r1, 0
	ldrsh r0, [r4, r1]
	cmp r0, 0
	bge _081C1EAC
	ldr r0, [r5]
	ldr r1, =0x000040c0
	adds r0, r1
	ldrb r0, [r0]
	cmp r0, 0x2
	bne _081C1ED4
	movs r0, 0xE
	bl PutWindowTilemap
	b _081C1ED4
	.pool
_081C1EAC:
	ldr r2, =gSprites
	ldr r0, [r5]
	ldr r1, =0x000040d5
	adds r0, r1
	ldrb r1, [r0]
	lsls r0, r1, 4
	adds r0, r1
	lsls r0, 2
	adds r0, r2
	adds r0, 0x3E
	ldrb r0, [r0]
	lsls r0, 29
	cmp r0, 0
	blt _081C1ECE
	movs r0, 0xD
	bl PutWindowTilemap
_081C1ECE:
	movs r0, 0x13
	bl PutWindowTilemap
_081C1ED4:
	movs r0, 0
	bl schedule_bg_copy_tilemap_to_vram
	adds r0, r6, 0
	bl DestroyTask
_081C1EE0:
	movs r0, 0x1
	bl schedule_bg_copy_tilemap_to_vram
	movs r0, 0x2
	bl schedule_bg_copy_tilemap_to_vram
	pop {r4-r7}
	pop {r0}
	bx r0
	.pool
	thumb_func_end sub_81C1E20

	thumb_func_start sub_81C1EFC
sub_81C1EFC: @ 81C1EFC
	push {r4-r7,lr}
	lsls r0, 16
	lsrs r7, r0, 16
	lsls r1, 16
	lsls r2, 16
	lsrs r6, r2, 16
	lsrs r4, r1, 16
	asrs r1, 16
	ldr r3, =gUnknown_0861CC10
	ldrb r2, [r3, 0x6]
	cmp r1, r2
	ble _081C1F16
	adds r4, r2, 0
_081C1F16:
	lsls r0, r4, 16
	asrs r0, 16
	cmp r0, 0
	beq _081C1F22
	cmp r0, r2
	bne _081C1F44
_081C1F22:
	ldr r0, =gUnknown_0203CF1C
	ldr r1, [r0]
	ldr r0, =0x000030bc
	adds r1, r0
	lsls r2, r4, 24
	lsrs r2, 24
	adds r0, r3, 0
	movs r3, 0x1
	bl sub_81C1CB0
	b _081C1F70
	.pool
_081C1F44:
	ldr r5, =sub_81C1F80
	adds r0, r5, 0
	bl FindTaskIdByFunc
	lsls r0, 24
	lsrs r2, r0, 24
	cmp r2, 0xFF
	bne _081C1F60
	adds r0, r5, 0
	movs r1, 0x8
	bl CreateTask
	lsls r0, 24
	lsrs r2, r0, 24
_081C1F60:
	ldr r1, =gTasks
	lsls r0, r2, 2
	adds r0, r2
	lsls r0, 3
	adds r0, r1
	strh r4, [r0, 0x8]
	strh r7, [r0, 0xA]
	strh r6, [r0, 0xC]
_081C1F70:
	pop {r4-r7}
	pop {r0}
	bx r0
	.pool
	thumb_func_end sub_81C1EFC

	thumb_func_start sub_81C1F80
sub_81C1F80: @ 81C1F80
	push {r4-r7,lr}
	lsls r0, 24
	lsrs r6, r0, 24
	lsls r0, r6, 2
	adds r0, r6
	lsls r0, 3
	ldr r1, =gTasks + 0x8
	adds r4, r0, r1
	ldrh r0, [r4]
	ldrh r1, [r4, 0x2]
	adds r0, r1
	strh r0, [r4, 0x2]
	lsls r0, 16
	cmp r0, 0
	bge _081C1FB0
	movs r0, 0
	strh r0, [r4, 0x2]
	ldr r7, =gUnknown_0861CC10
	b _081C1FC0
	.pool
_081C1FB0:
	movs r0, 0x2
	ldrsh r1, [r4, r0]
	ldr r0, =gUnknown_0861CC10
	ldrb r2, [r0, 0x6]
	adds r7, r0, 0
	cmp r1, r2
	ble _081C1FC0
	strh r2, [r4, 0x2]
_081C1FC0:
	ldr r5, =gUnknown_0203CF1C
	ldr r1, [r5]
	ldr r0, =0x000030bc
	adds r1, r0
	ldrb r2, [r4, 0x2]
	adds r0, r7, 0
	movs r3, 0x1
	bl sub_81C1CB0
	movs r1, 0x2
	ldrsh r0, [r4, r1]
	cmp r0, 0
	ble _081C1FE0
	ldrb r7, [r7, 0x6]
	cmp r0, r7
	blt _081C2058
_081C1FE0:
	movs r1, 0
	ldrsh r0, [r4, r1]
	cmp r0, 0
	bge _081C2024
	ldr r0, [r5]
	ldr r1, =0x000040c0
	adds r0, r1
	ldrb r0, [r0]
	cmp r0, 0x3
	bne _081C2006
	ldr r0, =sub_81C0B8C
	bl FuncIsActiveTask
	lsls r0, 24
	cmp r0, 0
	bne _081C2006
	movs r0, 0xF
	bl PutWindowTilemap
_081C2006:
	ldrh r0, [r4, 0x4]
	bl sub_81C240C
	b _081C204C
	.pool
_081C2024:
	ldr r2, =gSprites
	ldr r0, [r5]
	ldr r1, =0x000040d5
	adds r0, r1
	ldrb r1, [r0]
	lsls r0, r1, 4
	adds r0, r1
	lsls r0, 2
	adds r0, r2
	adds r0, 0x3E
	ldrb r0, [r0]
	lsls r0, 29
	cmp r0, 0
	blt _081C2046
	movs r0, 0xD
	bl PutWindowTilemap
_081C2046:
	movs r0, 0x13
	bl PutWindowTilemap
_081C204C:
	movs r0, 0
	bl schedule_bg_copy_tilemap_to_vram
	adds r0, r6, 0
	bl DestroyTask
_081C2058:
	movs r0, 0x1
	bl schedule_bg_copy_tilemap_to_vram
	movs r0, 0x2
	bl schedule_bg_copy_tilemap_to_vram
	pop {r4-r7}
	pop {r0}
	bx r0
	.pool
	thumb_func_end sub_81C1F80

	thumb_func_start sub_81C2074
sub_81C2074: @ 81C2074
	push {r4,r5,lr}
	lsls r0, 16
	lsrs r5, r0, 16
	lsls r1, 16
	lsrs r4, r1, 16
	asrs r1, 16
	ldr r3, =gUnknown_0861CBEC
	ldrb r2, [r3, 0x6]
	cmp r1, r2
	ble _081C208A
	adds r4, r2, 0
_081C208A:
	lsls r0, r4, 16
	asrs r0, 16
	cmp r0, 0
	beq _081C2096
	cmp r0, r2
	bne _081C20C8
_081C2096:
	ldr r5, =gUnknown_0203CF1C
	ldr r1, [r5]
	adds r1, 0xBC
	lsls r4, 24
	lsrs r4, 24
	adds r0, r3, 0
	adds r2, r4, 0
	movs r3, 0
	bl sub_81C1CB0
	ldr r0, =gUnknown_0861CBF8
	ldr r1, [r5]
	adds r1, 0xBC
	adds r2, r4, 0
	movs r3, 0
	bl sub_81C1CB0
	b _081C20E2
	.pool
_081C20C8:
	ldr r0, =sub_81C20F0
	movs r1, 0x8
	bl CreateTask
	lsls r0, 24
	lsrs r0, 24
	ldr r2, =gTasks
	lsls r1, r0, 2
	adds r1, r0
	lsls r1, 3
	adds r1, r2
	strh r4, [r1, 0x8]
	strh r5, [r1, 0xA]
_081C20E2:
	pop {r4,r5}
	pop {r0}
	bx r0
	.pool
	thumb_func_end sub_81C2074

	thumb_func_start sub_81C20F0
sub_81C20F0: @ 81C20F0
	push {r4-r7,lr}
	lsls r0, 24
	lsrs r6, r0, 24
	lsls r0, r6, 2
	adds r0, r6
	lsls r0, 3
	ldr r1, =gTasks + 0x8
	adds r5, r0, r1
	ldrh r0, [r5]
	ldrh r1, [r5, 0x2]
	adds r0, r1
	strh r0, [r5, 0x2]
	lsls r0, 16
	cmp r0, 0
	bge _081C2120
	movs r0, 0
	strh r0, [r5, 0x2]
	ldr r7, =gUnknown_0861CBEC
	b _081C2130
	.pool
_081C2120:
	movs r0, 0x2
	ldrsh r1, [r5, r0]
	ldr r0, =gUnknown_0861CBEC
	ldrb r2, [r0, 0x6]
	adds r7, r0, 0
	cmp r1, r2
	ble _081C2130
	strh r2, [r5, 0x2]
_081C2130:
	ldr r4, =gUnknown_0203CF1C
	ldr r1, [r4]
	adds r1, 0xBC
	ldrb r2, [r5, 0x2]
	adds r0, r7, 0
	movs r3, 0
	bl sub_81C1CB0
	ldr r0, =gUnknown_0861CBF8
	ldr r1, [r4]
	adds r1, 0xBC
	ldrb r2, [r5, 0x2]
	movs r3, 0
	bl sub_81C1CB0
	movs r0, 0x3
	bl schedule_bg_copy_tilemap_to_vram
	movs r1, 0x2
	ldrsh r0, [r5, r1]
	cmp r0, 0
	ble _081C2162
	ldrb r7, [r7, 0x6]
	cmp r0, r7
	blt _081C2180
_081C2162:
	movs r1, 0
	ldrsh r0, [r5, r1]
	cmp r0, 0
	bge _081C217A
	bl sub_81C4A88
	movs r0, 0xD
	bl PutWindowTilemap
	movs r0, 0
	bl schedule_bg_copy_tilemap_to_vram
_081C217A:
	adds r0, r6, 0
	bl DestroyTask
_081C2180:
	pop {r4-r7}
	pop {r0}
	bx r0
	.pool
	thumb_func_end sub_81C20F0

>>>>>>> 96c5966f
	thumb_func_start sub_81C2194
sub_81C2194: @ 81C2194
	push {r4-r7,lr}
	adds r6, r0, 0
	lsls r2, 24
	lsls r1, 28
	lsrs r4, r1, 16
	ldr r7, =0x0000056a
	cmp r2, 0
	bne _081C21E4
	movs r3, 0
	ldr r5, =gUnknown_08DC3CD4
_081C21A8:
	adds r2, r7, r3
	lsls r2, 1
	adds r2, r6
	lsls r0, r3, 1
	adds r0, r5
	ldrh r1, [r0]
	adds r1, r4, r1
	strh r1, [r2]
	adds r0, r2, 0
	adds r0, 0x40
	strh r1, [r0]
	adds r2, 0x80
	adds r0, r3, 0
	adds r0, 0x14
	lsls r0, 1
	adds r0, r5
	ldrh r0, [r0]
	adds r0, r4, r0
	strh r0, [r2]
	adds r0, r3, 0x1
	lsls r0, 16
	lsrs r3, r0, 16
	cmp r3, 0x13
	bls _081C21A8
	b _081C221C
	.pool
_081C21E4:
	movs r3, 0
	ldr r5, =gUnknown_08DC3CD4
_081C21E8:
	adds r1, r7, r3
	lsls r1, 1
	adds r1, r6
	adds r0, r3, 0
	adds r0, 0x14
	lsls r0, 1
	adds r0, r5
	ldrh r0, [r0]
	adds r0, r4, r0
	strh r0, [r1]
	adds r2, r1, 0
	adds r2, 0x40
	adds r0, r3, 0
	adds r0, 0x28
	lsls r0, 1
	adds r0, r5
	ldrh r0, [r0]
	adds r0, r4, r0
	strh r0, [r2]
	adds r1, 0x80
	strh r0, [r1]
	adds r0, r3, 0x1
	lsls r0, 16
	lsrs r3, r0, 16
	cmp r3, 0x13
	bls _081C21E8
_081C221C:
	pop {r4-r7}
	pop {r0}
	bx r0
	.pool
	thumb_func_end sub_81C2194

	thumb_func_start sub_81C2228
sub_81C2228: @ 81C2228
	push {r4,lr}
	adds r4, r0, 0
	movs r1, 0
	bl CheckPartyPokerus
	lsls r0, 24
	cmp r0, 0
	bne _081C225C
	adds r0, r4, 0
	movs r1, 0
	bl CheckPartyHasHadPokerus
	lsls r0, 24
	cmp r0, 0
	beq _081C225C
	ldr r0, =gUnknown_0203CF1C
	ldr r0, [r0]
	ldr r2, =0x00000502
	adds r1, r0, r2
	movs r2, 0x2C
	b _081C2266
	.pool
_081C225C:
	ldr r0, =gUnknown_0203CF1C
	ldr r0, [r0]
	ldr r2, =0x00000502
	adds r1, r0, r2
	ldr r2, =0x0000081a
_081C2266:
	strh r2, [r1]
	ldr r1, =0x00000d02
	adds r0, r1
	strh r2, [r0]
	movs r0, 0x3
	bl schedule_bg_copy_tilemap_to_vram
	pop {r4}
	pop {r0}
	bx r0
	.pool
	thumb_func_end sub_81C2228

	thumb_func_start sub_81C228C
sub_81C228C: @ 81C228C
	push {lr}
	sub sp, 0x8
	lsls r0, 24
	lsrs r1, r0, 24
	cmp r1, 0
	bne _081C22AC
	movs r0, 0x8
	str r0, [sp]
	str r1, [sp, 0x4]
	movs r0, 0x3
	movs r1, 0x1
	movs r2, 0x4
	movs r3, 0x8
	bl sub_8199C30
	b _081C22C0
_081C22AC:
	movs r0, 0x8
	str r0, [sp]
	movs r0, 0x5
	str r0, [sp, 0x4]
	movs r0, 0x3
	movs r1, 0x1
	movs r2, 0x4
	movs r3, 0x8
	bl sub_8199C30
_081C22C0:
	movs r0, 0x3
	bl schedule_bg_copy_tilemap_to_vram
	add sp, 0x8
	pop {r0}
	bx r0
	thumb_func_end sub_81C228C

	thumb_func_start sub_81C22CC
sub_81C22CC: @ 81C22CC
	push {r4-r7,lr}
	mov r7, r10
	mov r6, r9
	mov r5, r8
	push {r5-r7}
	ldr r0, =gUnknown_0203CF1C
	ldr r1, [r0]
	adds r6, r1, 0
	adds r6, 0x70
	ldrb r1, [r6, 0x5]
	mov r8, r0
	cmp r1, 0x63
	bhi _081C2340
	ldr r5, =gExperienceTables
	adds r2, r1, 0
	adds r1, r2, 0x1
	lsls r1, 2
	ldr r4, =gBaseStats
	ldrh r3, [r6]
	lsls r0, r3, 3
	subs r0, r3
	lsls r0, 2
	adds r0, r4
	ldrb r3, [r0, 0x13]
	movs r0, 0xCA
	lsls r0, 1
	muls r0, r3
	adds r1, r0
	adds r1, r5
	lsls r2, 2
	adds r2, r0
	adds r2, r5
	ldr r1, [r1]
	ldr r2, [r2]
	subs r1, r2
	ldr r0, [r6, 0x10]
	subs r4, r0, r2
	lsls r0, r4, 6
	bl __udivsi3
	adds r6, r0, 0
	movs r7, 0
	adds r0, r7, 0
	orrs r0, r6
	cmp r0, 0
	bne _081C2344
	cmp r4, 0
	beq _081C2344
	movs r6, 0x1
	movs r7, 0
	b _081C2344
	.pool
_081C2340:
	movs r6, 0
	movs r7, 0
_081C2344:
	mov r1, r8
	ldr r0, [r1]
	ldr r2, =0x00001d66
	adds r2, r0
	mov r9, r2
	movs r0, 0
	mov r12, r0
	ldr r1, =0x00002062
	mov r10, r1
_081C2356:
	cmp r7, 0
	bgt _081C2362
	cmp r7, 0
	bne _081C237C
	cmp r6, 0x7
	bls _081C237C
_081C2362:
	mov r2, r12
	lsls r0, r2, 1
	add r0, r9
	ldr r2, =0x0000206a
	adds r1, r2, 0
	strh r1, [r0]
	b _081C23B6
	.pool
_081C237C:
	mov r1, r12
	lsls r0, r1, 1
	add r0, r9
	mov r8, r0
	adds r5, r7, 0
	adds r4, r6, 0
	cmp r7, 0
	bge _081C2394
	movs r4, 0x7
	movs r5, 0
	adds r4, r6
	adcs r5, r7
_081C2394:
	lsls r3, r5, 29
	lsrs r2, r4, 3
	adds r0, r3, 0
	orrs r0, r2
	asrs r1, r5, 3
	lsrs r5, r0, 29
	lsls r4, r1, 3
	adds r3, r5, 0
	orrs r3, r4
	lsls r2, r0, 3
	adds r1, r7, 0
	adds r0, r6, 0
	subs r0, r2
	sbcs r1, r3
	add r0, r10
	mov r2, r8
	strh r0, [r2]
_081C23B6:
	movs r0, 0x8
	negs r0, r0
	asrs r1, r0, 31
	adds r6, r0
	adcs r7, r1
	cmp r7, 0
	bge _081C23C8
	movs r6, 0
	movs r7, 0
_081C23C8:
	mov r0, r12
	adds r0, 0x1
	lsls r0, 24
	lsrs r0, 24
	mov r12, r0
	cmp r0, 0x7
	bls _081C2356
	movs r0, 0x1
	bl GetBgTilemapBuffer
	ldr r1, =gUnknown_0203CF1C
	ldr r1, [r1]
	ldr r2, =0x000010bc
	adds r1, r2
	cmp r0, r1
	bne _081C23F8
	movs r0, 0x1
	bl schedule_bg_copy_tilemap_to_vram
	b _081C23FE
	.pool
_081C23F8:
	movs r0, 0x2
	bl schedule_bg_copy_tilemap_to_vram
_081C23FE:
	pop {r3-r5}
	mov r8, r3
	mov r9, r4
	mov r10, r5
	pop {r4-r7}
	pop {r0}
	bx r0
	thumb_func_end sub_81C22CC

	thumb_func_start sub_81C240C
sub_81C240C: @ 81C240C
	push {r4-r7,lr}
	mov r7, r10
	mov r6, r9
	mov r5, r8
	push {r5-r7}
	lsls r0, 16
	lsrs r3, r0, 16
	ldr r0, =gUnknown_0203CF1C
	ldr r0, [r0]
	ldr r1, =0x000038bc
	adds r5, r0, r1
	cmp r3, 0
	beq _081C2510
	ldr r1, =gContestEffects
	ldr r2, =gContestMoves
	lsls r3, 3
	adds r0, r3, r2
	ldrb r0, [r0]
	lsls r0, 2
	adds r0, r1
	ldrb r4, [r0, 0x1]
	mov r9, r1
	mov r8, r2
	mov r10, r3
	cmp r4, 0xFF
	beq _081C244C
	adds r0, r4, 0
	movs r1, 0xA
	bl __udivsi3
	lsls r0, 24
	lsrs r4, r0, 24
_081C244C:
	movs r2, 0
	movs r6, 0x3
	movs r3, 0xF3
	lsls r3, 2
_081C2454:
	cmp r4, 0xFF
	beq _081C2484
	cmp r2, r4
	bcs _081C2484
	lsrs r0, r2, 2
	adds r1, r2, 0
	ands r1, r6
	lsls r0, 5
	adds r0, r1
	lsls r0, 1
	adds r0, r5
	adds r0, r3
	ldr r7, =0x0000103a
	b _081C2496
	.pool
_081C2484:
	lsrs r0, r2, 2
	adds r1, r2, 0
	ands r1, r6
	lsls r0, 5
	adds r0, r1
	lsls r0, 1
	adds r0, r5
	adds r0, r3
	ldr r7, =0x00001039
_081C2496:
	adds r1, r7, 0
	strh r1, [r0]
	adds r0, r2, 0x1
	lsls r0, 24
	lsrs r2, r0, 24
	cmp r2, 0x7
	bls _081C2454
	mov r0, r10
	add r0, r8
	ldrb r0, [r0]
	lsls r0, 2
	add r0, r9
	ldrb r4, [r0, 0x2]
	cmp r4, 0xFF
	beq _081C24C0
	adds r0, r4, 0
	movs r1, 0xA
	bl __udivsi3
	lsls r0, 24
	lsrs r4, r0, 24
_081C24C0:
	movs r2, 0
	movs r6, 0x3
	ldr r3, =0x0000044c
_081C24C6:
	cmp r4, 0xFF
	beq _081C24F0
	cmp r2, r4
	bcs _081C24F0
	lsrs r0, r2, 2
	adds r1, r2, 0
	ands r1, r6
	lsls r0, 5
	adds r0, r1
	lsls r0, 1
	adds r0, r5
	adds r0, r3
	ldr r7, =0x0000103c
	b _081C2502
	.pool
_081C24F0:
	lsrs r0, r2, 2
	adds r1, r2, 0
	ands r1, r6
	lsls r0, 5
	adds r0, r1
	lsls r0, 1
	adds r0, r5
	adds r0, r3
	ldr r7, =0x0000103d
_081C2502:
	adds r1, r7, 0
	strh r1, [r0]
	adds r0, r2, 0x1
	lsls r0, 24
	lsrs r2, r0, 24
	cmp r2, 0x7
	bls _081C24C6
_081C2510:
	pop {r3-r5}
	mov r8, r3
	mov r9, r4
	mov r10, r5
	pop {r4-r7}
	pop {r0}
	bx r0
	.pool
	thumb_func_end sub_81C240C

	thumb_func_start sub_81C2524
sub_81C2524: @ 81C2524
	push {lr}
	ldr r0, =gUnknown_0203CF1C
	ldr r0, [r0]
	adds r0, 0x74
	ldrb r0, [r0]
	cmp r0, 0
	beq _081C2544
	movs r1, 0x80
	lsls r1, 9
	movs r0, 0x3
	movs r2, 0
	bl ChangeBgX
	b _081C254E
	.pool
_081C2544:
	movs r0, 0x3
	movs r1, 0
	movs r2, 0
	bl ChangeBgX
_081C254E:
	pop {r0}
	bx r0
	thumb_func_end sub_81C2524

	thumb_func_start sub_81C2554
sub_81C2554: @ 81C2554
	push {r4,r5,lr}
	ldr r0, =gUnknown_0861CC24
	bl InitWindows
	bl DeactivateAllTextPrinters
	movs r4, 0
_081C2562:
	adds r0, r4, 0
	movs r1, 0
	bl FillWindowPixelBuffer
	adds r0, r4, 0x1
	lsls r0, 24
	lsrs r4, r0, 24
	cmp r4, 0x13
	bls _081C2562
	movs r4, 0
	ldr r5, =gUnknown_0203CF1C
	ldr r3, =0x000040cb
	movs r2, 0xFF
_081C257C:
	ldr r0, [r5]
	adds r0, r3
	adds r0, r4
	ldrb r1, [r0]
	orrs r1, r2
	strb r1, [r0]
	adds r0, r4, 0x1
	lsls r0, 24
	lsrs r4, r0, 24
	cmp r4, 0x7
	bls _081C257C
	pop {r4,r5}
	pop {r0}
	bx r0
	.pool
	thumb_func_end sub_81C2554

	thumb_func_start sub_81C25A4
sub_81C25A4: @ 81C25A4
	push {r4-r6,lr}
	sub sp, 0x14
	ldr r4, [sp, 0x24]
	ldr r5, [sp, 0x28]
	lsls r0, 24
	lsrs r0, 24
	lsls r2, 24
	lsrs r2, 24
	lsls r3, 24
	lsrs r3, 24
	lsls r4, 24
	lsrs r4, 24
	lsls r5, 24
	lsrs r5, 24
	movs r6, 0
	str r6, [sp]
	str r4, [sp, 0x4]
	lsls r4, r5, 1
	adds r4, r5
	ldr r5, =gUnknown_0861CD2C
	adds r4, r5
	str r4, [sp, 0x8]
	str r6, [sp, 0xC]
	str r1, [sp, 0x10]
	movs r1, 0x1
	bl AddTextPrinterParametrized2
	add sp, 0x14
	pop {r4-r6}
	pop {r0}
	bx r0
	.pool
	thumb_func_end sub_81C25A4

	thumb_func_start sub_81C25E8
sub_81C25E8: @ 81C25E8
	push {lr}
	movs r0, 0x11
	movs r1, 0
	bl FillWindowPixelBuffer
	movs r0, 0x12
	movs r1, 0
	bl FillWindowPixelBuffer
	movs r0, 0x13
	movs r1, 0
	bl FillWindowPixelBuffer
	ldr r0, =gUnknown_0203CF1C
	ldr r0, [r0]
	adds r0, 0x74
	ldrb r0, [r0]
	cmp r0, 0
	bne _081C2618
	bl sub_81C2628
	b _081C261C
	.pool
_081C2618:
	bl sub_81C2794
_081C261C:
	movs r0, 0
	bl schedule_bg_copy_tilemap_to_vram
	pop {r0}
	bx r0
	thumb_func_end sub_81C25E8

	thumb_func_start sub_81C2628
sub_81C2628: @ 81C2628
	push {r4-r7,lr}
	mov r7, r8
	push {r7}
	sub sp, 0x18
	ldr r0, =gUnknown_0203CF1C
	ldr r0, [r0]
	movs r1, 0xC
	adds r1, r0
	mov r8, r1
	adds r7, r0, 0
	adds r7, 0x70
	ldrh r0, [r7]
	bl SpeciesToPokedexNum
	lsls r0, 16
	lsrs r5, r0, 16
	ldr r0, =0x0000ffff
	cmp r5, r0
	beq _081C26CE
	ldr r6, =gStringVar1
	ldr r1, =gText_UnkCtrlF908Clear01
	adds r0, r6, 0
	bl StringCopy
	ldr r4, =gStringVar2
	adds r0, r4, 0
	adds r1, r5, 0
	movs r2, 0x2
	movs r3, 0x3
	bl ConvertIntToDecimalStringN
	adds r0, r6, 0
	adds r1, r4, 0
	bl StringAppend
	mov r0, r8
	bl IsMonShiny
	lsls r0, 24
	lsrs r0, 24
	cmp r0, 0
	bne _081C26AC
	str r0, [sp]
	movs r0, 0x1
	str r0, [sp, 0x4]
	movs r0, 0x11
	adds r1, r6, 0
	movs r2, 0
	movs r3, 0x1
	bl sub_81C25A4
	movs r0, 0
	bl sub_81C228C
	b _081C26C6
	.pool
_081C26AC:
	movs r0, 0
	str r0, [sp]
	movs r0, 0x7
	str r0, [sp, 0x4]
	movs r0, 0x11
	adds r1, r6, 0
	movs r2, 0
	movs r3, 0x1
	bl sub_81C25A4
	movs r0, 0x1
	bl sub_81C228C
_081C26C6:
	movs r0, 0x11
	bl PutWindowTilemap
	b _081C26EE
_081C26CE:
	movs r0, 0x11
	bl ClearWindowTilemap
	mov r0, r8
	bl IsMonShiny
	lsls r0, 24
	cmp r0, 0
	bne _081C26E8
	movs r0, 0
	bl sub_81C228C
	b _081C26EE
_081C26E8:
	movs r0, 0x1
	bl sub_81C228C
_081C26EE:
	ldr r4, =gStringVar1
	ldr r1, =gText_LevelSymbol
	adds r0, r4, 0
	bl StringCopy
	ldr r5, =gStringVar2
	ldrb r1, [r7, 0x5]
	adds r0, r5, 0
	movs r2, 0
	movs r3, 0x3
	bl ConvertIntToDecimalStringN
	adds r0, r4, 0
	adds r1, r5, 0
	bl StringAppend
	movs r6, 0
	str r6, [sp]
	movs r5, 0x1
	str r5, [sp, 0x4]
	movs r0, 0x13
	adds r1, r4, 0
	movs r2, 0x18
	movs r3, 0x11
	bl sub_81C25A4
	mov r0, r8
	adds r1, r4, 0
	bl GetMonNickname
	str r6, [sp]
	str r5, [sp, 0x4]
	movs r0, 0x12
	adds r1, r4, 0
	movs r2, 0
	movs r3, 0x1
	bl sub_81C25A4
	add r1, sp, 0x8
	movs r0, 0xBA
	strb r0, [r1]
	mov r0, sp
	adds r0, 0x9
	ldrh r2, [r7, 0x2]
	movs r1, 0xB
	muls r1, r2
	ldr r2, =gSpeciesNames
	adds r1, r2
	bl StringCopy
	str r6, [sp]
	str r5, [sp, 0x4]
	movs r0, 0x13
	add r1, sp, 0x8
	movs r2, 0
	movs r3, 0x1
	bl sub_81C25A4
	ldrh r1, [r7, 0x2]
	mov r0, r8
	bl sub_81C27DC
	movs r0, 0x12
	bl PutWindowTilemap
	movs r0, 0x13
	bl PutWindowTilemap
	add sp, 0x18
	pop {r3}
	mov r8, r3
	pop {r4-r7}
	pop {r0}
	bx r0
	.pool
	thumb_func_end sub_81C2628

	thumb_func_start sub_81C2794
sub_81C2794: @ 81C2794
	push {r4,lr}
	sub sp, 0x8
	ldr r0, =gUnknown_0203CF1C
	ldr r0, [r0]
	adds r0, 0xC
	ldr r4, =gStringVar1
	adds r1, r4, 0
	bl GetMonNickname
	movs r0, 0
	str r0, [sp]
	movs r0, 0x1
	str r0, [sp, 0x4]
	movs r0, 0x12
	adds r1, r4, 0
	movs r2, 0
	movs r3, 0x1
	bl sub_81C25A4
	movs r0, 0x12
	bl PutWindowTilemap
	movs r0, 0x11
	bl ClearWindowTilemap
	movs r0, 0x13
	bl ClearWindowTilemap
	add sp, 0x8
	pop {r4}
	pop {r0}
	bx r0
	.pool
	thumb_func_end sub_81C2794

	thumb_func_start sub_81C27DC
sub_81C27DC: @ 81C27DC
	push {lr}
	sub sp, 0x8
	lsls r1, 16
	lsrs r1, 16
	cmp r1, 0x20
	beq _081C282C
	cmp r1, 0x1D
	beq _081C282C
	bl GetMonGender
	lsls r0, 24
	lsrs r0, 24
	cmp r0, 0
	beq _081C27FE
	cmp r0, 0xFE
	beq _081C2818
	b _081C282C
_081C27FE:
	ldr r1, =gText_MaleSymbol
	str r0, [sp]
	movs r0, 0x3
	str r0, [sp, 0x4]
	movs r0, 0x13
	movs r2, 0x39
	movs r3, 0x11
	bl sub_81C25A4
	b _081C282C
	.pool
_081C2818:
	ldr r1, =gText_FemaleSymbol
	movs r0, 0
	str r0, [sp]
	movs r0, 0x4
	str r0, [sp, 0x4]
	movs r0, 0x13
	movs r2, 0x39
	movs r3, 0x11
	bl sub_81C25A4
_081C282C:
	add sp, 0x8
	pop {r0}
	bx r0
	.pool
	thumb_func_end sub_81C27DC

	thumb_func_start sub_81C2838
sub_81C2838: @ 81C2838
	push {r4,lr}
	sub sp, 0x8
	lsls r0, 24
	lsrs r4, r0, 24
	lsls r1, 24
	ldr r3, =gUnknown_0861CDD3
	cmp r1, 0
	bne _081C284A
	subs r3, 0x80
_081C284A:
	lsls r2, 16
	lsrs r2, 16
	movs r0, 0x10
	str r0, [sp]
	str r0, [sp, 0x4]
	adds r0, r4, 0
	adds r1, r3, 0
	movs r3, 0
	bl BlitBitmapToWindow
	add sp, 0x8
	pop {r4}
	pop {r0}
	bx r0
	.pool
	thumb_func_end sub_81C2838

	thumb_func_start sub_81C286C
sub_81C286C: @ 81C286C
	push {r4-r7,lr}
	sub sp, 0x8
	ldr r1, =gText_PkmnInfo
	movs r5, 0
	str r5, [sp]
	movs r6, 0x1
	str r6, [sp, 0x4]
	movs r0, 0
	movs r2, 0x2
	movs r3, 0x1
	bl sub_81C25A4
	ldr r1, =gText_PkmnSkills
	str r5, [sp]
	str r6, [sp, 0x4]
	movs r0, 0x1
	movs r2, 0x2
	movs r3, 0x1
	bl sub_81C25A4
	ldr r1, =gText_BattleMoves
	str r5, [sp]
	str r6, [sp, 0x4]
	movs r0, 0x2
	movs r2, 0x2
	movs r3, 0x1
	bl sub_81C25A4
	ldr r1, =gText_ContestMoves
	str r5, [sp]
	str r6, [sp, 0x4]
	movs r0, 0x3
	movs r2, 0x2
	movs r3, 0x1
	bl sub_81C25A4
	ldr r7, =gText_Cancel2
	movs r0, 0x1
	adds r1, r7, 0
	movs r2, 0x3E
	bl GetStringRightAlignXOffset
	adds r4, r0, 0
	adds r2, r4, 0
	subs r2, 0x10
	cmp r2, 0
	bge _081C28CC
	movs r2, 0
_081C28CC:
	movs r0, 0x4
	movs r1, 0
	bl sub_81C2838
	lsls r2, r4, 24
	lsrs r2, 24
	str r5, [sp]
	str r5, [sp, 0x4]
	movs r0, 0x4
	adds r1, r7, 0
	movs r3, 0x1
	bl sub_81C25A4
	ldr r7, =gText_Info
	movs r0, 0x1
	adds r1, r7, 0
	movs r2, 0x3E
	bl GetStringRightAlignXOffset
	adds r4, r0, 0
	adds r2, r4, 0
	subs r2, 0x10
	cmp r2, 0
	bge _081C28FE
	movs r2, 0
_081C28FE:
	movs r0, 0x5
	movs r1, 0
	bl sub_81C2838
	lsls r2, r4, 24
	lsrs r2, 24
	str r5, [sp]
	str r5, [sp, 0x4]
	movs r0, 0x5
	adds r1, r7, 0
	movs r3, 0x1
	bl sub_81C25A4
	ldr r7, =gText_Switch
	movs r0, 0x1
	adds r1, r7, 0
	movs r2, 0x3E
	bl GetStringRightAlignXOffset
	adds r4, r0, 0
	adds r2, r4, 0
	subs r2, 0x10
	cmp r2, 0
	bge _081C2930
	movs r2, 0
_081C2930:
	movs r0, 0x6
	movs r1, 0
	bl sub_81C2838
	lsls r2, r4, 24
	lsrs r2, 24
	str r5, [sp]
	str r5, [sp, 0x4]
	movs r0, 0x6
	adds r1, r7, 0
	movs r3, 0x1
	bl sub_81C25A4
	ldr r1, =gText_RentalPkmn
	str r5, [sp]
	str r6, [sp, 0x4]
	movs r0, 0x8
	movs r2, 0
	movs r3, 0x1
	bl sub_81C25A4
	ldr r1, =gText_TypeSlash
	str r5, [sp]
	str r5, [sp, 0x4]
	movs r0, 0x9
	movs r2, 0
	movs r3, 0x1
	bl sub_81C25A4
	ldr r4, =gText_HP4
	movs r0, 0x1
	adds r1, r4, 0
	movs r2, 0x2A
	bl GetStringCenterAlignXOffset
	adds r0, 0x6
	lsls r2, r0, 24
	lsrs r2, 24
	str r5, [sp]
	str r6, [sp, 0x4]
	movs r0, 0xA
	adds r1, r4, 0
	movs r3, 0x1
	bl sub_81C25A4
	ldr r4, =gText_Attack3
	movs r0, 0x1
	adds r1, r4, 0
	movs r2, 0x2A
	bl GetStringCenterAlignXOffset
	adds r0, 0x6
	lsls r2, r0, 24
	lsrs r2, 24
	str r5, [sp]
	str r6, [sp, 0x4]
	movs r0, 0xA
	adds r1, r4, 0
	movs r3, 0x11
	bl sub_81C25A4
	ldr r4, =gText_Defense3
	movs r0, 0x1
	adds r1, r4, 0
	movs r2, 0x2A
	bl GetStringCenterAlignXOffset
	adds r0, 0x6
	lsls r2, r0, 24
	lsrs r2, 24
	str r5, [sp]
	str r6, [sp, 0x4]
	movs r0, 0xA
	adds r1, r4, 0
	movs r3, 0x21
	bl sub_81C25A4
	ldr r4, =gText_SpAtk4
	movs r0, 0x1
	adds r1, r4, 0
	movs r2, 0x24
	bl GetStringCenterAlignXOffset
	adds r0, 0x2
	lsls r2, r0, 24
	lsrs r2, 24
	str r5, [sp]
	str r6, [sp, 0x4]
	movs r0, 0xB
	adds r1, r4, 0
	movs r3, 0x1
	bl sub_81C25A4
	ldr r4, =gText_SpDef4
	movs r0, 0x1
	adds r1, r4, 0
	movs r2, 0x24
	bl GetStringCenterAlignXOffset
	adds r0, 0x2
	lsls r2, r0, 24
	lsrs r2, 24
	str r5, [sp]
	str r6, [sp, 0x4]
	movs r0, 0xB
	adds r1, r4, 0
	movs r3, 0x11
	bl sub_81C25A4
	ldr r4, =gText_Speed2
	movs r0, 0x1
	adds r1, r4, 0
	movs r2, 0x24
	bl GetStringCenterAlignXOffset
	adds r0, 0x2
	lsls r2, r0, 24
	lsrs r2, 24
	str r5, [sp]
	str r6, [sp, 0x4]
	movs r0, 0xB
	adds r1, r4, 0
	movs r3, 0x21
	bl sub_81C25A4
	ldr r1, =gText_ExpPoints
	str r5, [sp]
	str r6, [sp, 0x4]
	movs r0, 0xC
	movs r2, 0x6
	movs r3, 0x1
	bl sub_81C25A4
	ldr r1, =gText_NextLv
	str r5, [sp]
	str r6, [sp, 0x4]
	movs r0, 0xC
	movs r2, 0x6
	movs r3, 0x11
	bl sub_81C25A4
	ldr r1, =gText_Status
	str r5, [sp]
	str r6, [sp, 0x4]
	movs r0, 0xD
	movs r2, 0x2
	movs r3, 0x1
	bl sub_81C25A4
	ldr r1, =gText_Power
	str r5, [sp]
	str r6, [sp, 0x4]
	movs r0, 0xE
	movs r2, 0
	movs r3, 0x1
	bl sub_81C25A4
	ldr r1, =gText_Accuracy2
	str r5, [sp]
	str r6, [sp, 0x4]
	movs r0, 0xE
	movs r2, 0
	movs r3, 0x11
	bl sub_81C25A4
	ldr r1, =gText_Appeal
	str r5, [sp]
	str r6, [sp, 0x4]
	movs r0, 0xF
	movs r2, 0
	movs r3, 0x1
	bl sub_81C25A4
	ldr r1, =gText_Jam
	str r5, [sp]
	str r6, [sp, 0x4]
	movs r0, 0xF
	movs r2, 0
	movs r3, 0x11
	bl sub_81C25A4
	add sp, 0x8
	pop {r4-r7}
	pop {r0}
	bx r0
	.pool
	thumb_func_end sub_81C286C

	thumb_func_start sub_81C2AFC
sub_81C2AFC: @ 81C2AFC
	push {r4,r5,lr}
	lsls r0, 24
	lsrs r4, r0, 24
	adds r5, r4, 0
	movs r0, 0
	bl ClearWindowTilemap
	movs r0, 0x1
	bl ClearWindowTilemap
	movs r0, 0x2
	bl ClearWindowTilemap
	movs r0, 0x3
	bl ClearWindowTilemap
	cmp r4, 0x1
	beq _081C2B66
	cmp r4, 0x1
	bgt _081C2B2A
	cmp r4, 0
	beq _081C2B34
	b _081C2C06
_081C2B2A:
	cmp r5, 0x2
	beq _081C2B80
	cmp r5, 0x3
	beq _081C2BC4
	b _081C2C06
_081C2B34:
	movs r0, 0
	bl PutWindowTilemap
	movs r0, 0x4
	bl PutWindowTilemap
	bl sub_81A6BF4
	lsls r0, 24
	lsrs r0, 24
	cmp r0, 0x1
	beq _081C2B58
	bl sub_81B9E94
	lsls r0, 24
	lsrs r0, 24
	cmp r0, 0x1
	bne _081C2B5E
_081C2B58:
	movs r0, 0x8
	bl PutWindowTilemap
_081C2B5E:
	movs r0, 0x9
	bl PutWindowTilemap
	b _081C2C06
_081C2B66:
	movs r0, 0x1
	bl PutWindowTilemap
	movs r0, 0xA
	bl PutWindowTilemap
	movs r0, 0xB
	bl PutWindowTilemap
	movs r0, 0xC
	bl PutWindowTilemap
	b _081C2C06
_081C2B80:
	movs r0, 0x2
	bl PutWindowTilemap
	ldr r0, =gUnknown_0203CF1C
	ldr r1, [r0]
	ldr r2, =0x000040bc
	adds r0, r1, r2
	ldrb r0, [r0]
	cmp r0, 0x3
	bne _081C2BBC
	adds r2, 0x8
	adds r0, r1, r2
	ldr r0, [r0]
	ldr r1, =0x00ffffff
	ands r0, r1
	movs r1, 0x80
	lsls r1, 11
	cmp r0, r1
	beq _081C2C06
	movs r0, 0xE
	bl PutWindowTilemap
	b _081C2C06
	.pool
_081C2BBC:
	movs r0, 0x5
	bl PutWindowTilemap
	b _081C2C06
_081C2BC4:
	movs r0, 0x3
	bl PutWindowTilemap
	ldr r0, =gUnknown_0203CF1C
	ldr r1, [r0]
	ldr r2, =0x000040bc
	adds r0, r1, r2
	ldrb r0, [r0]
	cmp r0, 0x3
	bne _081C2C00
	adds r2, 0x8
	adds r0, r1, r2
	ldr r0, [r0]
	ldr r1, =0x00ffffff
	ands r0, r1
	movs r1, 0x80
	lsls r1, 11
	cmp r0, r1
	beq _081C2C06
	movs r0, 0xF
	bl PutWindowTilemap
	b _081C2C06
	.pool
_081C2C00:
	movs r0, 0x5
	bl PutWindowTilemap
_081C2C06:
	movs r4, 0
	ldr r5, =gUnknown_0203CF1C
_081C2C0A:
	ldr r0, [r5]
	ldr r1, =0x000040cb
	adds r0, r1
	adds r0, r4
	ldrb r0, [r0]
	bl PutWindowTilemap
	adds r0, r4, 0x1
	lsls r0, 24
	lsrs r4, r0, 24
	cmp r4, 0x7
	bls _081C2C0A
	movs r0, 0
	bl schedule_bg_copy_tilemap_to_vram
	pop {r4,r5}
	pop {r0}
	bx r0
	.pool
	thumb_func_end sub_81C2AFC

	thumb_func_start sub_81C2C38
sub_81C2C38: @ 81C2C38
	push {r4,lr}
	lsls r0, 24
	lsrs r0, 24
	adds r1, r0, 0
	cmp r0, 0x1
	beq _081C2C84
	cmp r0, 0x1
	bgt _081C2C4E
	cmp r0, 0
	beq _081C2C58
	b _081C2D0E
_081C2C4E:
	cmp r1, 0x2
	beq _081C2C98
	cmp r1, 0x3
	beq _081C2CD4
	b _081C2D0E
_081C2C58:
	movs r0, 0x4
	bl ClearWindowTilemap
	bl sub_81A6BF4
	lsls r0, 24
	lsrs r0, 24
	cmp r0, 0x1
	beq _081C2C76
	bl sub_81B9E94
	lsls r0, 24
	lsrs r0, 24
	cmp r0, 0x1
	bne _081C2C7C
_081C2C76:
	movs r0, 0x8
	bl ClearWindowTilemap
_081C2C7C:
	movs r0, 0x9
	bl ClearWindowTilemap
	b _081C2D0E
_081C2C84:
	movs r0, 0xA
	bl ClearWindowTilemap
	movs r0, 0xB
	bl ClearWindowTilemap
	movs r0, 0xC
	bl ClearWindowTilemap
	b _081C2D0E
_081C2C98:
	ldr r0, =gUnknown_0203CF1C
	ldr r1, [r0]
	ldr r2, =0x000040bc
	adds r0, r1, r2
	ldrb r0, [r0]
	cmp r0, 0x3
	bne _081C2CCC
	adds r2, 0x8
	adds r0, r1, r2
	ldr r0, [r0]
	ldr r1, =0x00ffffff
	ands r0, r1
	movs r1, 0x80
	lsls r1, 11
	cmp r0, r1
	beq _081C2D0E
	movs r0, 0xE
	bl ClearWindowTilemap
	b _081C2D0E
	.pool
_081C2CCC:
	movs r0, 0x5
	bl ClearWindowTilemap
	b _081C2D0E
_081C2CD4:
	ldr r0, =gUnknown_0203CF1C
	ldr r1, [r0]
	ldr r2, =0x000040bc
	adds r0, r1, r2
	ldrb r0, [r0]
	cmp r0, 0x3
	bne _081C2D08
	adds r2, 0x8
	adds r0, r1, r2
	ldr r0, [r0]
	ldr r1, =0x00ffffff
	ands r0, r1
	movs r1, 0x80
	lsls r1, 11
	cmp r0, r1
	beq _081C2D0E
	movs r0, 0xF
	bl ClearWindowTilemap
	b _081C2D0E
	.pool
_081C2D08:
	movs r0, 0x5
	bl ClearWindowTilemap
_081C2D0E:
	movs r4, 0
_081C2D10:
	adds r0, r4, 0
	bl sub_81C2D68
	adds r0, r4, 0x1
	lsls r0, 24
	lsrs r4, r0, 24
	cmp r4, 0x7
	bls _081C2D10
	movs r0, 0
	bl schedule_bg_copy_tilemap_to_vram
	pop {r4}
	pop {r0}
	bx r0
	thumb_func_end sub_81C2C38

	thumb_func_start sub_81C2D2C
sub_81C2D2C: @ 81C2D2C
	push {r4,lr}
	adds r3, r0, 0
	lsls r1, 24
	lsrs r2, r1, 24
	ldr r0, =gUnknown_0203CF1C
	ldr r4, =0x000040cb
	adds r1, r2, r4
	ldr r0, [r0]
	adds r4, r0, r1
	ldrb r0, [r4]
	cmp r0, 0xFF
	bne _081C2D56
	lsls r0, r2, 3
	adds r0, r3, r0
	bl AddWindow
	strb r0, [r4]
	ldrb r0, [r4]
	movs r1, 0
	bl FillWindowPixelBuffer
_081C2D56:
	ldrb r0, [r4]
	pop {r4}
	pop {r1}
	bx r1
	.pool
	thumb_func_end sub_81C2D2C

	thumb_func_start sub_81C2D68
sub_81C2D68: @ 81C2D68
	push {r4,lr}
	lsls r0, 24
	lsrs r0, 24
	ldr r1, =gUnknown_0203CF1C
	ldr r2, =0x000040cb
	adds r0, r2
	ldr r1, [r1]
	adds r4, r1, r0
	ldrb r0, [r4]
	cmp r0, 0xFF
	beq _081C2D8C
	bl ClearWindowTilemap
	ldrb r0, [r4]
	bl RemoveWindow
	movs r0, 0xFF
	strb r0, [r4]
_081C2D8C:
	pop {r4}
	pop {r0}
	bx r0
	.pool
	thumb_func_end sub_81C2D68

	thumb_func_start sub_81C2D9C
sub_81C2D9C: @ 81C2D9C
	push {r4,r5,lr}
	lsls r0, 24
	lsrs r5, r0, 24
	movs r4, 0
_081C2DA4:
	ldr r0, =gUnknown_0203CF1C
	ldr r0, [r0]
	ldr r1, =0x000040cb
	adds r0, r1
	adds r1, r0, r4
	ldrb r0, [r1]
	cmp r0, 0xFF
	beq _081C2DBA
	movs r1, 0
	bl FillWindowPixelBuffer
_081C2DBA:
	adds r0, r4, 0x1
	lsls r0, 16
	lsrs r4, r0, 16
	cmp r4, 0x7
	bls _081C2DA4
	ldr r0, =gUnknown_0861CE54
	lsls r1, r5, 2
	adds r1, r0
	ldr r0, [r1]
	bl _call_via_r0
	pop {r4,r5}
	pop {r0}
	bx r0
	.pool
	thumb_func_end sub_81C2D9C

	thumb_func_start sub_81C2DE4
sub_81C2DE4: @ 81C2DE4
	push {lr}
	lsls r0, 24
	ldr r1, =gUnknown_0861CE64
	lsrs r0, 22
	adds r0, r1
	ldr r0, [r0]
	movs r1, 0x10
	bl CreateTask
	pop {r0}
	bx r0
	.pool
	thumb_func_end sub_81C2DE4

	thumb_func_start sub_81C2E00
sub_81C2E00: @ 81C2E00
	push {lr}
	ldr r0, =gUnknown_0203CF1C
	ldr r0, [r0]
	adds r0, 0x74
	ldrb r0, [r0]
	cmp r0, 0
	beq _081C2E24
	bl sub_81C335C
	bl sub_81C33CC
	bl sub_81C3428
	bl sub_81C349C
	b _081C2E3C
	.pool
_081C2E24:
	bl sub_81C2EC4
	bl sub_81C2F5C
	bl sub_81C2FD8
	bl sub_81C302C
	bl sub_81C307C
	bl sub_81C3194
_081C2E3C:
	pop {r0}
	bx r0
	thumb_func_end sub_81C2E00

	thumb_func_start sub_81C2E40
sub_81C2E40: @ 81C2E40
	push {r4,lr}
	lsls r0, 24
	lsrs r2, r0, 24
	lsls r0, r2, 2
	adds r0, r2
	lsls r0, 3
	ldr r1, =gTasks + 0x8
	adds r4, r0, r1
	ldrh r0, [r4]
	subs r0, 0x1
	lsls r0, 16
	asrs r0, 16
	cmp r0, 0x6
	bhi _081C2EB8
	lsls r0, 2
	ldr r1, =_081C2E70
	adds r0, r1
	ldr r0, [r0]
	mov pc, r0
	.pool
	.align 2, 0
_081C2E70:
	.4byte _081C2E8C
	.4byte _081C2E92
	.4byte _081C2E98
	.4byte _081C2E9E
	.4byte _081C2EA4
	.4byte _081C2EAA
	.4byte _081C2EB0
_081C2E8C:
	bl sub_81C2EC4
	b _081C2EB8
_081C2E92:
	bl sub_81C2F5C
	b _081C2EB8
_081C2E98:
	bl sub_81C2FD8
	b _081C2EB8
_081C2E9E:
	bl sub_81C302C
	b _081C2EB8
_081C2EA4:
	bl sub_81C307C
	b _081C2EB8
_081C2EAA:
	bl sub_81C3194
	b _081C2EB8
_081C2EB0:
	adds r0, r2, 0
	bl DestroyTask
	b _081C2EBE
_081C2EB8:
	ldrh r0, [r4]
	adds r0, 0x1
	strh r0, [r4]
_081C2EBE:
	pop {r4}
	pop {r0}
	bx r0
	thumb_func_end sub_81C2E40

	thumb_func_start sub_81C2EC4
sub_81C2EC4: @ 81C2EC4
	push {r4-r6,lr}
	sub sp, 0x8
	bl sub_81A6BF4
	lsls r0, 24
	lsrs r0, 24
	cmp r0, 0x1
	beq _081C2F54
	bl sub_81B9E94
	lsls r0, 24
	lsrs r0, 24
	cmp r0, 0x1
	beq _081C2F54
	ldr r0, =gUnknown_0861CCCC
	movs r1, 0
	bl sub_81C2D2C
	lsls r0, 24
	lsrs r5, r0, 24
	ldr r4, =gText_OTSlash
	movs r6, 0
	str r6, [sp]
	movs r0, 0x1
	str r0, [sp, 0x4]
	adds r0, r5, 0
	adds r1, r4, 0
	movs r2, 0
	movs r3, 0x1
	bl sub_81C25A4
	movs r0, 0x1
	adds r1, r4, 0
	movs r2, 0
	bl GetStringWidth
	adds r2, r0, 0
	ldr r0, =gUnknown_0203CF1C
	ldr r1, [r0]
	adds r0, r1, 0
	adds r0, 0xA2
	ldrb r0, [r0]
	cmp r0, 0
	bne _081C2F40
	adds r1, 0xA6
	lsls r2, 24
	lsrs r2, 24
	str r6, [sp]
	movs r0, 0x5
	str r0, [sp, 0x4]
	adds r0, r5, 0
	movs r3, 0x1
	bl sub_81C25A4
	b _081C2F54
	.pool
_081C2F40:
	adds r1, 0xA6
	lsls r2, 24
	lsrs r2, 24
	str r6, [sp]
	movs r0, 0x6
	str r0, [sp, 0x4]
	adds r0, r5, 0
	movs r3, 0x1
	bl sub_81C25A4
_081C2F54:
	add sp, 0x8
	pop {r4-r6}
	pop {r0}
	bx r0
	thumb_func_end sub_81C2EC4

	thumb_func_start sub_81C2F5C
sub_81C2F5C: @ 81C2F5C
	push {r4,r5,lr}
	sub sp, 0x8
	bl sub_81A6BF4
	lsls r0, 24
	lsrs r0, 24
	cmp r0, 0x1
	beq _081C2FC0
	bl sub_81B9E94
	lsls r0, 24
	lsrs r0, 24
	cmp r0, 0x1
	beq _081C2FC0
	ldr r5, =gStringVar1
	ldr r1, =gText_UnkCtrlF907F908
	adds r0, r5, 0
	bl StringCopy
	ldr r1, =gUnknown_0203CF1C
	ldr r1, [r1]
	adds r1, 0xB8
	ldrh r1, [r1]
	movs r2, 0x2
	movs r3, 0x5
	bl ConvertIntToDecimalStringN
	movs r0, 0x1
	adds r1, r5, 0
	movs r2, 0x38
	bl GetStringRightAlignXOffset
	adds r4, r0, 0
	ldr r0, =gUnknown_0861CCCC
	movs r1, 0x1
	bl sub_81C2D2C
	lsls r0, 24
	lsrs r0, 24
	lsls r4, 24
	lsrs r4, 24
	movs r1, 0
	str r1, [sp]
	movs r1, 0x1
	str r1, [sp, 0x4]
	adds r1, r5, 0
	adds r2, r4, 0
	movs r3, 0x1
	bl sub_81C25A4
_081C2FC0:
	add sp, 0x8
	pop {r4,r5}
	pop {r0}
	bx r0
	.pool
	thumb_func_end sub_81C2F5C

	thumb_func_start sub_81C2FD8
sub_81C2FD8: @ 81C2FD8
	push {r4,lr}
	sub sp, 0x8
	ldr r0, =gUnknown_0203CF1C
	ldr r1, [r0]
	adds r0, r1, 0
	adds r0, 0x70
	ldrh r0, [r0]
	adds r1, 0x78
	ldrb r1, [r1]
	bl GetAbilityBySpecies
	adds r4, r0, 0
	lsls r4, 24
	lsrs r4, 24
	ldr r0, =gUnknown_0861CCCC
	movs r1, 0x2
	bl sub_81C2D2C
	lsls r0, 24
	lsrs r0, 24
	movs r1, 0xD
	muls r1, r4
	ldr r2, =gAbilityNames
	adds r1, r2
	movs r2, 0
	str r2, [sp]
	movs r2, 0x1
	str r2, [sp, 0x4]
	movs r2, 0
	movs r3, 0x1
	bl sub_81C25A4
	add sp, 0x8
	pop {r4}
	pop {r0}
	bx r0
	.pool
	thumb_func_end sub_81C2FD8

	thumb_func_start sub_81C302C
sub_81C302C: @ 81C302C
	push {r4,lr}
	sub sp, 0x8
	ldr r0, =gUnknown_0203CF1C
	ldr r1, [r0]
	adds r0, r1, 0
	adds r0, 0x70
	ldrh r0, [r0]
	adds r1, 0x78
	ldrb r1, [r1]
	bl GetAbilityBySpecies
	adds r4, r0, 0
	lsls r4, 24
	lsrs r4, 24
	ldr r0, =gUnknown_0861CCCC
	movs r1, 0x2
	bl sub_81C2D2C
	lsls r0, 24
	lsrs r0, 24
	ldr r1, =gAbilityDescriptionPointers
	lsls r4, 2
	adds r4, r1
	ldr r1, [r4]
	movs r2, 0
	str r2, [sp]
	str r2, [sp, 0x4]
	movs r3, 0x11
	bl sub_81C25A4
	add sp, 0x8
	pop {r4}
	pop {r0}
	bx r0
	.pool
	thumb_func_end sub_81C302C

	thumb_func_start sub_81C307C
sub_81C307C: @ 81C307C
	push {r4-r6,lr}
	ldr r0, =gUnknown_0203CF1C
	ldr r0, [r0]
	adds r4, r0, 0
	adds r4, 0x70
	bl sub_81AFBF0
	ldr r1, =gUnknown_0861CE74
	movs r0, 0
	bl sub_81AFC0C
	ldr r1, =gUnknown_0861CE7B
	movs r0, 0x1
	bl sub_81AFC0C
	bl sub_81C31C0
	bl sub_81A6BF4
	lsls r0, 24
	lsrs r0, 24
	cmp r0, 0x1
	beq _081C30C2
	bl sub_81B9E94
	lsls r0, 24
	lsrs r0, 24
	cmp r0, 0x1
	beq _081C30C2
	bl sub_81C3304
	lsls r0, 24
	lsrs r0, 24
	cmp r0, 0x1
	bne _081C30E0
_081C30C2:
	ldr r0, =gStringVar4
	ldr r1, =gText_XNature
	bl sub_81AFC28
	b _081C3182
	.pool
_081C30E0:
	movs r0, 0x20
	bl Alloc
	adds r6, r0, 0
	movs r0, 0x20
	bl Alloc
	adds r5, r0, 0
	adds r0, r6, 0
	bl sub_81C31F0
	ldrb r0, [r4, 0x9]
	cmp r0, 0xD4
	bhi _081C310C
	adds r1, r0, 0
	adds r0, r5, 0
	bl sub_8124610
	movs r0, 0x4
	adds r1, r5, 0
	bl sub_81AFC0C
_081C310C:
	bl sub_81C3220
	lsls r0, 24
	lsrs r0, 24
	cmp r0, 0x1
	bne _081C3148
	ldrb r0, [r4, 0xA]
	cmp r0, 0
	bne _081C3134
	ldrb r0, [r4, 0x9]
	ldr r1, =gText_XNatureHatchedAtYZ
	cmp r0, 0xD4
	bls _081C3170
	ldr r1, =gText_XNatureHatchedSomewhereAt
	b _081C3170
	.pool
_081C3134:
	ldrb r0, [r4, 0x9]
	ldr r1, =gText_XNatureMetAtYZ
	cmp r0, 0xD4
	bls _081C3170
	ldr r1, =gText_XNatureMetSomewhereAt
	b _081C3170
	.pool
_081C3148:
	ldrb r0, [r4, 0x9]
	cmp r0, 0xFF
	bne _081C3158
	ldr r1, =gText_XNatureFatefulEncounter
	b _081C3170
	.pool
_081C3158:
	cmp r0, 0xFE
	beq _081C316E
	bl sub_81C32BC
	lsls r0, 24
	cmp r0, 0
	beq _081C316E
	ldrb r0, [r4, 0x9]
	ldr r1, =gText_XNatureProbablyMetAt
	cmp r0, 0xD4
	bls _081C3170
_081C316E:
	ldr r1, =gText_XNatureObtainedInTrade
_081C3170:
	ldr r0, =gStringVar4
	bl sub_81AFC28
	adds r0, r6, 0
	bl Free
	adds r0, r5, 0
	bl Free
_081C3182:
	pop {r4-r6}
	pop {r0}
	bx r0
	.pool
	thumb_func_end sub_81C307C

	thumb_func_start sub_81C3194
sub_81C3194: @ 81C3194
	push {lr}
	sub sp, 0x8
	ldr r0, =gUnknown_0861CCCC
	movs r1, 0x3
	bl sub_81C2D2C
	lsls r0, 24
	lsrs r0, 24
	ldr r1, =gStringVar4
	movs r2, 0
	str r2, [sp]
	str r2, [sp, 0x4]
	movs r3, 0x1
	bl sub_81C25A4
	add sp, 0x8
	pop {r0}
	bx r0
	.pool
	thumb_func_end sub_81C3194

	thumb_func_start sub_81C31C0
sub_81C31C0: @ 81C31C0
	push {lr}
	ldr r0, =gUnknown_0203CF1C
	ldr r0, [r0]
	ldr r1, =gNatureNamePointers
	adds r0, 0xA3
	ldrb r0, [r0]
	lsls r0, 2
	adds r0, r1
	ldr r1, [r0]
	movs r0, 0x2
	bl sub_81AFC0C
	ldr r1, =gText_EmptyString5
	movs r0, 0x5
	bl sub_81AFC0C
	pop {r0}
	bx r0
	.pool
	thumb_func_end sub_81C31C0

	thumb_func_start sub_81C31F0
sub_81C31F0: @ 81C31F0
	push {r4,lr}
	adds r4, r0, 0
	ldr r0, =gUnknown_0203CF1C
	ldr r0, [r0]
	adds r0, 0x7A
	ldrb r1, [r0]
	cmp r1, 0
	bne _081C3202
	movs r1, 0x5
_081C3202:
	adds r0, r4, 0
	movs r2, 0
	movs r3, 0x3
	bl ConvertIntToDecimalStringN
	movs r0, 0x3
	adds r1, r4, 0
	bl sub_81AFC0C
	pop {r4}
	pop {r0}
	bx r0
	.pool
	thumb_func_end sub_81C31F0

	thumb_func_start sub_81C3220
sub_81C3220: @ 81C3220
	push {r4-r6,lr}
	ldr r0, =gUnknown_0203CF1C
	ldr r0, [r0]
	adds r6, r0, 0
	adds r6, 0x70
	ldr r1, [r0]
	ldr r0, =gEnemyParty
	cmp r1, r0
	bne _081C326C
	bl GetMultiplayerId
	movs r1, 0x1
	eors r0, r1
	lsls r0, 24
	lsrs r0, 24
	ldr r2, =gLinkPlayers
	lsls r1, r0, 3
	subs r1, r0
	lsls r1, 2
	adds r0, r2, 0x4
	adds r0, r1, r0
	ldrh r4, [r0]
	adds r0, r1, r2
	ldrb r5, [r0, 0x13]
	ldr r0, =gStringVar1
	adds r2, 0x8
	adds r1, r2
	bl StringCopy
	b _081C3282
	.pool
_081C326C:
	bl sub_80F0020
	adds r4, r0, 0
	ldr r0, =0x0000ffff
	ands r4, r0
	ldr r0, =gSaveBlock2Ptr
	ldr r1, [r0]
	ldrb r5, [r1, 0x8]
	ldr r0, =gStringVar1
	bl StringCopy
_081C3282:
	adds r0, r6, 0
	adds r0, 0x32
	ldrb r0, [r0]
	cmp r5, r0
	bne _081C32A4
	ldr r0, [r6, 0x48]
	ldr r1, =0x0000ffff
	ands r0, r1
	cmp r4, r0
	bne _081C32A4
	ldr r0, =gStringVar1
	adds r1, r6, 0
	adds r1, 0x36
	bl StringCompareWithoutExtCtrlCodes
	cmp r0, 0
	beq _081C32B4
_081C32A4:
	movs r0, 0
	b _081C32B6
	.pool
_081C32B4:
	movs r0, 0x1
_081C32B6:
	pop {r4-r6}
	pop {r1}
	bx r1
	thumb_func_end sub_81C3220

	thumb_func_start sub_81C32BC
sub_81C32BC: @ 81C32BC
	push {lr}
	ldr r0, =gUnknown_0203CF1C
	ldr r0, [r0]
	adds r0, 0x70
	ldrb r0, [r0, 0xB]
	subs r0, 0x1
	lsls r0, 24
	lsrs r0, 24
	cmp r0, 0x4
	bls _081C32D8
	movs r0, 0
	b _081C32DA
	.pool
_081C32D8:
	movs r0, 0x1
_081C32DA:
	pop {r1}
	bx r1
	thumb_func_end sub_81C32BC

	thumb_func_start sub_81C32E0
sub_81C32E0: @ 81C32E0
	push {lr}
	ldr r0, =gUnknown_0203CF1C
	ldr r0, [r0]
	adds r0, 0x70
	ldrb r0, [r0, 0xB]
	subs r0, 0x1
	lsls r0, 24
	lsrs r0, 24
	cmp r0, 0x2
	bls _081C32FC
	movs r0, 0
	b _081C32FE
	.pool
_081C32FC:
	movs r0, 0x1
_081C32FE:
	pop {r1}
	bx r1
	thumb_func_end sub_81C32E0

	thumb_func_start sub_81C3304
sub_81C3304: @ 81C3304
	push {lr}
	ldr r0, =gBattleTypeFlags
	ldr r0, [r0]
	movs r1, 0x80
	lsls r1, 15
	ands r0, r1
	cmp r0, 0
	beq _081C3354
	ldr r0, =gMain
	ldr r1, =0x00000439
	adds r0, r1
	ldrb r1, [r0]
	movs r0, 0x2
	ands r0, r1
	cmp r0, 0
	beq _081C3354
	ldr r0, =gUnknown_0203CF1C
	ldr r0, [r0]
	ldr r1, =0x000040be
	adds r0, r1
	ldrb r0, [r0]
	cmp r0, 0x1
	beq _081C333A
	cmp r0, 0x4
	beq _081C333A
	cmp r0, 0x5
	bne _081C3354
_081C333A:
	movs r0, 0x1
	b _081C3356
	.pool
_081C3354:
	movs r0, 0
_081C3356:
	pop {r1}
	bx r1
	thumb_func_end sub_81C3304

	thumb_func_start sub_81C335C
sub_81C335C: @ 81C335C
	push {r4-r6,lr}
	mov r6, r9
	mov r5, r8
	push {r5,r6}
	sub sp, 0x8
	ldr r0, =gUnknown_0861CCCC
	movs r1, 0
	bl sub_81C2D2C
	adds r4, r0, 0
	lsls r4, 24
	lsrs r4, 24
	ldr r0, =gText_OTSlash
	mov r8, r0
	movs r0, 0x1
	mov r1, r8
	movs r2, 0
	bl GetStringWidth
	adds r5, r0, 0
	movs r0, 0
	mov r9, r0
	str r0, [sp]
	movs r6, 0x1
	str r6, [sp, 0x4]
	adds r0, r4, 0
	mov r1, r8
	movs r2, 0
	movs r3, 0x1
	bl sub_81C25A4
	ldr r1, =gText_FiveMarks
	lsls r5, 24
	lsrs r5, 24
	mov r0, r9
	str r0, [sp]
	str r6, [sp, 0x4]
	adds r0, r4, 0
	adds r2, r5, 0
	movs r3, 0x1
	bl sub_81C25A4
	add sp, 0x8
	pop {r3,r4}
	mov r8, r3
	mov r9, r4
	pop {r4-r6}
	pop {r0}
	bx r0
	.pool
	thumb_func_end sub_81C335C

	thumb_func_start sub_81C33CC
sub_81C33CC: @ 81C33CC
	push {r4,r5,lr}
	sub sp, 0x8
	ldr r5, =gStringVar1
	ldr r1, =gText_UnkCtrlF907F908
	adds r0, r5, 0
	bl StringCopy
	ldr r1, =gText_FiveMarks
	adds r0, r5, 0
	bl StringAppend
	movs r0, 0x1
	adds r1, r5, 0
	movs r2, 0x38
	bl GetStringRightAlignXOffset
	adds r4, r0, 0
	ldr r0, =gUnknown_0861CCCC
	movs r1, 0x1
	bl sub_81C2D2C
	lsls r0, 24
	lsrs r0, 24
	lsls r4, 24
	lsrs r4, 24
	movs r1, 0
	str r1, [sp]
	movs r1, 0x1
	str r1, [sp, 0x4]
	adds r1, r5, 0
	adds r2, r4, 0
	movs r3, 0x1
	bl sub_81C25A4
	add sp, 0x8
	pop {r4,r5}
	pop {r0}
	bx r0
	.pool
	thumb_func_end sub_81C33CC

	thumb_func_start sub_81C3428
sub_81C3428: @ 81C3428
	push {r4,lr}
	sub sp, 0x8
	ldr r0, =gUnknown_0203CF1C
	ldr r0, [r0]
	adds r1, r0, 0
	adds r1, 0x70
	adds r0, 0xA5
	ldrb r0, [r0]
	cmp r0, 0x1
	bne _081C3448
	ldr r4, =gText_EggWillTakeALongTime
	b _081C346C
	.pool
_081C3448:
	ldrh r0, [r1, 0x30]
	cmp r0, 0x5
	bhi _081C3458
	ldr r4, =gText_EggAboutToHatch
	b _081C346C
	.pool
_081C3458:
	cmp r0, 0xA
	bhi _081C3464
	ldr r4, =gText_EggWillHatchSoon
	b _081C346C
	.pool
_081C3464:
	ldr r4, =gText_EggWillTakeALongTime
	cmp r0, 0x28
	bhi _081C346C
	ldr r4, =gText_EggWillTakeSomeTime
_081C346C:
	ldr r0, =gUnknown_0861CCCC
	movs r1, 0x2
	bl sub_81C2D2C
	lsls r0, 24
	lsrs r0, 24
	movs r1, 0
	str r1, [sp]
	str r1, [sp, 0x4]
	adds r1, r4, 0
	movs r2, 0
	movs r3, 0x1
	bl sub_81C25A4
	add sp, 0x8
	pop {r4}
	pop {r0}
	bx r0
	.pool
	thumb_func_end sub_81C3428

	thumb_func_start sub_81C349C
sub_81C349C: @ 81C349C
	push {r4,lr}
	sub sp, 0x8
	ldr r0, =gUnknown_0203CF1C
	ldr r0, [r0]
	adds r4, r0, 0
	adds r4, 0x70
	adds r0, 0xA5
	ldrb r0, [r0]
	cmp r0, 0x1
	beq _081C3500
	ldrb r0, [r4, 0x9]
	cmp r0, 0xFF
	bne _081C34C4
	ldr r4, =gText_PeculiarEggNicePlace
	b _081C3502
	.pool
_081C34C4:
	bl sub_81C32BC
	lsls r0, 24
	cmp r0, 0
	beq _081C34D8
	bl sub_81C3220
	lsls r0, 24
	cmp r0, 0
	bne _081C34E0
_081C34D8:
	ldr r4, =gText_PeculiarEggTrade
	b _081C3502
	.pool
_081C34E0:
	ldrb r0, [r4, 0x9]
	cmp r0, 0xFD
	bne _081C3500
	bl sub_81C32E0
	lsls r0, 24
	lsrs r0, 24
	ldr r4, =gText_EggFromTraveler
	cmp r0, 0x1
	bne _081C3502
	ldr r4, =gText_EggFromHotSprings
	b _081C3502
	.pool
_081C3500:
	ldr r4, =gText_OddEggFoundByCouple
_081C3502:
	ldr r0, =gUnknown_0861CCCC
	movs r1, 0x3
	bl sub_81C2D2C
	lsls r0, 24
	lsrs r0, 24
	movs r1, 0
	str r1, [sp]
	str r1, [sp, 0x4]
	adds r1, r4, 0
	movs r2, 0
	movs r3, 0x1
	bl sub_81C25A4
	add sp, 0x8
	pop {r4}
	pop {r0}
	bx r0
	.pool
	thumb_func_end sub_81C349C

	thumb_func_start sub_81C3530
sub_81C3530: @ 81C3530
	push {lr}
	bl sub_81C35E4
	bl sub_81C3690
	bl sub_81C3710
	bl sub_81C37D8
	bl sub_81C3808
	bl sub_81C3890
	bl sub_81C38C0
	pop {r0}
	bx r0
	thumb_func_end sub_81C3530

	thumb_func_start sub_81C3554
sub_81C3554: @ 81C3554
	push {r4,lr}
	lsls r0, 24
	lsrs r2, r0, 24
	lsls r0, r2, 2
	adds r0, r2
	lsls r0, 3
	ldr r1, =gTasks + 0x8
	adds r4, r0, r1
	ldrh r0, [r4]
	subs r0, 0x1
	lsls r0, 16
	asrs r0, 16
	cmp r0, 0x7
	bhi _081C35D6
	lsls r0, 2
	ldr r1, =_081C3584
	adds r0, r1
	ldr r0, [r0]
	mov pc, r0
	.pool
	.align 2, 0
_081C3584:
	.4byte _081C35A4
	.4byte _081C35AA
	.4byte _081C35B0
	.4byte _081C35B6
	.4byte _081C35BC
	.4byte _081C35C2
	.4byte _081C35C8
	.4byte _081C35CE
_081C35A4:
	bl sub_81C35E4
	b _081C35D6
_081C35AA:
	bl sub_81C3690
	b _081C35D6
_081C35B0:
	bl sub_81C3710
	b _081C35D6
_081C35B6:
	bl sub_81C37D8
	b _081C35D6
_081C35BC:
	bl sub_81C3808
	b _081C35D6
_081C35C2:
	bl sub_81C3890
	b _081C35D6
_081C35C8:
	bl sub_81C38C0
	b _081C35D6
_081C35CE:
	adds r0, r2, 0
	bl DestroyTask
	b _081C35DC
_081C35D6:
	ldrh r0, [r4]
	adds r0, 0x1
	strh r0, [r4]
_081C35DC:
	pop {r4}
	pop {r0}
	bx r0
	thumb_func_end sub_81C3554

	thumb_func_start sub_81C35E4
sub_81C35E4: @ 81C35E4
	push {r4,r5,lr}
	sub sp, 0x8
	ldr r4, =gUnknown_0203CF1C
	ldr r0, [r4]
	adds r0, 0x9E
	ldrh r0, [r0]
	cmp r0, 0xAF
	bne _081C3628
	bl sub_81B1250
	lsls r0, 24
	lsrs r0, 24
	cmp r0, 0x1
	bne _081C3628
	ldr r0, [r4]
	ldr r1, =0x000040be
	adds r0, r1
	ldrb r0, [r0]
	cmp r0, 0x1
	beq _081C3614
	cmp r0, 0x4
	beq _081C3614
	cmp r0, 0x5
	bne _081C3628
_081C3614:
	movs r0, 0xAF
	bl ItemId_GetItem
	adds r5, r0, 0
	b _081C3650
	.pool
_081C3628:
	ldr r0, =gUnknown_0203CF1C
	ldr r0, [r0]
	adds r1, r0, 0
	adds r1, 0x9E
	ldrh r0, [r1]
	cmp r0, 0
	bne _081C3644
	ldr r5, =gText_None
	b _081C3650
	.pool
_081C3644:
	ldrh r0, [r1]
	ldr r4, =gStringVar1
	adds r1, r4, 0
	bl CopyItemName
	adds r5, r4, 0
_081C3650:
	movs r0, 0x1
	adds r1, r5, 0
	movs r2, 0x48
	bl GetStringCenterAlignXOffset
	adds r4, r0, 0
	adds r4, 0x6
	ldr r0, =gUnknown_0861CCEC
	movs r1, 0
	bl sub_81C2D2C
	lsls r0, 24
	lsrs r0, 24
	lsls r4, 24
	lsrs r4, 24
	movs r1, 0
	str r1, [sp]
	str r1, [sp, 0x4]
	adds r1, r5, 0
	adds r2, r4, 0
	movs r3, 0x1
	bl sub_81C25A4
	add sp, 0x8
	pop {r4,r5}
	pop {r0}
	bx r0
	.pool
	thumb_func_end sub_81C35E4

	thumb_func_start sub_81C3690
sub_81C3690: @ 81C3690
	push {r4,r5,lr}
	sub sp, 0x8
	ldr r0, =gUnknown_0203CF1C
	ldr r0, [r0]
	adds r1, r0, 0
	adds r1, 0x76
	ldrb r0, [r1]
	cmp r0, 0
	bne _081C36B0
	ldr r5, =gText_None
	b _081C36C8
	.pool
_081C36B0:
	ldr r0, =gStringVar1
	ldrb r1, [r1]
	movs r2, 0x1
	movs r3, 0x2
	bl ConvertIntToDecimalStringN
	ldr r4, =gStringVar4
	ldr r1, =gText_RibbonsVar1
	adds r0, r4, 0
	bl StringExpandPlaceholders
	adds r5, r4, 0
_081C36C8:
	movs r0, 0x1
	adds r1, r5, 0
	movs r2, 0x46
	bl GetStringCenterAlignXOffset
	adds r4, r0, 0
	adds r4, 0x6
	ldr r0, =gUnknown_0861CCEC
	movs r1, 0x1
	bl sub_81C2D2C
	lsls r0, 24
	lsrs r0, 24
	lsls r4, 24
	lsrs r4, 24
	movs r1, 0
	str r1, [sp]
	str r1, [sp, 0x4]
	adds r1, r5, 0
	adds r2, r4, 0
	movs r3, 0x1
	bl sub_81C25A4
	add sp, 0x8
	pop {r4,r5}
	pop {r0}
	bx r0
	.pool
	thumb_func_end sub_81C3690

	thumb_func_start sub_81C3710
sub_81C3710: @ 81C3710
	push {r4-r6,lr}
	mov r6, r9
	mov r5, r8
	push {r5,r6}
	movs r0, 0x8
	bl Alloc
	mov r9, r0
	movs r0, 0x8
	bl Alloc
	mov r8, r0
	movs r0, 0x8
	bl Alloc
	adds r6, r0, 0
	movs r0, 0x8
	bl Alloc
	adds r5, r0, 0
	ldr r4, =gUnknown_0203CF1C
	ldr r0, [r4]
	adds r0, 0x90
	ldrh r1, [r0]
	mov r0, r9
	movs r2, 0x1
	movs r3, 0x3
	bl ConvertIntToDecimalStringN
	ldr r0, [r4]
	adds r0, 0x92
	ldrh r1, [r0]
	mov r0, r8
	movs r2, 0x1
	movs r3, 0x3
	bl ConvertIntToDecimalStringN
	ldr r0, [r4]
	adds r0, 0x94
	ldrh r1, [r0]
	adds r0, r6, 0
	movs r2, 0x1
	movs r3, 0x7
	bl ConvertIntToDecimalStringN
	ldr r0, [r4]
	adds r0, 0x96
	ldrh r1, [r0]
	adds r0, r5, 0
	movs r2, 0x1
	movs r3, 0x7
	bl ConvertIntToDecimalStringN
	bl sub_81AFBF0
	movs r0, 0
	mov r1, r9
	bl sub_81AFC0C
	movs r0, 0x1
	mov r1, r8
	bl sub_81AFC0C
	movs r0, 0x2
	adds r1, r6, 0
	bl sub_81AFC0C
	movs r0, 0x3
	adds r1, r5, 0
	bl sub_81AFC0C
	ldr r0, =gStringVar4
	ldr r1, =gUnknown_0861CE82
	bl sub_81AFC28
	mov r0, r9
	bl Free
	mov r0, r8
	bl Free
	adds r0, r6, 0
	bl Free
	adds r0, r5, 0
	bl Free
	pop {r3,r4}
	mov r8, r3
	mov r9, r4
	pop {r4-r6}
	pop {r0}
	bx r0
	.pool
	thumb_func_end sub_81C3710

	thumb_func_start sub_81C37D8
sub_81C37D8: @ 81C37D8
	push {lr}
	sub sp, 0x8
	ldr r0, =gUnknown_0861CCEC
	movs r1, 0x2
	bl sub_81C2D2C
	lsls r0, 24
	lsrs r0, 24
	ldr r1, =gStringVar4
	movs r2, 0
	str r2, [sp]
	str r2, [sp, 0x4]
	movs r2, 0x4
	movs r3, 0x1
	bl sub_81C25A4
	add sp, 0x8
	pop {r0}
	bx r0
	.pool
	thumb_func_end sub_81C37D8

	thumb_func_start sub_81C3808
sub_81C3808: @ 81C3808
	push {r4-r6,lr}
	mov r6, r8
	push {r6}
	ldr r0, =gStringVar1
	mov r8, r0
	ldr r4, =gUnknown_0203CF1C
	ldr r0, [r4]
	adds r0, 0x98
	ldrh r1, [r0]
	mov r0, r8
	movs r2, 0x1
	movs r3, 0x3
	bl ConvertIntToDecimalStringN
	ldr r6, =gStringVar2
	ldr r0, [r4]
	adds r0, 0x9A
	ldrh r1, [r0]
	adds r0, r6, 0
	movs r2, 0x1
	movs r3, 0x3
	bl ConvertIntToDecimalStringN
	ldr r5, =gStringVar3
	ldr r0, [r4]
	adds r0, 0x9C
	ldrh r1, [r0]
	adds r0, r5, 0
	movs r2, 0x1
	movs r3, 0x3
	bl ConvertIntToDecimalStringN
	bl sub_81AFBF0
	movs r0, 0
	mov r1, r8
	bl sub_81AFC0C
	movs r0, 0x1
	adds r1, r6, 0
	bl sub_81AFC0C
	movs r0, 0x2
	adds r1, r5, 0
	bl sub_81AFC0C
	ldr r0, =gStringVar4
	ldr r1, =gUnknown_0861CE8E
	bl sub_81AFC28
	pop {r3}
	mov r8, r3
	pop {r4-r6}
	pop {r0}
	bx r0
	.pool
	thumb_func_end sub_81C3808

	thumb_func_start sub_81C3890
sub_81C3890: @ 81C3890
	push {lr}
	sub sp, 0x8
	ldr r0, =gUnknown_0861CCEC
	movs r1, 0x3
	bl sub_81C2D2C
	lsls r0, 24
	lsrs r0, 24
	ldr r1, =gStringVar4
	movs r2, 0
	str r2, [sp]
	str r2, [sp, 0x4]
	movs r2, 0x2
	movs r3, 0x1
	bl sub_81C25A4
	add sp, 0x8
	pop {r0}
	bx r0
	.pool
	thumb_func_end sub_81C3890

	thumb_func_start sub_81C38C0
sub_81C38C0: @ 81C38C0
	push {r4-r6,lr}
	sub sp, 0x8
	ldr r0, =gUnknown_0203CF1C
	ldr r0, [r0]
	adds r5, r0, 0
	adds r5, 0x70
	ldr r0, =gUnknown_0861CCEC
	movs r1, 0x4
	bl sub_81C2D2C
	lsls r0, 24
	lsrs r6, r0, 24
	ldr r4, =gStringVar1
	ldr r1, [r5, 0x10]
	adds r0, r4, 0
	movs r2, 0x1
	movs r3, 0x7
	bl ConvertIntToDecimalStringN
	movs r0, 0x1
	adds r1, r4, 0
	movs r2, 0x2A
	bl GetStringRightAlignXOffset
	adds r0, 0x2
	lsls r2, r0, 24
	lsrs r2, 24
	movs r0, 0
	str r0, [sp]
	str r0, [sp, 0x4]
	adds r0, r6, 0
	adds r1, r4, 0
	movs r3, 0x1
	bl sub_81C25A4
	ldrb r0, [r5, 0x5]
	cmp r0, 0x63
	bhi _081C3948
	ldr r4, =gExperienceTables
	adds r1, r0, 0
	adds r1, 0x1
	lsls r1, 2
	ldr r3, =gBaseStats
	ldrh r2, [r5]
	lsls r0, r2, 3
	subs r0, r2
	lsls r0, 2
	adds r0, r3
	ldrb r2, [r0, 0x13]
	movs r0, 0xCA
	lsls r0, 1
	muls r0, r2
	adds r1, r0
	adds r1, r4
	ldr r1, [r1]
	ldr r0, [r5, 0x10]
	subs r1, r0
	b _081C394A
	.pool
_081C3948:
	movs r1, 0
_081C394A:
	ldr r4, =gStringVar1
	adds r0, r4, 0
	movs r2, 0x1
	movs r3, 0x6
	bl ConvertIntToDecimalStringN
	movs r0, 0x1
	adds r1, r4, 0
	movs r2, 0x2A
	bl GetStringRightAlignXOffset
	adds r0, 0x2
	lsls r2, r0, 24
	lsrs r2, 24
	movs r0, 0
	str r0, [sp]
	str r0, [sp, 0x4]
	adds r0, r6, 0
	adds r1, r4, 0
	movs r3, 0x11
	bl sub_81C25A4
	add sp, 0x8
	pop {r4-r6}
	pop {r0}
	bx r0
	.pool
	thumb_func_end sub_81C38C0

	thumb_func_start sub_81C3984
sub_81C3984: @ 81C3984
	push {r4,lr}
	movs r0, 0
	bl sub_81C3B08
	movs r0, 0x1
	bl sub_81C3B08
	movs r0, 0x2
	bl sub_81C3B08
	movs r0, 0x3
	bl sub_81C3B08
	ldr r4, =gUnknown_0203CF1C
	ldr r0, [r4]
	ldr r1, =0x000040bc
	adds r0, r1
	ldrb r0, [r0]
	cmp r0, 0x3
	bne _081C39EA
	bl sub_81C3F44
	ldr r1, [r4]
	ldr r0, =0x000040c6
	adds r2, r1, r0
	ldrb r0, [r2]
	cmp r0, 0x4
	bne _081C39DC
	ldr r0, =0x000040c4
	adds r1, r0
	ldrh r0, [r1]
	cmp r0, 0
	beq _081C39EA
	bl sub_81C3E9C
	b _081C39EA
	.pool
_081C39DC:
	ldrb r0, [r2]
	lsls r0, 1
	adds r1, 0x84
	adds r1, r0
	ldrh r0, [r1]
	bl sub_81C3E9C
_081C39EA:
	pop {r4}
	pop {r0}
	bx r0
	thumb_func_end sub_81C3984

	thumb_func_start sub_81C39F0
sub_81C39F0: @ 81C39F0
	push {r4,lr}
	lsls r0, 24
	lsrs r2, r0, 24
	lsls r0, r2, 2
	adds r0, r2
	lsls r0, 3
	ldr r1, =gTasks + 0x8
	adds r4, r0, r1
	ldrh r0, [r4]
	subs r0, 0x1
	lsls r0, 16
	asrs r0, 16
	cmp r0, 0x7
	bhi _081C3AFC
	lsls r0, 2
	ldr r1, =_081C3A20
	adds r0, r1
	ldr r0, [r0]
	mov pc, r0
	.pool
	.align 2, 0
_081C3A20:
	.4byte _081C3A40
	.4byte _081C3A48
	.4byte _081C3A50
	.4byte _081C3A58
	.4byte _081C3A60
	.4byte _081C3A7C
	.4byte _081C3ABE
	.4byte _081C3AF4
_081C3A40:
	movs r0, 0
	bl sub_81C3B08
	b _081C3AFC
_081C3A48:
	movs r0, 0x1
	bl sub_81C3B08
	b _081C3AFC
_081C3A50:
	movs r0, 0x2
	bl sub_81C3B08
	b _081C3AFC
_081C3A58:
	movs r0, 0x3
	bl sub_81C3B08
	b _081C3AFC
_081C3A60:
	ldr r0, =gUnknown_0203CF1C
	ldr r0, [r0]
	ldr r1, =0x000040bc
	adds r0, r1
	ldrb r0, [r0]
	cmp r0, 0x3
	bne _081C3AFC
	bl sub_81C3F44
	b _081C3AFC
	.pool
_081C3A7C:
	ldr r0, =gUnknown_0203CF1C
	ldr r1, [r0]
	ldr r2, =0x000040bc
	adds r0, r1, r2
	ldrb r0, [r0]
	cmp r0, 0x3
	bne _081C3AFC
	ldr r0, =0x000040c6
	adds r2, r1, r0
	ldrb r0, [r2]
	cmp r0, 0x4
	bne _081C3AB0
	ldr r2, =0x000040c4
	adds r0, r1, r2
	ldrh r0, [r0]
	strh r0, [r4, 0x2]
	b _081C3AFC
	.pool
_081C3AB0:
	ldrb r0, [r2]
	lsls r0, 1
	adds r1, 0x84
	adds r1, r0
	ldrh r0, [r1]
	strh r0, [r4, 0x2]
	b _081C3AFC
_081C3ABE:
	ldr r0, =gUnknown_0203CF1C
	ldr r1, [r0]
	ldr r2, =0x000040bc
	adds r0, r1, r2
	ldrb r0, [r0]
	cmp r0, 0x3
	bne _081C3AFC
	adds r2, 0x8
	adds r0, r1, r2
	ldr r0, [r0]
	ldr r1, =0x00ffffff
	ands r0, r1
	movs r1, 0x80
	lsls r1, 11
	cmp r0, r1
	beq _081C3AFC
	ldrh r0, [r4, 0x2]
	bl sub_81C3E9C
	b _081C3AFC
	.pool
_081C3AF4:
	adds r0, r2, 0
	bl DestroyTask
	b _081C3B02
_081C3AFC:
	ldrh r0, [r4]
	adds r0, 0x1
	strh r0, [r4]
_081C3B02:
	pop {r4}
	pop {r0}
	bx r0
	thumb_func_end sub_81C39F0

	thumb_func_start sub_81C3B08
sub_81C3B08: @ 81C3B08
	push {r4-r7,lr}
	mov r7, r10
	mov r6, r9
	mov r5, r8
	push {r5-r7}
	sub sp, 0xC
	lsls r0, 24
	lsrs r7, r0, 24
	ldr r0, =gUnknown_0203CF1C
	ldr r0, [r0]
	mov r10, r0
	ldr r4, =gUnknown_0861CD14
	adds r0, r4, 0
	movs r1, 0
	bl sub_81C2D2C
	lsls r0, 24
	lsrs r0, 24
	mov r8, r0
	adds r0, r4, 0
	movs r1, 0x1
	bl sub_81C2D2C
	lsls r0, 24
	lsrs r0, 24
	str r0, [sp, 0x8]
	lsls r1, r7, 1
	mov r0, r10
	adds r0, 0x84
	adds r0, r1
	ldrh r5, [r0]
	cmp r5, 0
	beq _081C3C00
	mov r0, r10
	adds r0, 0xA4
	ldrb r1, [r0]
	adds r0, r5, 0
	adds r2, r7, 0
	bl CalculatePPWithBonus
	adds r6, r0, 0
	lsls r6, 24
	lsrs r6, 24
	movs r0, 0xD
	adds r1, r5, 0
	muls r1, r0
	ldr r0, =gMoveNames
	adds r1, r0
	lsls r0, r7, 4
	mov r9, r0
	mov r3, r9
	adds r3, 0x1
	lsls r3, 24
	lsrs r3, 24
	movs r0, 0
	str r0, [sp]
	movs r0, 0x1
	str r0, [sp, 0x4]
	mov r0, r8
	movs r2, 0
	bl sub_81C25A4
	ldr r0, =gStringVar1
	mov r8, r0
	mov r5, r10
	adds r5, 0x8C
	adds r5, r7
	ldrb r1, [r5]
	movs r2, 0x1
	movs r3, 0x2
	bl ConvertIntToDecimalStringN
	ldr r4, =gStringVar2
	adds r0, r4, 0
	adds r1, r6, 0
	movs r2, 0x1
	movs r3, 0x2
	bl ConvertIntToDecimalStringN
	bl sub_81AFBF0
	movs r0, 0
	mov r1, r8
	bl sub_81AFC0C
	movs r0, 0x1
	adds r1, r4, 0
	bl sub_81AFC0C
	ldr r4, =gStringVar4
	ldr r1, =gUnknown_0861CE97
	adds r0, r4, 0
	bl sub_81AFC28
	adds r7, r4, 0
	ldrb r0, [r5]
	adds r1, r6, 0
	bl sub_814FC20
	lsls r0, 24
	lsrs r0, 24
	adds r5, r0, 0
	adds r5, 0x9
	movs r0, 0x1
	adds r1, r7, 0
	movs r2, 0x2C
	bl GetStringRightAlignXOffset
	mov r4, r9
	b _081C3C26
	.pool
_081C3C00:
	ldr r1, =gText_OneDash
	lsls r4, r7, 4
	adds r3, r4, 0x1
	lsls r3, 24
	lsrs r3, 24
	str r5, [sp]
	movs r0, 0x1
	str r0, [sp, 0x4]
	mov r0, r8
	movs r2, 0
	bl sub_81C25A4
	ldr r7, =gText_TwoDashes
	movs r5, 0xC
	movs r0, 0x1
	adds r1, r7, 0
	movs r2, 0x2C
	bl GetStringCenterAlignXOffset
_081C3C26:
	lsls r2, r0, 24
	lsrs r2, 24
	adds r3, r4, 0x1
	lsls r3, 24
	lsrs r3, 24
	movs r0, 0
	str r0, [sp]
	lsls r0, r5, 24
	lsrs r0, 24
	str r0, [sp, 0x4]
	ldr r0, [sp, 0x8]
	adds r1, r7, 0
	bl sub_81C25A4
	add sp, 0xC
	pop {r3-r5}
	mov r8, r3
	mov r9, r4
	mov r10, r5
	pop {r4-r7}
	pop {r0}
	bx r0
	.pool
	thumb_func_end sub_81C3B08

	thumb_func_start sub_81C3C5C
sub_81C3C5C: @ 81C3C5C
	push {r4-r6,lr}
	sub sp, 0x8
	lsls r0, 16
	lsrs r5, r0, 16
	cmp r5, 0
	beq _081C3CFC
	movs r0, 0x13
	str r0, [sp]
	movs r0, 0x20
	str r0, [sp, 0x4]
	movs r0, 0xE
	movs r1, 0
	movs r2, 0x35
	movs r3, 0
	bl FillWindowPixelRect
	ldr r2, =gBattleMoves
	lsls r1, r5, 1
	adds r0, r1, r5
	lsls r0, 2
	adds r2, r0, r2
	ldrb r0, [r2, 0x1]
	adds r6, r1, 0
	cmp r0, 0x1
	bhi _081C3C9C
	ldr r1, =gText_ThreeDashes
	b _081C3CAC
	.pool
_081C3C9C:
	ldr r4, =gStringVar1
	ldrb r1, [r2, 0x1]
	adds r0, r4, 0
	movs r2, 0x1
	movs r3, 0x3
	bl ConvertIntToDecimalStringN
	adds r1, r4, 0
_081C3CAC:
	movs r0, 0
	str r0, [sp]
	str r0, [sp, 0x4]
	movs r0, 0xE
	movs r2, 0x35
	movs r3, 0x1
	bl sub_81C25A4
	ldr r1, =gBattleMoves
	adds r0, r6, r5
	lsls r0, 2
	adds r1, r0, r1
	ldrb r0, [r1, 0x3]
	cmp r0, 0
	bne _081C3CDC
	ldr r1, =gText_ThreeDashes
	b _081C3CEC
	.pool
_081C3CDC:
	ldr r4, =gStringVar1
	ldrb r1, [r1, 0x3]
	adds r0, r4, 0
	movs r2, 0x1
	movs r3, 0x3
	bl ConvertIntToDecimalStringN
	adds r1, r4, 0
_081C3CEC:
	movs r0, 0
	str r0, [sp]
	str r0, [sp, 0x4]
	movs r0, 0xE
	movs r2, 0x35
	movs r3, 0x11
	bl sub_81C25A4
_081C3CFC:
	add sp, 0x8
	pop {r4-r6}
	pop {r0}
	bx r0
	.pool
	thumb_func_end sub_81C3C5C

	thumb_func_start sub_81C3D08
sub_81C3D08: @ 81C3D08
	push {r4,lr}
	movs r0, 0
	bl sub_81C3B08
	movs r0, 0x1
	bl sub_81C3B08
	movs r0, 0x2
	bl sub_81C3B08
	movs r0, 0x3
	bl sub_81C3B08
	ldr r4, =gUnknown_0203CF1C
	ldr r0, [r4]
	ldr r1, =0x000040bc
	adds r0, r1
	ldrb r0, [r0]
	cmp r0, 0x3
	bne _081C3D40
	bl sub_81C3F44
	ldr r0, [r4]
	ldr r1, =0x000040c6
	adds r0, r1
	ldrb r0, [r0]
	bl sub_81C3E2C
_081C3D40:
	pop {r4}
	pop {r0}
	bx r0
	.pool
	thumb_func_end sub_81C3D08

	thumb_func_start sub_81C3D54
sub_81C3D54: @ 81C3D54
	push {r4,lr}
	lsls r0, 24
	lsrs r2, r0, 24
	lsls r0, r2, 2
	adds r0, r2
	lsls r0, 3
	ldr r1, =gTasks + 0x8
	adds r4, r0, r1
	ldrh r0, [r4]
	subs r0, 0x1
	lsls r0, 16
	asrs r0, 16
	cmp r0, 0x6
	bhi _081C3E20
	lsls r0, 2
	ldr r1, =_081C3D84
	adds r0, r1
	ldr r0, [r0]
	mov pc, r0
	.pool
	.align 2, 0
_081C3D84:
	.4byte _081C3DA0
	.4byte _081C3DA8
	.4byte _081C3DB0
	.4byte _081C3DB8
	.4byte _081C3DC0
	.4byte _081C3DDC
	.4byte _081C3E18
_081C3DA0:
	movs r0, 0
	bl sub_81C3B08
	b _081C3E20
_081C3DA8:
	movs r0, 0x1
	bl sub_81C3B08
	b _081C3E20
_081C3DB0:
	movs r0, 0x2
	bl sub_81C3B08
	b _081C3E20
_081C3DB8:
	movs r0, 0x3
	bl sub_81C3B08
	b _081C3E20
_081C3DC0:
	ldr r0, =gUnknown_0203CF1C
	ldr r0, [r0]
	ldr r1, =0x000040bc
	adds r0, r1
	ldrb r0, [r0]
	cmp r0, 0x3
	bne _081C3E20
	bl sub_81C3F44
	b _081C3E20
	.pool
_081C3DDC:
	ldr r0, =gUnknown_0203CF1C
	ldr r2, [r0]
	ldr r1, =0x000040bc
	adds r0, r2, r1
	ldrb r0, [r0]
	cmp r0, 0x3
	bne _081C3E20
	adds r1, 0x8
	adds r0, r2, r1
	ldr r0, [r0]
	ldr r1, =0x00ffffff
	ands r0, r1
	movs r1, 0x80
	lsls r1, 11
	cmp r0, r1
	beq _081C3E20
	ldr r1, =0x000040c6
	adds r0, r2, r1
	ldrb r0, [r0]
	bl sub_81C3E2C
	b _081C3E20
	.pool
_081C3E18:
	adds r0, r2, 0
	bl DestroyTask
	b _081C3E26
_081C3E20:
	ldrh r0, [r4]
	adds r0, 0x1
	strh r0, [r4]
_081C3E26:
	pop {r4}
	pop {r0}
	bx r0
	thumb_func_end sub_81C3D54

	thumb_func_start sub_81C3E2C
sub_81C3E2C: @ 81C3E2C
	push {r4,lr}
	sub sp, 0x8
	lsls r0, 24
	lsrs r1, r0, 24
	cmp r1, 0x4
	bne _081C3E48
	ldr r0, =gUnknown_0203CF1C
	ldr r0, [r0]
	ldr r1, =0x000040c4
	b _081C3E50
	.pool
_081C3E48:
	ldr r0, =gUnknown_0203CF1C
	ldr r0, [r0]
	lsls r1, 1
	adds r0, 0x84
_081C3E50:
	adds r0, r1
	ldrh r4, [r0]
	cmp r4, 0
	beq _081C3E82
	ldr r0, =gUnknown_0861CD14
	movs r1, 0x2
	bl sub_81C2D2C
	lsls r0, 24
	lsrs r0, 24
	ldr r3, =gContestEffectDescriptionPointers
	ldr r2, =gContestMoves
	lsls r1, r4, 3
	adds r1, r2
	ldrb r1, [r1]
	lsls r1, 2
	adds r1, r3
	ldr r1, [r1]
	movs r2, 0
	str r2, [sp]
	str r2, [sp, 0x4]
	movs r2, 0x6
	movs r3, 0x1
	bl sub_81C25A4
_081C3E82:
	add sp, 0x8
	pop {r4}
	pop {r0}
	bx r0
	.pool
	thumb_func_end sub_81C3E2C

	thumb_func_start sub_81C3E9C
sub_81C3E9C: @ 81C3E9C
	push {r4-r6,lr}
	sub sp, 0x8
	lsls r0, 16
	lsrs r4, r0, 16
	adds r6, r4, 0
	ldr r0, =gUnknown_0861CD14
	movs r1, 0x2
	bl sub_81C2D2C
	lsls r0, 24
	lsrs r5, r0, 24
	adds r0, r5, 0
	movs r1, 0
	bl FillWindowPixelBuffer
	cmp r4, 0
	beq _081C3F30
	ldr r0, =gUnknown_0203CF1C
	ldr r0, [r0]
	ldr r1, =0x000040c0
	adds r0, r1
	ldrb r0, [r0]
	cmp r0, 0x2
	bne _081C3F00
	adds r0, r4, 0
	bl sub_81C3C5C
	ldr r1, =gMoveDescriptionPointers
	subs r0, r4, 0x1
	lsls r0, 2
	adds r0, r1
	ldr r1, [r0]
	movs r0, 0
	str r0, [sp]
	str r0, [sp, 0x4]
	adds r0, r5, 0
	movs r2, 0x6
	movs r3, 0x1
	bl sub_81C25A4
	b _081C3F20
	.pool
_081C3F00:
	ldr r2, =gContestEffectDescriptionPointers
	ldr r1, =gContestMoves
	lsls r0, r6, 3
	adds r0, r1
	ldrb r0, [r0]
	lsls r0, 2
	adds r0, r2
	ldr r1, [r0]
	movs r0, 0
	str r0, [sp]
	str r0, [sp, 0x4]
	adds r0, r5, 0
	movs r2, 0x6
	movs r3, 0x1
	bl sub_81C25A4
_081C3F20:
	adds r0, r5, 0
	bl PutWindowTilemap
	b _081C3F36
	.pool
_081C3F30:
	adds r0, r5, 0
	bl ClearWindowTilemap
_081C3F36:
	movs r0, 0
	bl schedule_bg_copy_tilemap_to_vram
	add sp, 0x8
	pop {r4-r6}
	pop {r0}
	bx r0
	thumb_func_end sub_81C3E9C

	thumb_func_start sub_81C3F44
sub_81C3F44: @ 81C3F44
	push {r4-r7,lr}
	mov r7, r8
	push {r7}
	sub sp, 0x8
	ldr r4, =gUnknown_0861CD14
	adds r0, r4, 0
	movs r1, 0
	bl sub_81C2D2C
	lsls r0, 24
	lsrs r6, r0, 24
	adds r7, r6, 0
	adds r0, r4, 0
	movs r1, 0x1
	bl sub_81C2D2C
	lsls r0, 24
	lsrs r0, 24
	mov r8, r0
	ldr r0, =gUnknown_0203CF1C
	ldr r1, [r0]
	ldr r2, =0x000040c4
	adds r0, r1, r2
	ldrh r2, [r0]
	cmp r2, 0
	bne _081C3F9C
	ldr r1, =gText_Cancel
	str r2, [sp]
	movs r0, 0x1
	str r0, [sp, 0x4]
	adds r0, r6, 0
	movs r2, 0
	movs r3, 0x41
	bl sub_81C25A4
	b _081C4044
	.pool
_081C3F9C:
	ldrh r5, [r0]
	ldr r2, =0x000040c0
	adds r0, r1, r2
	ldrb r0, [r0]
	cmp r0, 0x2
	bne _081C3FD0
	movs r0, 0xD
	adds r1, r5, 0
	muls r1, r0
	ldr r0, =gMoveNames
	adds r1, r0
	movs r0, 0
	str r0, [sp]
	movs r0, 0x6
	str r0, [sp, 0x4]
	adds r0, r6, 0
	movs r2, 0
	movs r3, 0x41
	bl sub_81C25A4
	b _081C3FEC
	.pool
_081C3FD0:
	movs r0, 0xD
	adds r1, r5, 0
	muls r1, r0
	ldr r0, =gMoveNames
	adds r1, r0
	movs r0, 0
	str r0, [sp]
	movs r0, 0x5
	str r0, [sp, 0x4]
	adds r0, r7, 0
	movs r2, 0
	movs r3, 0x41
	bl sub_81C25A4
_081C3FEC:
	ldr r4, =gStringVar1
	ldr r1, =gBattleMoves
	lsls r0, r5, 1
	adds r0, r5
	lsls r0, 2
	adds r0, r1
	ldrb r1, [r0, 0x4]
	adds r0, r4, 0
	movs r2, 0x1
	movs r3, 0x2
	bl ConvertIntToDecimalStringN
	bl sub_81AFBF0
	movs r0, 0
	adds r1, r4, 0
	bl sub_81AFC0C
	movs r0, 0x1
	adds r1, r4, 0
	bl sub_81AFC0C
	ldr r4, =gStringVar4
	ldr r1, =gUnknown_0861CE97
	adds r0, r4, 0
	bl sub_81AFC28
	movs r0, 0x1
	adds r1, r4, 0
	movs r2, 0x2C
	bl GetStringRightAlignXOffset
	adds r2, r0, 0
	lsls r2, 24
	lsrs r2, 24
	movs r0, 0
	str r0, [sp]
	movs r0, 0xC
	str r0, [sp, 0x4]
	mov r0, r8
	adds r1, r4, 0
	movs r3, 0x41
	bl sub_81C25A4
_081C4044:
	add sp, 0x8
	pop {r3}
	mov r8, r3
	pop {r4-r7}
	pop {r0}
	bx r0
	.pool
	thumb_func_end sub_81C3F44

	thumb_func_start sub_81C4064
sub_81C4064: @ 81C4064
	push {r4,lr}
	sub sp, 0x8
	ldr r0, =gUnknown_0861CD14
	movs r1, 0
	bl sub_81C2D2C
	adds r4, r0, 0
	lsls r4, 24
	lsrs r4, 24
	movs r0, 0x48
	str r0, [sp]
	movs r0, 0x10
	str r0, [sp, 0x4]
	adds r0, r4, 0
	movs r1, 0
	movs r2, 0
	movs r3, 0x42
	bl FillWindowPixelRect
	adds r0, r4, 0
	movs r1, 0x2
	bl CopyWindowToVram
	add sp, 0x8
	pop {r4}
	pop {r0}
	bx r0
	.pool
	thumb_func_end sub_81C4064

	thumb_func_start sub_81C40A0
sub_81C40A0: @ 81C40A0
	push {r4-r7,lr}
	mov r7, r10
	mov r6, r9
	mov r5, r8
	push {r5-r7}
	sub sp, 0x8
	mov r9, r0
	mov r10, r1
	lsls r0, 24
	lsrs r0, 24
	mov r9, r0
	mov r0, r10
	lsls r0, 24
	lsrs r0, 24
	mov r10, r0
	ldr r5, =gUnknown_0861CD14
	adds r0, r5, 0
	movs r1, 0
	bl sub_81C2D2C
	adds r4, r0, 0
	lsls r4, 24
	lsrs r4, 24
	adds r0, r5, 0
	movs r1, 0x1
	bl sub_81C2D2C
	adds r5, r0, 0
	lsls r5, 24
	lsrs r5, 24
	mov r0, r9
	lsls r6, r0, 4
	movs r0, 0x48
	mov r8, r0
	str r0, [sp]
	movs r0, 0x10
	str r0, [sp, 0x4]
	adds r0, r4, 0
	movs r1, 0
	movs r2, 0
	adds r3, r6, 0
	bl FillWindowPixelRect
	mov r0, r10
	lsls r7, r0, 4
	mov r0, r8
	str r0, [sp]
	movs r0, 0x10
	str r0, [sp, 0x4]
	adds r0, r4, 0
	movs r1, 0
	movs r2, 0
	adds r3, r7, 0
	bl FillWindowPixelRect
	movs r4, 0x30
	str r4, [sp]
	movs r0, 0x10
	str r0, [sp, 0x4]
	adds r0, r5, 0
	movs r1, 0
	movs r2, 0
	adds r3, r6, 0
	bl FillWindowPixelRect
	str r4, [sp]
	movs r0, 0x10
	str r0, [sp, 0x4]
	adds r0, r5, 0
	movs r1, 0
	movs r2, 0
	adds r3, r7, 0
	bl FillWindowPixelRect
	mov r0, r9
	bl sub_81C3B08
	mov r0, r10
	bl sub_81C3B08
	add sp, 0x8
	pop {r3-r5}
	mov r8, r3
	mov r9, r4
	mov r10, r5
	pop {r4-r7}
	pop {r0}
	bx r0
	.pool
	thumb_func_end sub_81C40A0

	thumb_func_start sub_81C4154
sub_81C4154: @ 81C4154
	push {r4,lr}
	sub sp, 0x8
	ldr r0, =gUnknown_0861CD14
	movs r1, 0x2
	bl sub_81C2D2C
	adds r4, r0, 0
	lsls r4, 24
	lsrs r4, 24
	adds r0, r4, 0
	movs r1, 0
	bl FillWindowPixelBuffer
	ldr r1, =gText_HMMovesCantBeForgotten2
	movs r0, 0
	str r0, [sp]
	str r0, [sp, 0x4]
	adds r0, r4, 0
	movs r2, 0x6
	movs r3, 0x1
	bl sub_81C25A4
	add sp, 0x8
	pop {r4}
	pop {r0}
	bx r0
	.pool
	thumb_func_end sub_81C4154

	thumb_func_start sub_81C4190
sub_81C4190: @ 81C4190
	push {r4,r5,lr}
	movs r2, 0
	ldr r5, =gUnknown_0203CF1C
	ldr r4, =0x000040d3
	movs r3, 0xFF
_081C419A:
	ldr r0, [r5]
	adds r0, r4
	adds r0, r2
	ldrb r1, [r0]
	orrs r1, r3
	strb r1, [r0]
	adds r0, r2, 0x1
	lsls r0, 24
	lsrs r2, r0, 24
	cmp r2, 0x1B
	bls _081C419A
	pop {r4,r5}
	pop {r0}
	bx r0
	.pool
	thumb_func_end sub_81C4190

	thumb_func_start sub_81C41C0
sub_81C41C0: @ 81C41C0
	push {r4,r5,lr}
	lsls r0, 24
	lsrs r4, r0, 24
	ldr r5, =gUnknown_0203CF1C
	ldr r0, [r5]
	ldr r1, =0x000040d3
	adds r0, r1
	adds r1, r0, r4
	ldrb r0, [r1]
	cmp r0, 0xFF
	beq _081C41F2
	adds r1, r0, 0
	lsls r0, r1, 4
	adds r0, r1
	lsls r0, 2
	ldr r1, =gSprites
	adds r0, r1
	bl DestroySprite
	ldr r0, [r5]
	ldr r1, =0x000040d3
	adds r0, r1
	adds r0, r4
	movs r1, 0xFF
	strb r1, [r0]
_081C41F2:
	pop {r4,r5}
	pop {r0}
	bx r0
	.pool
	thumb_func_end sub_81C41C0

	thumb_func_start sub_81C4204
sub_81C4204: @ 81C4204
	push {r4,lr}
	lsls r0, 24
	lsrs r0, 24
	lsls r1, 24
	lsrs r1, 24
	ldr r3, =gSprites
	ldr r2, =gUnknown_0203CF1C
	ldr r2, [r2]
	ldr r4, =0x000040d3
	adds r2, r4
	adds r2, r0
	ldrb r0, [r2]
	lsls r2, r0, 4
	adds r2, r0
	lsls r2, 2
	adds r2, r3
	adds r2, 0x3E
	movs r0, 0x1
	ands r1, r0
	lsls r1, 2
	ldrb r3, [r2]
	movs r0, 0x5
	negs r0, r0
	ands r0, r3
	orrs r0, r1
	strb r0, [r2]
	pop {r4}
	pop {r0}
	bx r0
	.pool
	thumb_func_end sub_81C4204

	thumb_func_start sub_81C424C
sub_81C424C: @ 81C424C
	push {r4,lr}
	movs r4, 0x3
_081C4250:
	ldr r0, =gUnknown_0203CF1C
	ldr r0, [r0]
	ldr r1, =0x000040d3
	adds r0, r1
	adds r0, r4
	ldrb r0, [r0]
	cmp r0, 0xFF
	beq _081C4268
	adds r0, r4, 0
	movs r1, 0x1
	bl sub_81C4204
_081C4268:
	adds r0, r4, 0x1
	lsls r0, 24
	lsrs r4, r0, 24
	cmp r4, 0x1B
	bls _081C4250
	pop {r4}
	pop {r0}
	bx r0
	.pool
	thumb_func_end sub_81C424C

	thumb_func_start sub_81C4280
sub_81C4280: @ 81C4280
	push {lr}
	ldr r0, =gUnknown_0203CF1C
	ldr r0, [r0]
	ldr r1, =0x000040c0
	adds r0, r1
	ldrb r0, [r0]
	cmp r0, 0x2
	beq _081C42B0
	cmp r0, 0x2
	bgt _081C42A4
	cmp r0, 0
	beq _081C42AA
	b _081C42C2
	.pool
_081C42A4:
	cmp r0, 0x3
	beq _081C42BA
	b _081C42C2
_081C42AA:
	bl sub_81C43A0
	b _081C42C2
_081C42B0:
	bl sub_81C4420
	bl sub_81C44F0
	b _081C42C2
_081C42BA:
	bl sub_81C4484
	bl sub_81C44F0
_081C42C2:
	pop {r0}
	bx r0
	thumb_func_end sub_81C4280

	thumb_func_start sub_81C42C8
sub_81C42C8: @ 81C42C8
	push {r4,r5,lr}
	movs r4, 0x3
	ldr r5, =gUnknown_0203CF1C
_081C42CE:
	ldr r0, [r5]
	ldr r1, =0x000040d3
	adds r0, r1
	adds r0, r4
	ldrb r0, [r0]
	cmp r0, 0xFF
	bne _081C42F2
	ldr r0, =gUnknown_0861CFC4
	movs r1, 0
	movs r2, 0
	movs r3, 0x2
	bl CreateSprite
	ldr r1, [r5]
	ldr r2, =0x000040d3
	adds r1, r2
	adds r1, r4
	strb r0, [r1]
_081C42F2:
	adds r0, r4, 0
	movs r1, 0x1
	bl sub_81C4204
	adds r0, r4, 0x1
	lsls r0, 24
	lsrs r4, r0, 24
	cmp r4, 0x7
	bls _081C42CE
	pop {r4,r5}
	pop {r0}
	bx r0
	.pool
	thumb_func_end sub_81C42C8

	thumb_func_start sub_81C4318
sub_81C4318: @ 81C4318
	push {r4-r6,lr}
	mov r6, r8
	push {r6}
	sub sp, 0x4
	adds r5, r0, 0
	adds r6, r1, 0
	mov r8, r2
	lsls r5, 24
	lsrs r5, 24
	lsls r6, 24
	lsrs r6, 24
	mov r0, r8
	lsls r0, 24
	lsrs r0, 24
	mov r8, r0
	lsls r3, 24
	lsrs r3, 24
	ldr r0, =gUnknown_0203CF1C
	ldr r0, [r0]
	ldr r1, =0x000040d3
	adds r0, r1
	adds r0, r3
	ldrb r0, [r0]
	lsls r4, r0, 4
	adds r4, r0
	lsls r4, 2
	ldr r0, =gSprites
	adds r4, r0
	adds r0, r4, 0
	adds r1, r5, 0
	str r3, [sp]
	bl StartSpriteAnim
	ldr r0, =gUnknown_0861CFDC
	adds r5, r0
	ldrb r1, [r5]
	lsls r1, 4
	ldrb r2, [r4, 0x5]
	movs r0, 0xF
	ands r0, r2
	orrs r0, r1
	strb r0, [r4, 0x5]
	adds r6, 0x10
	strh r6, [r4, 0x20]
	movs r0, 0x8
	add r8, r0
	mov r1, r8
	strh r1, [r4, 0x22]
	ldr r3, [sp]
	adds r0, r3, 0
	movs r1, 0
	bl sub_81C4204
	add sp, 0x4
	pop {r3}
	mov r8, r3
	pop {r4-r6}
	pop {r0}
	bx r0
	.pool
	thumb_func_end sub_81C4318

	thumb_func_start sub_81C43A0
sub_81C43A0: @ 81C43A0
	push {r4,r5,lr}
	ldr r0, =gUnknown_0203CF1C
	ldr r0, [r0]
	adds r5, r0, 0
	adds r5, 0x70
	ldrb r0, [r5, 0x4]
	cmp r0, 0
	beq _081C43CC
	movs r0, 0x9
	movs r1, 0x78
	movs r2, 0x30
	movs r3, 0x3
	bl sub_81C4318
	movs r0, 0x4
	movs r1, 0x1
	bl sub_81C4204
	b _081C4418
	.pool
_081C43CC:
	ldr r4, =gBaseStats
	ldrh r1, [r5]
	lsls r0, r1, 3
	subs r0, r1
	lsls r0, 2
	adds r0, r4
	ldrb r0, [r0, 0x6]
	movs r1, 0x78
	movs r2, 0x30
	movs r3, 0x3
	bl sub_81C4318
	ldrh r1, [r5]
	lsls r0, r1, 3
	subs r0, r1
	lsls r0, 2
	adds r1, r0, r4
	ldrb r0, [r1, 0x6]
	ldrb r2, [r1, 0x7]
	cmp r0, r2
	beq _081C4410
	ldrb r0, [r1, 0x7]
	movs r1, 0xA0
	movs r2, 0x30
	movs r3, 0x4
	bl sub_81C4318
	movs r0, 0x4
	movs r1, 0
	bl sub_81C4204
	b _081C4418
	.pool
_081C4410:
	movs r0, 0x4
	movs r1, 0x1
	bl sub_81C4204
_081C4418:
	pop {r4,r5}
	pop {r0}
	bx r0
	thumb_func_end sub_81C43A0

	thumb_func_start sub_81C4420
sub_81C4420: @ 81C4420
	push {r4-r6,lr}
	ldr r0, =gUnknown_0203CF1C
	ldr r0, [r0]
	adds r5, r0, 0
	adds r5, 0x70
	movs r4, 0
	ldr r6, =gBattleMoves
_081C442E:
	lsls r0, r4, 1
	adds r1, r5, 0
	adds r1, 0x14
	adds r1, r0
	ldrh r0, [r1]
	cmp r0, 0
	beq _081C4468
	adds r1, r0, 0
	lsls r0, r1, 1
	adds r0, r1
	lsls r0, 2
	adds r0, r6
	ldrb r0, [r0, 0x2]
	lsls r2, r4, 28
	movs r1, 0x80
	lsls r1, 22
	adds r2, r1
	lsrs r2, 24
	adds r3, r4, 0x3
	lsls r3, 24
	lsrs r3, 24
	movs r1, 0x55
	bl sub_81C4318
	b _081C4474
	.pool
_081C4468:
	adds r0, r4, 0x3
	lsls r0, 24
	lsrs r0, 24
	movs r1, 0x1
	bl sub_81C4204
_081C4474:
	adds r0, r4, 0x1
	lsls r0, 24
	lsrs r4, r0, 24
	cmp r4, 0x3
	bls _081C442E
	pop {r4-r6}
	pop {r0}
	bx r0
	thumb_func_end sub_81C4420

	thumb_func_start sub_81C4484
sub_81C4484: @ 81C4484
	push {r4,r5,lr}
	ldr r0, =gUnknown_0203CF1C
	ldr r0, [r0]
	adds r5, r0, 0
	adds r5, 0x70
	movs r4, 0
_081C4490:
	lsls r0, r4, 1
	adds r1, r5, 0
	adds r1, 0x14
	adds r2, r1, r0
	ldrh r0, [r2]
	cmp r0, 0
	beq _081C44D4
	ldr r1, =gContestMoves
	lsls r0, 3
	adds r0, r1
	ldrb r0, [r0, 0x1]
	lsls r0, 29
	lsrs r0, 5
	movs r1, 0x90
	lsls r1, 21
	adds r0, r1
	lsrs r0, 24
	lsls r2, r4, 28
	movs r1, 0x80
	lsls r1, 22
	adds r2, r1
	lsrs r2, 24
	adds r3, r4, 0x3
	lsls r3, 24
	lsrs r3, 24
	movs r1, 0x55
	bl sub_81C4318
	b _081C44E0
	.pool
_081C44D4:
	adds r0, r4, 0x3
	lsls r0, 24
	lsrs r0, 24
	movs r1, 0x1
	bl sub_81C4204
_081C44E0:
	adds r0, r4, 0x1
	lsls r0, 24
	lsrs r4, r0, 24
	cmp r4, 0x3
	bls _081C4490
	pop {r4,r5}
	pop {r0}
	bx r0
	thumb_func_end sub_81C4484

	thumb_func_start sub_81C44F0
sub_81C44F0: @ 81C44F0
	push {lr}
	ldr r0, =gUnknown_0203CF1C
	ldr r1, [r0]
	ldr r0, =0x000040c4
	adds r3, r1, r0
	ldrh r0, [r3]
	cmp r0, 0
	bne _081C4514
	movs r0, 0x7
	movs r1, 0x1
	bl sub_81C4204
	b _081C4560
	.pool
_081C4514:
	ldr r2, =0x000040c0
	adds r0, r1, r2
	ldrb r0, [r0]
	cmp r0, 0x2
	bne _081C4540
	ldr r2, =gBattleMoves
	ldrh r1, [r3]
	lsls r0, r1, 1
	adds r0, r1
	lsls r0, 2
	adds r0, r2
	ldrb r0, [r0, 0x2]
	movs r1, 0x55
	movs r2, 0x60
	movs r3, 0x7
	bl sub_81C4318
	b _081C4560
	.pool
_081C4540:
	ldr r1, =gContestMoves
	ldrh r0, [r3]
	lsls r0, 3
	adds r0, r1
	ldrb r0, [r0, 0x1]
	lsls r0, 29
	lsrs r0, 5
	movs r1, 0x90
	lsls r1, 21
	adds r0, r1
	lsrs r0, 24
	movs r1, 0x55
	movs r2, 0x60
	movs r3, 0x7
	bl sub_81C4318
_081C4560:
	pop {r0}
	bx r0
	.pool
	thumb_func_end sub_81C44F0

	thumb_func_start sub_81C4568
sub_81C4568: @ 81C4568
	push {r4-r6,lr}
	lsls r0, 24
	lsrs r0, 24
	lsls r1, 24
	lsrs r1, 24
	ldr r2, =gUnknown_0203CF1C
	ldr r2, [r2]
	adds r0, 0x3
	ldr r3, =0x000040d3
	adds r2, r3
	adds r0, r2, r0
	ldrb r0, [r0]
	lsls r4, r0, 4
	adds r4, r0
	lsls r4, 2
	ldr r5, =gSprites
	adds r4, r5
	adds r1, 0x3
	adds r2, r1
	ldrb r0, [r2]
	lsls r3, r0, 4
	adds r3, r0
	lsls r3, 2
	adds r3, r5
	adds r5, r4, 0
	adds r5, 0x2A
	ldrb r1, [r5]
	adds r2, r3, 0
	adds r2, 0x2A
	ldrb r0, [r2]
	strb r0, [r5]
	strb r1, [r2]
	ldrb r6, [r4, 0x5]
	lsrs r5, r6, 4
	ldrb r2, [r3, 0x5]
	lsrs r2, 4
	lsls r2, 4
	movs r1, 0xF
	adds r0, r1, 0
	ands r0, r6
	orrs r0, r2
	strb r0, [r4, 0x5]
	lsls r5, 4
	ldrb r0, [r3, 0x5]
	ands r1, r0
	orrs r1, r5
	strb r1, [r3, 0x5]
	adds r4, 0x3F
	ldrb r0, [r4]
	movs r2, 0x4
	orrs r0, r2
	movs r1, 0x11
	negs r1, r1
	ands r0, r1
	strb r0, [r4]
	adds r3, 0x3F
	ldrb r0, [r3]
	orrs r0, r2
	ands r0, r1
	strb r0, [r3]
	pop {r4-r6}
	pop {r0}
	bx r0
	.pool
	thumb_func_end sub_81C4568

	thumb_func_start sub_81C45F4
sub_81C45F4: @ 81C45F4
	push {r4-r6,lr}
	adds r3, r0, 0
	adds r6, r1, 0
	ldr r0, =gUnknown_0203CF1C
	ldr r2, [r0]
	adds r5, r2, 0
	adds r5, 0x70
	movs r1, 0
	ldrsh r0, [r6, r1]
	cmp r0, 0
	beq _081C4620
	cmp r0, 0x1
	bne _081C4610
	b _081C4750
_081C4610:
	adds r0, r3, 0
	bl sub_81C47B4
	lsls r0, 24
	lsrs r0, 24
	b _081C4770
	.pool
_081C4620:
	ldr r0, =gMain
	ldr r1, =0x00000439
	adds r0, r1
	ldrb r1, [r0]
	movs r0, 0x2
	ands r0, r1
	cmp r0, 0
	beq _081C4680
	ldr r1, =0x000040be
	adds r0, r2, r1
	ldrb r1, [r0]
	movs r0, 0x3
	bl sub_80688F8
	lsls r0, 24
	cmp r0, 0
	beq _081C4668
	ldrh r2, [r5, 0x2]
	lsls r0, r2, 3
	ldr r1, =gMonFrontPicTable
	adds r0, r1
	ldr r1, =gMonSpritesGfxPtr
	ldr r1, [r1]
	ldr r1, [r1, 0x8]
	b _081C46D6
	.pool
_081C4668:
	ldrh r2, [r5, 0x2]
	lsls r0, r2, 3
	ldr r1, =gMonFrontPicTable
	adds r0, r1
	ldr r1, =gMonSpritesGfxPtr
	ldr r1, [r1]
	b _081C46B0
	.pool
_081C4680:
	ldr r0, =gMonSpritesGfxPtr
	ldr r3, [r0]
	adds r4, r0, 0
	cmp r3, 0
	beq _081C46E4
	ldr r1, [r2]
	ldr r0, =gPlayerParty
	cmp r1, r0
	beq _081C46A6
	ldr r1, =0x000040bc
	adds r0, r2, r1
	ldrb r0, [r0]
	cmp r0, 0x2
	beq _081C46A6
	adds r1, 0x33
	adds r0, r2, r1
	ldrb r0, [r0]
	cmp r0, 0x1
	bne _081C46CC
_081C46A6:
	ldrh r2, [r5, 0x2]
	lsls r0, r2, 3
	ldr r1, =gMonFrontPicTable
	adds r0, r1
	ldr r1, [r4]
_081C46B0:
	ldr r1, [r1, 0x8]
	ldr r3, [r5, 0xC]
	bl HandleLoadSpecialPokePic_2
	b _081C4768
	.pool
_081C46CC:
	ldrh r2, [r5, 0x2]
	lsls r0, r2, 3
	ldr r1, =gMonFrontPicTable
	adds r0, r1
	ldr r1, [r3, 0x8]
_081C46D6:
	ldr r3, [r5, 0xC]
	bl HandleLoadSpecialPokePic_DontHandleDeoxys
	b _081C4768
	.pool
_081C46E4:
	ldr r1, [r2]
	ldr r0, =gPlayerParty
	cmp r1, r0
	beq _081C4700
	ldr r1, =0x000040bc
	adds r0, r2, r1
	ldrb r0, [r0]
	cmp r0, 0x2
	beq _081C4700
	adds r1, 0x33
	adds r0, r2, r1
	ldrb r0, [r0]
	cmp r0, 0x1
	bne _081C472C
_081C4700:
	ldrh r4, [r5, 0x2]
	lsls r4, 3
	ldr r0, =gMonFrontPicTable
	adds r4, r0
	movs r0, 0
	movs r1, 0x1
	bl sub_806F4F8
	adds r1, r0, 0
	ldrh r2, [r5, 0x2]
	ldr r3, [r5, 0xC]
	adds r0, r4, 0
	bl HandleLoadSpecialPokePic_2
	b _081C4768
	.pool
_081C472C:
	ldrh r4, [r5, 0x2]
	lsls r4, 3
	ldr r0, =gMonFrontPicTable
	adds r4, r0
	movs r0, 0
	movs r1, 0x1
	bl sub_806F4F8
	adds r1, r0, 0
	ldrh r2, [r5, 0x2]
	ldr r3, [r5, 0xC]
	adds r0, r4, 0
	bl HandleLoadSpecialPokePic_DontHandleDeoxys
	b _081C4768
	.pool
_081C4750:
	ldrh r0, [r5, 0x2]
	ldr r1, [r5, 0x48]
	ldr r2, [r5, 0xC]
	bl sub_806E7CC
	adds r4, r0, 0
	bl LoadCompressedObjectPalette
	ldrh r0, [r4, 0x4]
	movs r1, 0x1
	bl sub_806A068
_081C4768:
	ldrh r0, [r6]
	adds r0, 0x1
	strh r0, [r6]
	movs r0, 0xFF
_081C4770:
	pop {r4-r6}
	pop {r1}
	bx r1
	thumb_func_end sub_81C45F4

	thumb_func_start sub_81C4778
sub_81C4778: @ 81C4778
	push {r4,lr}
	ldr r0, =gUnknown_0203CF1C
	ldr r1, [r0]
	adds r4, r1, 0
	adds r4, 0x70
	ldrb r0, [r4, 0x4]
	cmp r0, 0
	bne _081C47AE
	adds r0, r1, 0
	adds r0, 0xC
	bl sub_805F110
	cmp r0, 0x1
	bne _081C47A4
	ldrh r0, [r4, 0x2]
	movs r1, 0
	movs r2, 0
	bl PlayCry3
	b _081C47AE
	.pool
_081C47A4:
	ldrh r0, [r4, 0x2]
	movs r1, 0
	movs r2, 0xB
	bl PlayCry3
_081C47AE:
	pop {r4}
	pop {r0}
	bx r0
	thumb_func_end sub_81C4778

	thumb_func_start sub_81C47B4
sub_81C47B4: @ 81C47B4
	push {r4-r7,lr}
	mov r7, r8
	push {r7}
	ldr r0, =gUnknown_0203CF1C
	ldr r6, [r0]
	adds r6, 0x70
	ldr r0, =gUnknown_0202499C
	movs r1, 0x28
	movs r2, 0x40
	movs r3, 0x5
	bl CreateSprite
	lsls r0, 24
	lsrs r0, 24
	mov r8, r0
	lsls r4, r0, 4
	add r4, r8
	lsls r4, 2
	ldr r5, =gSprites
	adds r7, r4, r5
	adds r0, r7, 0
	bl FreeSpriteOamMatrix
	ldrh r0, [r6, 0x2]
	movs r1, 0
	strh r0, [r7, 0x2E]
	strh r1, [r7, 0x32]
	adds r5, 0x1C
	adds r4, r5
	ldr r0, =sub_81C4844
	str r0, [r4]
	ldrb r1, [r7, 0x5]
	movs r0, 0xD
	negs r0, r0
	ands r0, r1
	strb r0, [r7, 0x5]
	ldrh r0, [r6, 0x2]
	bl IsPokeSpriteNotFlipped
	lsls r0, 24
	cmp r0, 0
	bne _081C4828
	adds r0, r7, 0
	adds r0, 0x3F
	ldrb r1, [r0]
	movs r2, 0x1
	orrs r1, r2
	strb r1, [r0]
	b _081C4836
	.pool
_081C4828:
	adds r2, r7, 0
	adds r2, 0x3F
	ldrb r1, [r2]
	movs r0, 0x2
	negs r0, r0
	ands r0, r1
	strb r0, [r2]
_081C4836:
	mov r0, r8
	pop {r3}
	mov r8, r3
	pop {r4-r7}
	pop {r1}
	bx r1
	thumb_func_end sub_81C47B4

	thumb_func_start sub_81C4844
sub_81C4844: @ 81C4844
	push {r4,r5,lr}
	adds r4, r0, 0
	ldr r0, =gUnknown_0203CF1C
	ldr r0, [r0]
	adds r5, r0, 0
	adds r5, 0x70
	ldr r0, =gPaletteFade
	ldrb r1, [r0, 0x7]
	movs r0, 0x80
	ands r0, r1
	cmp r0, 0
	bne _081C487E
	movs r1, 0x32
	ldrsh r0, [r4, r1]
	cmp r0, 0x1
	beq _081C487E
	ldrh r0, [r4, 0x2E]
	bl IsPokeSpriteNotFlipped
	lsls r0, 24
	lsrs r0, 24
	strh r0, [r4, 0x30]
	bl sub_81C4778
	ldrh r1, [r4, 0x2E]
	ldrb r2, [r5, 0x4]
	adds r0, r4, 0
	bl PokemonSummaryDoMonAnimation
_081C487E:
	pop {r4,r5}
	pop {r0}
	bx r0
	.pool
	thumb_func_end sub_81C4844

	thumb_func_start sub_81C488C
sub_81C488C: @ 81C488C
	ldr r1, =gUnknown_0203CF24
	strb r0, [r1]
	bx lr
	.pool
	thumb_func_end sub_81C488C

	thumb_func_start sub_81C4898
sub_81C4898: @ 81C4898
	push {r4,lr}
	ldr r4, =gUnknown_0203CF24
	ldrb r0, [r4]
	cmp r0, 0xFF
	beq _081C48AA
	bl DestroyTask
	movs r0, 0xFF
	strb r0, [r4]
_081C48AA:
	pop {r4}
	pop {r0}
	bx r0
	.pool
	thumb_func_end sub_81C4898

	thumb_func_start sub_81C48B4
sub_81C48B4: @ 81C48B4
	push {lr}
	ldr r2, =gSprites
	ldr r0, =gUnknown_0203CF1C
	ldr r0, [r0]
	ldr r1, =0x000040d3
	adds r0, r1
	ldrb r1, [r0]
	lsls r0, r1, 4
	adds r0, r1
	lsls r0, 2
	adds r2, 0x1C
	adds r0, r2
	ldr r1, [r0]
	ldr r0, =SpriteCallbackDummy
	cmp r1, r0
	beq _081C48E8
	movs r0, 0x1
	b _081C48EA
	.pool
_081C48E8:
	movs r0, 0
_081C48EA:
	pop {r1}
	bx r1
	thumb_func_end sub_81C48B4

	thumb_func_start sub_81C48F0
sub_81C48F0: @ 81C48F0
	push {r4-r6,lr}
	ldr r6, =gSprites
	ldr r5, =gUnknown_0203CF1C
	ldr r0, [r5]
	ldr r4, =0x000040d3
	adds r0, r4
	ldrb r1, [r0]
	lsls r0, r1, 4
	adds r0, r1
	lsls r0, 2
	adds r0, r6
	adds r0, 0x2C
	ldrb r1, [r0]
	movs r2, 0x40
	orrs r1, r2
	strb r1, [r0]
	ldr r0, [r5]
	adds r0, r4
	ldrb r1, [r0]
	lsls r0, r1, 4
	adds r0, r1
	lsls r0, 2
	adds r1, r6, 0
	adds r1, 0x1C
	adds r0, r1
	ldr r1, =SpriteCallbackDummy
	str r1, [r0]
	bl sub_806EE98
	ldr r0, [r5]
	adds r0, r4
	ldrb r1, [r0]
	lsls r0, r1, 4
	adds r0, r1
	lsls r0, 2
	adds r0, r6
	ldrb r0, [r0, 0x5]
	lsrs r0, 4
	lsls r3, r0, 4
	movs r1, 0x80
	lsls r1, 1
	adds r0, r1, 0
	orrs r3, r0
	movs r2, 0
	ldr r5, =gPlttBufferUnfaded
	ldr r4, =gPlttBufferFaded
_081C494C:
	adds r0, r2, r3
	lsls r0, 16
	lsrs r0, 15
	adds r1, r0, r5
	adds r0, r4
	ldrh r0, [r0]
	strh r0, [r1]
	adds r0, r2, 0x1
	lsls r0, 16
	lsrs r2, r0, 16
	cmp r2, 0xF
	bls _081C494C
	pop {r4-r6}
	pop {r0}
	bx r0
	.pool
	thumb_func_end sub_81C48F0

	thumb_func_start sub_81C4984
sub_81C4984: @ 81C4984
	push {r4-r6,lr}
	adds r5, r0, 0
	ldr r1, =0x00007533
	ldr r2, =gUnknown_0861D120
	adds r0, r1, 0
	bl sub_811FF94
	adds r4, r0, 0
	ldr r6, =gUnknown_0203CF1C
	ldr r0, [r6]
	str r4, [r0, 0x8]
	cmp r4, 0
	beq _081C49CE
	adds r0, r5, 0
	movs r1, 0x8
	bl GetMonData
	adds r1, r0, 0
	lsls r1, 24
	lsrs r1, 24
	adds r0, r4, 0
	bl StartSpriteAnim
	ldr r1, [r6]
	ldr r2, [r1, 0x8]
	movs r0, 0x3C
	strh r0, [r2, 0x20]
	ldr r2, [r1, 0x8]
	movs r0, 0x1A
	strh r0, [r2, 0x22]
	ldr r2, [r1, 0x8]
	ldrb r1, [r2, 0x5]
	subs r0, 0x27
	ands r0, r1
	movs r1, 0x4
	orrs r0, r1
	strb r0, [r2, 0x5]
_081C49CE:
	pop {r4-r6}
	pop {r0}
	bx r0
	.pool
	thumb_func_end sub_81C4984

	thumb_func_start sub_81C49E0
sub_81C49E0: @ 81C49E0
	push {r4,lr}
	adds r4, r0, 0
	ldr r0, =gUnknown_0203CF1C
	ldr r0, [r0]
	ldr r0, [r0, 0x8]
	bl DestroySprite
	ldr r0, =0x00007533
	bl FreeSpriteTilesByTag
	adds r0, r4, 0
	bl sub_81C4984
	pop {r4}
	pop {r0}
	bx r0
	.pool
	thumb_func_end sub_81C49E0

	thumb_func_start sub_81C4A08
sub_81C4A08: @ 81C4A08
	push {r4,lr}
	movs r1, 0x26
	bl GetMonData
	lsls r0, 16
	lsrs r0, 16
	bl ball_number_to_ball_processing_index
	adds r4, r0, 0
	lsls r4, 24
	lsrs r4, 24
	adds r0, r4, 0
	bl sub_8076A78
	lsls r0, r4, 1
	adds r0, r4
	lsls r0, 3
	ldr r1, =gUnknown_0832C588
	adds r0, r1
	movs r1, 0x10
	movs r2, 0x88
	movs r3, 0
	bl CreateSprite
	ldr r2, =gUnknown_0203CF1C
	ldr r1, [r2]
	ldr r3, =0x000040d4
	adds r1, r3
	strb r0, [r1]
	ldr r4, =gSprites
	ldr r2, [r2]
	adds r2, r3
	ldrb r1, [r2]
	lsls r0, r1, 4
	adds r0, r1
	lsls r0, 2
	adds r1, r4, 0
	adds r1, 0x1C
	adds r0, r1
	ldr r1, =SpriteCallbackDummy
	str r1, [r0]
	ldrb r1, [r2]
	lsls r0, r1, 4
	adds r0, r1
	lsls r0, 2
	adds r0, r4
	ldrb r1, [r0, 0x5]
	movs r2, 0xC
	orrs r1, r2
	strb r1, [r0, 0x5]
	pop {r4}
	pop {r0}
	bx r0
	.pool
	thumb_func_end sub_81C4A08

	thumb_func_start sub_81C4A88
sub_81C4A88: @ 81C4A88
	push {r4,r5,lr}
	ldr r5, =gUnknown_0203CF1C
	ldr r0, [r5]
	ldr r1, =0x000040d5
	adds r4, r0, r1
	ldrb r0, [r4]
	cmp r0, 0xFF
	bne _081C4AA6
	ldr r0, =gUnknown_0861D108
	movs r1, 0x40
	movs r2, 0x98
	movs r3, 0
	bl CreateSprite
	strb r0, [r4]
_081C4AA6:
	ldr r0, [r5]
	adds r0, 0xC
	bl sub_81B205C
	lsls r0, 24
	lsrs r2, r0, 24
	cmp r2, 0
	beq _081C4AE8
	ldrb r1, [r4]
	lsls r0, r1, 4
	adds r0, r1
	lsls r0, 2
	ldr r1, =gSprites
	adds r0, r1
	subs r1, r2, 0x1
	lsls r1, 24
	lsrs r1, 24
	bl StartSpriteAnim
	movs r0, 0x2
	movs r1, 0
	bl sub_81C4204
	b _081C4AF0
	.pool
_081C4AE8:
	movs r0, 0x2
	movs r1, 0x1
	bl sub_81C4204
_081C4AF0:
	pop {r4,r5}
	pop {r0}
	bx r0
	thumb_func_end sub_81C4A88

	thumb_func_start sub_81C4AF8
sub_81C4AF8: @ 81C4AF8
	push {r4-r7,lr}
	mov r7, r10
	mov r6, r9
	mov r5, r8
	push {r5-r7}
	lsls r0, 24
	lsrs r0, 24
	mov r8, r0
	ldr r0, =gUnknown_0203CF1C
	ldr r1, =0x000040d3
	add r1, r8
	ldr r0, [r0]
	adds r7, r0, r1
	ldr r1, =0x000040c0
	adds r0, r1
	ldrb r0, [r0]
	cmp r0, 0x1
	bls _081C4BD2
	movs r0, 0
	mov r9, r0
	mov r1, r8
	cmp r1, 0x8
	bne _081C4B2A
	movs r0, 0x1
	mov r9, r0
_081C4B2A:
	movs r5, 0
	ldr r6, =gSprites
	mov r10, r5
_081C4B30:
	lsls r1, r5, 20
	movs r0, 0xB2
	lsls r0, 15
	adds r1, r0
	asrs r1, 16
	ldr r0, =gUnknown_0861D084
	movs r2, 0x28
	mov r3, r9
	bl CreateSprite
	adds r1, r7, r5
	strb r0, [r1]
	adds r4, r1, 0
	cmp r5, 0
	bne _081C4B74
	ldrb r1, [r7]
	lsls r0, r1, 4
	adds r0, r1
	lsls r0, 2
	adds r0, r6
	movs r1, 0x4
	bl StartSpriteAnim
	b _081C4B9A
	.pool
_081C4B74:
	cmp r5, 0x9
	bne _081C4B8A
	ldrb r1, [r7, 0x9]
	lsls r0, r1, 4
	adds r0, r1
	lsls r0, 2
	adds r0, r6
	movs r1, 0x5
	bl StartSpriteAnim
	b _081C4B9A
_081C4B8A:
	ldrb r1, [r4]
	lsls r0, r1, 4
	adds r0, r1
	lsls r0, 2
	adds r0, r6
	movs r1, 0x6
	bl StartSpriteAnim
_081C4B9A:
	ldrb r1, [r4]
	lsls r0, r1, 4
	adds r0, r1
	lsls r0, 2
	adds r1, r6, 0
	adds r1, 0x1C
	adds r0, r1
	ldr r1, =sub_81C4BE4
	str r1, [r0]
	ldrb r1, [r4]
	lsls r0, r1, 4
	adds r0, r1
	lsls r0, 2
	adds r0, r6
	mov r1, r8
	strh r1, [r0, 0x2E]
	ldrb r1, [r4]
	lsls r0, r1, 4
	adds r0, r1
	lsls r0, 2
	adds r0, r6
	mov r1, r10
	strh r1, [r0, 0x30]
	adds r0, r5, 0x1
	lsls r0, 24
	lsrs r5, r0, 24
	cmp r5, 0x9
	bls _081C4B30
_081C4BD2:
	pop {r3-r5}
	mov r8, r3
	mov r9, r4
	mov r10, r5
	pop {r4-r7}
	pop {r0}
	bx r0
	.pool
	thumb_func_end sub_81C4AF8

	thumb_func_start sub_81C4BE4
sub_81C4BE4: @ 81C4BE4
	push {lr}
	adds r3, r0, 0
	adds r0, 0x2A
	ldrb r0, [r0]
	subs r0, 0x4
	lsls r0, 24
	lsrs r0, 24
	cmp r0, 0x2
	bhi _081C4C1C
	ldrh r0, [r3, 0x30]
	adds r0, 0x1
	movs r1, 0x1F
	ands r0, r1
	strh r0, [r3, 0x30]
	cmp r0, 0x18
	ble _081C4C10
	adds r2, r3, 0
	adds r2, 0x3E
	ldrb r0, [r2]
	movs r1, 0x4
	orrs r0, r1
	b _081C4C2A
_081C4C10:
	adds r2, r3, 0
	adds r2, 0x3E
	ldrb r1, [r2]
	movs r0, 0x5
	negs r0, r0
	b _081C4C28
_081C4C1C:
	movs r0, 0
	strh r0, [r3, 0x30]
	adds r2, r3, 0
	adds r2, 0x3E
	ldrb r1, [r2]
	subs r0, 0x5
_081C4C28:
	ands r0, r1
_081C4C2A:
	strb r0, [r2]
	movs r1, 0x2E
	ldrsh r0, [r3, r1]
	cmp r0, 0x8
	bne _081C4C44
	ldr r0, =gUnknown_0203CF1C
	ldr r0, [r0]
	ldr r1, =0x000040c6
	b _081C4C4A
	.pool
_081C4C44:
	ldr r0, =gUnknown_0203CF1C
	ldr r0, [r0]
	ldr r1, =0x000040c7
_081C4C4A:
	adds r0, r1
	ldrb r0, [r0]
	lsls r0, 4
	strh r0, [r3, 0x26]
	pop {r0}
	bx r0
	.pool
	thumb_func_end sub_81C4BE4

	thumb_func_start sub_81C4C60
sub_81C4C60: @ 81C4C60
	push {r4,r5,lr}
	lsls r0, 24
	lsrs r5, r0, 24
	movs r4, 0
_081C4C68:
	adds r0, r5, r4
	lsls r0, 24
	lsrs r0, 24
	bl sub_81C41C0
	adds r0, r4, 0x1
	lsls r0, 24
	lsrs r4, r0, 24
	cmp r4, 0x9
	bls _081C4C68
	pop {r4,r5}
	pop {r0}
	bx r0
	thumb_func_end sub_81C4C60

	thumb_func_start sub_81C4C84
sub_81C4C84: @ 81C4C84
	push {r4-r7,lr}
	mov r7, r9
	mov r6, r8
	push {r6,r7}
	lsls r0, 24
	lsrs r6, r0, 24
	ldr r0, =gUnknown_0203CF1C
	ldr r0, [r0]
	ldr r1, =0x000040db
	adds r5, r0, r1
	lsls r0, r6, 1
	adds r0, r6
	lsls r0, 24
	movs r4, 0
	ldr r7, =gSprites
	movs r2, 0x80
	lsls r2, 19
	adds r2, r0
	mov r9, r2
	lsrs r6, r0, 24
	movs r1, 0xA0
	lsls r1, 19
	adds r1, r0
	mov r8, r1
_081C4CB4:
	cmp r4, 0
	bne _081C4CD4
	ldrb r1, [r5]
	lsls r0, r1, 4
	adds r0, r1
	lsls r0, 2
	adds r0, r7
	mov r2, r9
	b _081C4CE4
	.pool
_081C4CD4:
	cmp r4, 0x9
	bne _081C4CEC
	ldrb r1, [r5, 0x9]
	lsls r0, r1, 4
	adds r0, r1
	lsls r0, 2
	adds r0, r7
	mov r2, r8
_081C4CE4:
	lsrs r1, r2, 24
	bl StartSpriteAnim
	b _081C4D02
_081C4CEC:
	adds r0, r5, r4
	ldrb r1, [r0]
	lsls r0, r1, 4
	adds r0, r1
	lsls r0, 2
	adds r0, r7
	adds r1, r6, 0x6
	lsls r1, 24
	lsrs r1, 24
	bl StartSpriteAnim
_081C4D02:
	adds r0, r4, 0x1
	lsls r0, 24
	lsrs r4, r0, 24
	cmp r4, 0x9
	bls _081C4CB4
	pop {r3,r4}
	mov r8, r3
	mov r9, r4
	pop {r4-r7}
	pop {r0}
	bx r0
	thumb_func_end sub_81C4C84

	thumb_func_start sub_81C4D18
sub_81C4D18: @ 81C4D18
	push {r4-r7,lr}
	lsls r0, 24
	lsrs r0, 24
	ldr r1, =gUnknown_0203CF1C
	ldr r2, =0x000040d3
	adds r0, r2
	ldr r1, [r1]
	adds r5, r1, r0
	movs r3, 0
	ldr r4, =gSprites
	movs r7, 0x5
	negs r7, r7
	movs r6, 0
_081C4D32:
	adds r2, r5, r3
	ldrb r1, [r2]
	lsls r0, r1, 4
	adds r0, r1
	lsls r0, 2
	adds r0, r4
	strh r6, [r0, 0x30]
	ldrb r0, [r2]
	lsls r1, r0, 4
	adds r1, r0
	lsls r1, 2
	adds r1, r4
	adds r1, 0x3E
	ldrb r2, [r1]
	adds r0, r7, 0
	ands r0, r2
	strb r0, [r1]
	adds r0, r3, 0x1
	lsls r0, 24
	lsrs r3, r0, 24
	cmp r3, 0x9
	bls _081C4D32
	pop {r4-r7}
	pop {r0}
	bx r0
	.pool
	thumb_func_end sub_81C4D18

	thumb_func_start sub_81C4D70
sub_81C4D70: @ 81C4D70
	push {r4,r5,lr}
	sub sp, 0x4
	adds r5, r0, 0
	ldr r4, =gUnknown_0203CF28
	movs r0, 0x4
	bl Alloc
	str r0, [r4]
	ldr r1, [r5]
	lsls r0, r1, 20
	lsrs r4, r0, 30
	cmp r4, 0
	bne _081C4DDC
	lsls r0, r1, 30
	lsrs r0, 30
	movs r1, 0x8
	movs r2, 0
	bl SetBgAttribute
	ldr r3, [r5]
	lsls r0, r3, 30
	lsrs r0, 30
	ldr r1, =gUnknown_0861D1A0
	lsls r3, 22
	lsrs r3, 24
	str r4, [sp]
	movs r2, 0
	bl decompress_and_copy_tile_data_to_vram
	ldr r0, [r5]
	lsls r0, 30
	lsrs r0, 30
	ldr r1, =gUnknown_0861DEF4
	movs r2, 0x1
	str r2, [sp]
	movs r2, 0
	movs r3, 0
	bl decompress_and_copy_tile_data_to_vram
	ldr r1, [r5]
	lsls r1, 22
	lsrs r1, 24
	str r4, [sp]
	movs r2, 0x20
	movs r3, 0x20
	bl sub_8199D3C
	b _081C4E2E
	.pool
_081C4DDC:
	lsls r0, r1, 30
	lsrs r0, 30
	movs r1, 0x8
	movs r2, 0x2
	bl SetBgAttribute
	ldr r0, [r5]
	lsls r0, 30
	lsrs r0, 30
	movs r1, 0x9
	movs r2, 0x1
	bl SetBgAttribute
	ldr r3, [r5]
	lsls r0, r3, 30
	lsrs r0, 30
	ldr r1, =gUnknown_0861E208
	lsls r3, 22
	lsrs r3, 24
	movs r2, 0
	str r2, [sp]
	bl decompress_and_copy_tile_data_to_vram
	ldr r0, [r5]
	lsls r0, 30
	lsrs r0, 30
	ldr r1, =gUnknown_0861EF64
	movs r4, 0x1
	str r4, [sp]
	movs r2, 0
	movs r3, 0
	bl decompress_and_copy_tile_data_to_vram
	ldr r1, [r5]
	lsls r1, 22
	lsrs r1, 24
	str r4, [sp]
	movs r2, 0x40
	movs r3, 0x40
	bl sub_8199D3C
_081C4E2E:
	ldr r0, [r5]
	lsls r0, 30
	lsrs r0, 30
	movs r1, 0
	movs r2, 0
	bl ChangeBgX
	ldr r0, [r5]
	lsls r0, 30
	lsrs r0, 30
	movs r1, 0
	movs r2, 0
	bl ChangeBgY
	ldr r0, [r5]
	lsls r0, 30
	lsrs r0, 30
	movs r1, 0x4
	movs r2, 0x1
	bl SetBgAttribute
	ldr r0, =gUnknown_0861D140
	ldr r1, =gPlttBufferUnfaded + 0xE0
	ldr r2, =0x04000018
	bl CpuSet
	ldr r0, =gUnknown_0203CF28
	ldr r1, [r0]
	ldr r0, [r5]
	lsls r0, 30
	lsrs r0, 30
	strb r0, [r1]
	add sp, 0x4
	pop {r4,r5}
	pop {r0}
	bx r0
	.pool
	thumb_func_end sub_81C4D70

	thumb_func_start sub_81C4E90
sub_81C4E90: @ 81C4E90
	push {lr}
	bl free_temp_tile_data_buffers_if_possible
	lsls r0, 24
	cmp r0, 0
	beq _081C4EA0
	movs r0, 0x1
	b _081C4EAC
_081C4EA0:
	ldr r0, =gUnknown_0203CF28
	ldr r0, [r0]
	ldrb r0, [r0]
	bl ShowBg
	movs r0, 0
_081C4EAC:
	pop {r1}
	bx r1
	.pool
	thumb_func_end sub_81C4E90

	thumb_func_start sub_81C4EB4
sub_81C4EB4: @ 81C4EB4
	push {r4,lr}
	ldr r4, =gUnknown_0203CF28
	ldr r0, [r4]
	cmp r0, 0
	beq _081C4EC6
	bl Free
	movs r0, 0
	str r0, [r4]
_081C4EC6:
	pop {r4}
	pop {r0}
	bx r0
	.pool
	thumb_func_end sub_81C4EB4

	thumb_func_start sub_81C4ED0
sub_81C4ED0: @ 81C4ED0
	push {lr}
	adds r1, r0, 0
	ldr r0, =gUnknown_0203CF28
	ldr r0, [r0]
	ldrb r0, [r0]
	lsls r1, 8
	movs r2, 0
	bl ChangeBgY
	pop {r0}
	bx r0
	.pool
	thumb_func_end sub_81C4ED0

	thumb_func_start sub_81C4EEC
sub_81C4EEC: @ 81C4EEC
	ldr r1, =gUnknown_0203CF30
	movs r0, 0
	strh r0, [r1, 0x6]
	strh r0, [r1, 0x8]
	bx lr
	.pool
	thumb_func_end sub_81C4EEC

	thumb_func_start sub_81C4EFC
sub_81C4EFC: @ 81C4EFC
	push {lr}
	ldr r1, =sub_8086194
	movs r0, 0
	bl sub_81C4F98
	pop {r0}
	bx r0
	.pool
	thumb_func_end sub_81C4EFC

	thumb_func_start sub_81C4F10
sub_81C4F10: @ 81C4F10
	push {lr}
	ldr r1, =sub_8059D50
	movs r0, 0x1
	bl sub_81C4F98
	pop {r0}
	bx r0
	.pool
	thumb_func_end sub_81C4F10

	thumb_func_start sub_81C4F24
sub_81C4F24: @ 81C4F24
	push {lr}
	bl ScriptContext2_Enable
	movs r0, 0x1
	movs r1, 0
	bl fade_screen
	ldr r0, =sub_81C4F44
	movs r1, 0xA
	bl CreateTask
	pop {r0}
	bx r0
	.pool
	thumb_func_end sub_81C4F24

	thumb_func_start sub_81C4F44
sub_81C4F44: @ 81C4F44
	push {r4,lr}
	lsls r0, 24
	lsrs r4, r0, 24
	ldr r0, =gPaletteFade
	ldrb r1, [r0, 0x7]
	movs r0, 0x80
	ands r0, r1
	cmp r0, 0
	bne _081C4F6E
	bl overworld_free_bg_tilemaps
	ldr r0, =gUnknown_03005DB0
	ldr r1, =hm_add_c3_without_phase_2
	str r1, [r0]
	ldr r1, =c2_exit_to_overworld_2_switch
	movs r0, 0x3
	bl sub_81C4F98
	adds r0, r4, 0
	bl DestroyTask
_081C4F6E:
	pop {r4}
	pop {r0}
	bx r0
	.pool
	thumb_func_end sub_81C4F44

	thumb_func_start sub_81C4F84
sub_81C4F84: @ 81C4F84
	push {lr}
	ldr r0, =gUnknown_0203CF30
	ldr r1, [r0]
	movs r0, 0x4
	bl sub_81C4F98
	pop {r0}
	bx r0
	.pool
	thumb_func_end sub_81C4F84

	thumb_func_start sub_81C4F98
sub_81C4F98: @ 81C4F98
	push {r4-r6,lr}
	adds r5, r1, 0
	lsls r0, 24
	lsrs r4, r0, 24
	ldr r6, =gUnknown_0203CF2C
	ldr r0, =0x0000098c
	bl AllocZeroed
	str r0, [r6]
	cmp r4, 0x4
	beq _081C4FB2
	ldr r0, =gUnknown_0203CF30
	strb r4, [r0, 0x4]
_081C4FB2:
	cmp r5, 0
	beq _081C4FBA
	ldr r0, =gUnknown_0203CF30
	str r5, [r0]
_081C4FBA:
	ldr r0, [r6]
	movs r1, 0
	str r1, [r0]
	ldr r1, =0x00000814
	adds r0, r1
	movs r1, 0xFF
	strb r1, [r0]
	ldr r0, [r6]
	ldr r1, =0x00000816
	adds r0, r1
	movs r1, 0x1
	negs r1, r1
	strb r1, [r0]
	ldr r0, [r6]
	ldr r1, =0x00000804
	adds r0, r1
	movs r1, 0xFF
	movs r2, 0xB
	bl memset
	ldr r0, [r6]
	ldr r1, =0x0000080f
	adds r0, r1
	movs r1, 0xFF
	movs r2, 0x5
	bl memset
	ldr r0, =sub_81C504C
	bl SetMainCallback2
	pop {r4-r6}
	pop {r0}
	bx r0
	.pool
	thumb_func_end sub_81C4F98

	thumb_func_start sub_81C501C
sub_81C501C: @ 81C501C
	push {lr}
	bl RunTasks
	bl AnimateSprites
	bl BuildOamBuffer
	bl do_scheduled_bg_tilemap_copies_to_vram
	bl UpdatePaletteFade
	pop {r0}
	bx r0
	thumb_func_end sub_81C501C

	thumb_func_start sub_81C5038
sub_81C5038: @ 81C5038
	push {lr}
	bl LoadOam
	bl ProcessSpriteCopyRequests
	bl TransferPlttBuffer
	pop {r0}
	bx r0
	thumb_func_end sub_81C5038

	thumb_func_start sub_81C504C
sub_81C504C: @ 81C504C
	push {lr}
_081C504E:
	bl sub_81221EC
	lsls r0, 24
	lsrs r0, 24
	cmp r0, 0x1
	beq _081C5072
	bl sub_81C5078
	lsls r0, 24
	lsrs r0, 24
	cmp r0, 0x1
	beq _081C5072
	bl sub_81221AC
	lsls r0, 24
	lsrs r0, 24
	cmp r0, 0x1
	bne _081C504E
_081C5072:
	pop {r0}
	bx r0
	thumb_func_end sub_81C504C

	thumb_func_start sub_81C5078
sub_81C5078: @ 81C5078
	push {lr}
	sub sp, 0x4
	ldr r0, =gMain
	movs r1, 0x87
	lsls r1, 3
	adds r0, r1
	ldrb r0, [r0]
	cmp r0, 0x10
	bls _081C508C
	b _081C51BC
_081C508C:
	lsls r0, 2
	ldr r1, =_081C50A0
	adds r0, r1
	ldr r0, [r0]
	mov pc, r0
	.pool
	.align 2, 0
_081C50A0:
	.4byte _081C50E4
	.4byte _081C50EE
	.4byte _081C50F4
	.4byte _081C50FA
	.4byte _081C510C
	.4byte _081C5112
	.4byte _081C5122
	.4byte _081C513C
	.4byte _081C5148
	.4byte _081C514E
	.4byte _081C515C
	.4byte _081C5162
	.4byte _081C5168
	.4byte _081C516E
	.4byte _081C5174
	.4byte _081C517A
	.4byte _081C5188
_081C50E4:
	bl SetVBlankHBlankCallbacksToNull
	bl clear_scheduled_bg_copies_to_vram
	b _081C51A2
_081C50EE:
	bl remove_some_task
	b _081C51A2
_081C50F4:
	bl FreeAllSpritePalettes
	b _081C51A2
_081C50FA:
	bl ResetPaletteFade
	ldr r2, =gPaletteFade
	ldrb r0, [r2, 0x8]
	movs r1, 0x80
	orrs r0, r1
	b _081C51A0
	.pool
_081C510C:
	bl ResetSpriteData
	b _081C51A2
_081C5112:
	bl sub_81221AC
	lsls r0, 24
	cmp r0, 0
	bne _081C51A2
	bl ResetTasks
	b _081C51A2
_081C5122:
	bl sub_81C51DC
	ldr r0, =gUnknown_0203CF2C
	ldr r0, [r0]
	ldr r1, =0x00000984
	adds r0, r1
	movs r1, 0
	strh r1, [r0]
	b _081C51A2
	.pool
_081C513C:
	bl sub_81C5238
	lsls r0, 24
	cmp r0, 0
	beq _081C51D4
	b _081C51A2
_081C5148:
	bl sub_81C6BD8
	b _081C51A2
_081C514E:
	bl sub_81C5924
	bl sub_81C59BC
	bl sub_81C5A20
	b _081C51A2
_081C515C:
	bl sub_81C5314
	b _081C51A2
_081C5162:
	bl sub_81C56F8
	b _081C51A2
_081C5168:
	bl sub_81C6EF4
	b _081C51A2
_081C516E:
	bl sub_81C5674
	b _081C51A2
_081C5174:
	bl sub_81C700C
	b _081C51A2
_081C517A:
	movs r0, 0x1
	negs r0, r0
	movs r1, 0x10
	movs r2, 0
	bl BlendPalettes
	b _081C51A2
_081C5188:
	movs r0, 0x1
	negs r0, r0
	movs r1, 0
	str r1, [sp]
	movs r2, 0x10
	movs r3, 0
	bl BeginNormalPaletteFade
	ldr r2, =gPaletteFade
	ldrb r1, [r2, 0x8]
	movs r0, 0x7F
	ands r0, r1
_081C51A0:
	strb r0, [r2, 0x8]
_081C51A2:
	ldr r1, =gMain
	movs r0, 0x87
	lsls r0, 3
	adds r1, r0
	ldrb r0, [r1]
	adds r0, 0x1
	strb r0, [r1]
	b _081C51D4
	.pool
_081C51BC:
	ldr r0, =sub_81C5038
	bl SetVBlankCallback
	ldr r0, =sub_81C501C
	bl SetMainCallback2
	movs r0, 0x1
	b _081C51D6
	.pool
_081C51D4:
	movs r0, 0
_081C51D6:
	add sp, 0x4
	pop {r1}
	bx r1
	thumb_func_end sub_81C5078

	thumb_func_start sub_81C51DC
sub_81C51DC: @ 81C51DC
	push {lr}
	bl sub_8121DA0
	movs r0, 0
	bl ResetBgsAndClearDma3BusyFlags
	ldr r1, =gUnknown_0861F2B4
	movs r0, 0
	movs r2, 0x3
	bl InitBgsFromTemplates
	ldr r0, =gUnknown_0203CF2C
	ldr r1, [r0]
	adds r1, 0x4
	movs r0, 0x2
	bl SetBgTilemapBuffer
	bl sub_8121E10
	movs r0, 0x2
	bl schedule_bg_copy_tilemap_to_vram
	movs r1, 0x82
	lsls r1, 5
	movs r0, 0
	bl SetGpuReg
	movs r0, 0
	bl ShowBg
	movs r0, 0x1
	bl ShowBg
	movs r0, 0x2
	bl ShowBg
	movs r0, 0x50
	movs r1, 0
	bl SetGpuReg
	pop {r0}
	bx r0
	.pool
	thumb_func_end sub_81C51DC

	thumb_func_start sub_81C5238
sub_81C5238: @ 81C5238
	push {r4,lr}
	sub sp, 0x4
	ldr r4, =gUnknown_0203CF2C
	ldr r0, [r4]
	ldr r1, =0x00000984
	adds r0, r1
	movs r1, 0
	ldrsh r0, [r0, r1]
	cmp r0, 0x4
	bhi _081C52F0
	lsls r0, 2
	ldr r1, =_081C5264
	adds r0, r1
	ldr r0, [r0]
	mov pc, r0
	.pool
	.align 2, 0
_081C5264:
	.4byte _081C5278
	.4byte _081C5294
	.4byte _081C52B8
	.4byte _081C52C8
	.4byte _081C52D4
_081C5278:
	bl reset_temp_tile_data_buffers
	ldr r1, =gUnknown_08D9A620
	movs r0, 0
	str r0, [sp]
	movs r0, 0x2
	movs r2, 0
	movs r3, 0
	bl decompress_and_copy_tile_data_to_vram
	b _081C52D8
	.pool
_081C5294:
	bl free_temp_tile_data_buffers_if_possible
	lsls r0, 24
	lsrs r0, 24
	cmp r0, 0x1
	beq _081C5308
	ldr r0, =gUnknown_08D9AE04
	ldr r4, =gUnknown_0203CF2C
	ldr r1, [r4]
	adds r1, 0x4
	bl LZDecompressWram
	ldr r1, [r4]
	b _081C52DC
	.pool
_081C52B8:
	ldr r0, =gUnknown_08D9AF44
	movs r1, 0
	movs r2, 0x20
	bl LoadCompressedPalette
	b _081C52D8
	.pool
_081C52C8:
	ldr r0, =gUnknown_0861F3CC
	bl LoadCompressedObjectPic
	b _081C52D8
	.pool
_081C52D4:
	bl sub_81C6E98
_081C52D8:
	ldr r0, =gUnknown_0203CF2C
	ldr r1, [r0]
_081C52DC:
	ldr r0, =0x00000984
	adds r1, r0
	ldrh r0, [r1]
	adds r0, 0x1
	strh r0, [r1]
	b _081C5308
	.pool
_081C52F0:
	bl sub_8122328
	ldr r0, [r4]
	ldr r1, =0x00000984
	adds r0, r1
	movs r1, 0
	strh r1, [r0]
	movs r0, 0x1
	b _081C530A
	.pool
_081C5308:
	movs r0, 0
_081C530A:
	add sp, 0x4
	pop {r4}
	pop {r1}
	bx r1
	thumb_func_end sub_81C5238

	thumb_func_start sub_81C5314
sub_81C5314: @ 81C5314
	push {r4-r7,lr}
	ldr r0, =gSaveBlock2Ptr
	ldr r2, [r0]
	ldr r1, =0x00000ca9
	adds r0, r2, r1
	ldrb r1, [r0]
	lsls r1, 30
	lsrs r1, 30
	lsls r0, r1, 2
	adds r0, r1
	lsls r0, 2
	ldr r3, =0x00000e2c
	adds r0, r3
	adds r7, r2, r0
	movs r6, 0
	ldr r1, =gUnknown_0203CF2C
	ldr r0, [r1]
	ldr r4, =0x00000821
	adds r0, r4
	ldrb r0, [r0]
	subs r0, 0x1
	cmp r6, r0
	bge _081C5382
	adds r5, r1, 0
_081C5344:
	lsls r1, r6, 1
	adds r4, r1, r6
	lsls r4, 3
	ldr r0, =0x0000087c
	adds r4, r0
	ldr r0, [r5]
	adds r0, r4
	adds r1, r7
	ldrh r1, [r1]
	bl sub_81C540C
	ldr r1, [r5]
	lsls r2, r6, 3
	ldr r3, =0x00000824
	adds r0, r1, r3
	adds r0, r2
	adds r4, r1, r4
	str r4, [r0]
	ldr r4, =0x00000828
	adds r0, r1, r4
	adds r0, r2
	str r6, [r0]
	adds r0, r6, 0x1
	lsls r0, 16
	lsrs r6, r0, 16
	ldr r0, =0x00000821
	adds r1, r0
	ldrb r0, [r1]
	subs r0, 0x1
	cmp r6, r0
	blt _081C5344
_081C5382:
	ldr r5, =gUnknown_0203CF2C
	lsls r4, r6, 1
	adds r4, r6
	lsls r4, 3
	ldr r1, =0x0000087c
	adds r4, r1
	ldr r0, [r5]
	adds r0, r4
	ldr r1, =gText_CloseBag
	bl StringCopy
	ldr r1, [r5]
	lsls r2, r6, 3
	ldr r3, =0x00000824
	adds r0, r1, r3
	adds r0, r2
	adds r4, r1, r4
	str r4, [r0]
	ldr r4, =0x00000828
	adds r1, r4
	adds r1, r2
	movs r0, 0x2
	negs r0, r0
	str r0, [r1]
	ldr r2, =gUnknown_03006310
	adds r1, r2, 0
	ldr r0, =gUnknown_0861F2C0
	ldm r0!, {r4,r6,r7}
	stm r1!, {r4,r6,r7}
	ldm r0!, {r4,r6,r7}
	stm r1!, {r4,r6,r7}
	ldr r1, [r5]
	ldr r6, =0x00000821
	adds r0, r1, r6
	ldrb r0, [r0]
	strh r0, [r2, 0xC]
	adds r3, r1, r3
	str r3, [r2]
	ldr r7, =0x00000822
	adds r1, r7
	ldrb r0, [r1]
	strh r0, [r2, 0xE]
	pop {r4-r7}
	pop {r0}
	bx r0
	.pool
	thumb_func_end sub_81C5314

	thumb_func_start sub_81C540C
sub_81C540C: @ 81C540C
	push {r4,r5,lr}
	adds r5, r0, 0
	lsls r1, 16
	lsrs r4, r1, 16
	adds r0, r4, 0
	bl ItemId_GetPocket
	lsls r0, 24
	lsrs r0, 24
	cmp r0, 0x4
	bne _081C5450
	ldr r0, =gStringVar1
	adds r1, r4, 0
	subs r1, 0x84
	movs r2, 0x2
	movs r3, 0x2
	bl ConvertIntToDecimalStringN
	ldr r1, =gStringVar2
	adds r0, r4, 0
	bl CopyItemName
	ldr r1, =gText_UnkF908Var1Clear7Var2
	adds r0, r5, 0
	bl StringExpandPlaceholders
	b _081C5458
	.pool
_081C5450:
	adds r0, r4, 0
	adds r1, r5, 0
	bl CopyItemName
_081C5458:
	pop {r4,r5}
	pop {r0}
	bx r0
	thumb_func_end sub_81C540C

	thumb_func_start sub_81C5460
sub_81C5460: @ 81C5460
	push {r4,r5,lr}
	adds r4, r0, 0
	lsls r1, 24
	lsrs r1, 24
	cmp r1, 0x1
	beq _081C5476
	movs r0, 0x5
	bl PlaySE
	bl sub_81C6F20
_081C5476:
	ldr r5, =gUnknown_0203CF2C
	ldr r1, [r5]
	ldr r2, =0x00000814
	adds r0, r1, r2
	ldrb r0, [r0]
	cmp r0, 0xFF
	bne _081C5504
	adds r2, 0x1
	adds r0, r1, r2
	ldrb r1, [r0]
	movs r0, 0x1
	eors r0, r1
	bl sub_81C6FF8
	movs r0, 0x2
	negs r0, r0
	cmp r4, r0
	beq _081C54E0
	ldr r0, =gSaveBlock2Ptr
	ldr r2, [r0]
	lsls r3, r4, 1
	ldr r1, =0x00000ca9
	adds r0, r2, r1
	ldrb r1, [r0]
	lsls r1, 30
	lsrs r1, 30
	lsls r0, r1, 2
	adds r0, r1
	lsls r0, 2
	adds r3, r0
	ldr r0, =0x00000e2c
	adds r2, r0
	adds r2, r3
	ldrh r0, [r2]
	ldr r1, [r5]
	ldr r2, =0x00000815
	adds r1, r2
	ldrb r1, [r1]
	bl sub_81C6F90
	b _081C54EE
	.pool
_081C54E0:
	ldr r0, =0x0000ffff
	ldr r1, [r5]
	ldr r2, =0x00000815
	adds r1, r2
	ldrb r1, [r1]
	bl sub_81C6F90
_081C54EE:
	ldr r0, =gUnknown_0203CF2C
	ldr r1, [r0]
	ldr r0, =0x00000815
	adds r1, r0
	ldrb r0, [r1]
	movs r2, 0x1
	eors r0, r2
	strb r0, [r1]
	adds r0, r4, 0
	bl sub_81C55D8
_081C5504:
	pop {r4,r5}
	pop {r0}
	bx r0
	.pool
	thumb_func_end sub_81C5460

	thumb_func_start sub_81C5518
sub_81C5518: @ 81C5518
	push {r4-r6,lr}
	sub sp, 0x10
	adds r4, r1, 0
	lsls r0, 24
	lsrs r6, r0, 24
	lsls r2, 24
	lsrs r5, r2, 24
	movs r0, 0x2
	negs r0, r0
	cmp r4, r0
	beq _081C55B8
	ldr r0, =gUnknown_0203CF2C
	ldr r0, [r0]
	ldr r1, =0x00000814
	adds r0, r1
	ldrb r1, [r0]
	cmp r1, 0xFF
	beq _081C5560
	lsls r0, r4, 24
	lsrs r0, 24
	cmp r1, r0
	bne _081C5558
	adds r0, r5, 0
	movs r1, 0x1
	bl sub_81C5AB8
	b _081C5560
	.pool
_081C5558:
	adds r0, r5, 0
	movs r1, 0xFF
	bl sub_81C5AB8
_081C5560:
	ldr r0, =gStringVar1
	ldr r1, =gSaveBlock2Ptr
	ldr r3, [r1]
	ldr r2, =0x00000ca9
	adds r1, r3, r2
	ldrb r2, [r1]
	lsls r2, 30
	lsrs r2, 30
	lsls r1, r2, 2
	adds r1, r2
	lsls r1, 1
	adds r1, r4, r1
	ldr r2, =0x00000e54
	adds r3, r2
	adds r3, r1
	ldrb r1, [r3]
	movs r2, 0x1
	movs r3, 0x2
	bl ConvertIntToDecimalStringN
	ldr r4, =gStringVar4
	ldr r1, =gText_xVar1
	adds r0, r4, 0
	bl StringExpandPlaceholders
	movs r0, 0x7
	adds r1, r4, 0
	movs r2, 0x77
	bl GetStringRightAlignXOffset
	adds r2, r0, 0
	lsls r2, 24
	lsrs r2, 24
	movs r1, 0
	str r1, [sp]
	str r1, [sp, 0x4]
	movs r0, 0xFF
	str r0, [sp, 0x8]
	str r1, [sp, 0xC]
	adds r0, r6, 0
	adds r1, r4, 0
	adds r3, r5, 0
	bl sub_81C6C94
_081C55B8:
	add sp, 0x10
	pop {r4-r6}
	pop {r0}
	bx r0
	.pool
	thumb_func_end sub_81C5518

	thumb_func_start sub_81C55D8
sub_81C55D8: @ 81C55D8
	push {r4,lr}
	sub sp, 0x10
	adds r3, r0, 0
	movs r0, 0x2
	negs r0, r0
	cmp r3, r0
	beq _081C561C
	ldr r0, =gSaveBlock2Ptr
	ldr r2, [r0]
	lsls r3, 1
	ldr r1, =0x00000ca9
	adds r0, r2, r1
	ldrb r1, [r0]
	lsls r1, 30
	lsrs r1, 30
	lsls r0, r1, 2
	adds r0, r1
	lsls r0, 2
	adds r3, r0
	ldr r0, =0x00000e2c
	adds r2, r0
	adds r2, r3
	ldrh r0, [r2]
	bl ItemId_GetDescription
	adds r4, r0, 0
	b _081C5638
	.pool
_081C561C:
	ldr r0, =gStringVar1
	ldr r2, =gReturnToXStringsTable2
	ldr r1, =gUnknown_0203CF30
	ldrb r1, [r1, 0x4]
	lsls r1, 2
	adds r1, r2
	ldr r1, [r1]
	bl StringCopy
	ldr r4, =gStringVar4
	ldr r1, =gText_ReturnToVar1
	adds r0, r4, 0
	bl StringExpandPlaceholders
_081C5638:
	movs r0, 0x1
	movs r1, 0
	bl FillWindowPixelBuffer
	movs r1, 0
	str r1, [sp]
	movs r0, 0x1
	str r0, [sp, 0x4]
	str r1, [sp, 0x8]
	str r1, [sp, 0xC]
	adds r1, r4, 0
	movs r2, 0x3
	movs r3, 0
	bl sub_81C6C3C
	add sp, 0x10
	pop {r4}
	pop {r0}
	bx r0
	.pool
	thumb_func_end sub_81C55D8

	thumb_func_start sub_81C5674
sub_81C5674: @ 81C5674
	push {r4,lr}
	sub sp, 0x10
	ldr r4, =gUnknown_0203CF2C
	ldr r1, [r4]
	ldr r2, =0x00000816
	adds r0, r1, r2
	ldrb r0, [r0]
	cmp r0, 0xFF
	bne _081C56B4
	adds r2, 0xB
	adds r0, r1, r2
	ldrb r0, [r0]
	adds r2, 0x1
	adds r1, r2
	ldrb r1, [r1]
	subs r0, r1
	str r0, [sp]
	ldr r0, =0x00000b5e
	str r0, [sp, 0x4]
	str r0, [sp, 0x8]
	ldr r0, =gUnknown_0203CF38
	str r0, [sp, 0xC]
	movs r0, 0x2
	movs r1, 0xAC
	movs r2, 0xC
	movs r3, 0x94
	bl AddScrollIndicatorArrowPairParametrized
	ldr r1, [r4]
	ldr r2, =0x00000816
	adds r1, r2
	strb r0, [r1]
_081C56B4:
	add sp, 0x10
	pop {r4}
	pop {r0}
	bx r0
	.pool
	thumb_func_end sub_81C5674

	thumb_func_start sub_81C56CC
sub_81C56CC: @ 81C56CC
	push {r4,lr}
	ldr r4, =gUnknown_0203CF2C
	ldr r0, [r4]
	ldr r2, =0x00000816
	adds r1, r0, r2
	ldrb r0, [r1]
	cmp r0, 0xFF
	beq _081C56EA
	bl RemoveScrollIndicatorArrowPair
	ldr r0, [r4]
	ldr r1, =0x00000816
	adds r0, r1
	movs r1, 0xFF
	strb r1, [r0]
_081C56EA:
	pop {r4}
	pop {r0}
	bx r0
	.pool
	thumb_func_end sub_81C56CC

	thumb_func_start sub_81C56F8
sub_81C56F8: @ 81C56F8
	push {r4,lr}
	ldr r0, =sub_81C5BC8
	movs r1, 0
	bl CreateTask
	lsls r0, 24
	lsrs r0, 24
	lsls r4, r0, 2
	adds r4, r0
	lsls r4, 3
	ldr r0, =gTasks + 0x8
	adds r4, r0
	ldr r0, =gUnknown_03006310
	ldr r2, =gUnknown_0203CF30
	ldrh r1, [r2, 0x8]
	ldrh r2, [r2, 0x6]
	bl ListMenuInit
	lsls r0, 24
	lsrs r0, 24
	strh r0, [r4]
	pop {r4}
	pop {r0}
	bx r0
	.pool
	thumb_func_end sub_81C56F8

	thumb_func_start sub_81C5738
sub_81C5738: @ 81C5738
	push {r4-r6,lr}
	mov r6, r8
	push {r6}
	lsls r0, 24
	lsrs r0, 24
	lsls r1, 24
	lsrs r1, 24
	ldr r2, =gSaveBlock2Ptr
	ldr r6, [r2]
	ldr r3, =0x00000ca9
	adds r2, r6, r3
	ldrb r3, [r2]
	lsls r3, 30
	lsrs r2, r3, 30
	lsls r4, r2, 2
	adds r4, r2
	lsls r4, 2
	ldr r2, =0x00000e2c
	adds r4, r2
	adds r4, r6, r4
	lsrs r3, 30
	lsls r2, r3, 2
	adds r2, r3
	lsls r2, 1
	ldr r3, =0x00000e54
	adds r2, r3
	adds r6, r2
	lsls r5, r0, 1
	adds r5, r4
	ldrh r2, [r5]
	mov r8, r2
	lsls r2, r1, 1
	adds r2, r4
	ldrh r3, [r2]
	strh r3, [r5]
	mov r3, r8
	strh r3, [r2]
	adds r0, r6, r0
	ldrb r2, [r0]
	adds r6, r1
	ldrb r1, [r6]
	strb r1, [r0]
	strb r2, [r6]
	pop {r3}
	mov r8, r3
	pop {r4-r6}
	pop {r0}
	bx r0
	.pool
	thumb_func_end sub_81C5738

	thumb_func_start sub_81C57A8
sub_81C57A8: @ 81C57A8
	push {r4-r7,lr}
	mov r7, r8
	push {r7}
	lsls r0, 24
	lsrs r4, r0, 24
	adds r7, r4, 0
	lsls r1, 24
	lsrs r5, r1, 24
	ldr r0, =gSaveBlock2Ptr
	ldr r3, [r0]
	ldr r1, =0x00000ca9
	adds r0, r3, r1
	ldrb r1, [r0]
	lsls r1, 30
	lsrs r2, r1, 30
	lsls r0, r2, 2
	adds r0, r2
	lsls r0, 2
	ldr r2, =0x00000e2c
	adds r0, r2
	adds r6, r3, r0
	lsrs r1, 30
	lsls r0, r1, 2
	adds r0, r1
	lsls r0, 1
	ldr r1, =0x00000e54
	adds r0, r1
	adds r3, r0
	cmp r4, r5
	beq _081C5862
	lsls r0, r4, 1
	adds r0, r6
	ldrh r0, [r0]
	mov r12, r0
	adds r0, r3, r4
	ldrb r0, [r0]
	mov r8, r0
	cmp r5, r4
	bls _081C5830
	subs r0, r5, 0x1
	lsls r0, 24
	lsrs r5, r0, 24
	lsls r2, r4, 16
	cmp r4, r5
	bge _081C5854
_081C5802:
	asrs r2, 16
	lsls r0, r2, 1
	adds r0, r6
	ldrh r1, [r0, 0x2]
	strh r1, [r0]
	adds r1, r3, r2
	ldrb r0, [r1, 0x1]
	strb r0, [r1]
	adds r2, 0x1
	lsls r2, 16
	asrs r0, r2, 16
	cmp r0, r5
	blt _081C5802
	b _081C5854
	.pool
_081C5830:
	lsls r2, r7, 16
	cmp r7, r5
	ble _081C5854
_081C5836:
	asrs r2, 16
	lsls r1, r2, 1
	adds r1, r6
	subs r0, r1, 0x2
	ldrh r0, [r0]
	strh r0, [r1]
	adds r1, r3, r2
	subs r0, r1, 0x1
	ldrb r0, [r0]
	strb r0, [r1]
	subs r2, 0x1
	lsls r2, 16
	asrs r0, r2, 16
	cmp r0, r5
	bgt _081C5836
_081C5854:
	lsls r0, r5, 1
	adds r0, r6
	mov r2, r12
	strh r2, [r0]
	adds r0, r3, r5
	mov r1, r8
	strb r1, [r0]
_081C5862:
	pop {r3}
	mov r8, r3
	pop {r4-r7}
	pop {r0}
	bx r0
	thumb_func_end sub_81C57A8

	thumb_func_start sub_81C586C
sub_81C586C: @ 81C586C
	push {r4-r7,lr}
	mov r7, r9
	mov r6, r8
	push {r6,r7}
	ldr r0, =gSaveBlock2Ptr
	ldr r3, [r0]
	ldr r1, =0x00000ca9
	adds r0, r3, r1
	ldrb r1, [r0]
	lsls r1, 30
	lsrs r2, r1, 30
	lsls r0, r2, 2
	adds r0, r2
	lsls r0, 2
	ldr r2, =0x00000e2c
	adds r0, r2
	adds r0, r3
	mov r9, r0
	lsrs r1, 30
	lsls r0, r1, 2
	adds r0, r1
	lsls r0, 1
	ldr r4, =0x00000e54
	adds r0, r4
	adds r3, r0
	mov r8, r3
	movs r5, 0
	movs r3, 0
_081C58A4:
	lsls r0, r5, 1
	mov r1, r9
	adds r2, r0, r1
	ldrh r0, [r2]
	mov r4, r8
	adds r1, r4, r5
	cmp r0, 0
	beq _081C58BA
	ldrb r0, [r1]
	cmp r0, 0
	bne _081C58BE
_081C58BA:
	strh r3, [r2]
	strb r3, [r1]
_081C58BE:
	adds r0, r5, 0x1
	lsls r0, 24
	lsrs r5, r0, 24
	cmp r5, 0x9
	bls _081C58A4
	movs r5, 0
_081C58CA:
	adds r1, r5, 0x1
	lsls r0, r1, 24
	lsrs r4, r0, 24
	adds r7, r1, 0
	cmp r4, 0x9
	bhi _081C58FE
	lsls r0, r5, 1
	mov r1, r9
	adds r6, r0, r1
_081C58DC:
	ldrh r0, [r6]
	cmp r0, 0
	beq _081C58EC
	mov r2, r8
	adds r0, r2, r5
	ldrb r0, [r0]
	cmp r0, 0
	bne _081C58F4
_081C58EC:
	adds r0, r5, 0
	adds r1, r4, 0
	bl sub_81C5738
_081C58F4:
	adds r0, r4, 0x1
	lsls r0, 24
	lsrs r4, r0, 24
	cmp r4, 0x9
	bls _081C58DC
_081C58FE:
	lsls r0, r7, 24
	lsrs r5, r0, 24
	cmp r5, 0x8
	bls _081C58CA
	pop {r3,r4}
	mov r8, r3
	mov r9, r4
	pop {r4-r7}
	pop {r0}
	bx r0
	.pool
	thumb_func_end sub_81C586C

	thumb_func_start sub_81C5924
sub_81C5924: @ 81C5924
	push {r4-r6,lr}
	ldr r0, =gSaveBlock2Ptr
	ldr r2, [r0]
	ldr r1, =0x00000ca9
	adds r0, r2, r1
	ldrb r1, [r0]
	lsls r1, 30
	lsrs r1, 30
	lsls r0, r1, 2
	adds r0, r1
	lsls r0, 2
	ldr r1, =0x00000e2c
	adds r0, r1
	adds r5, r2, r0
	bl sub_81C586C
	ldr r3, =gUnknown_0203CF2C
	ldr r0, [r3]
	ldr r2, =0x00000821
	adds r0, r2
	movs r1, 0
	strb r1, [r0]
	movs r4, 0
	adds r6, r3, 0
_081C5954:
	lsls r0, r4, 1
	adds r0, r5
	ldrh r0, [r0]
	ldr r3, =gUnknown_0203CF2C
	cmp r0, 0
	beq _081C596A
	ldr r1, [r6]
	adds r1, r2
	ldrb r0, [r1]
	adds r0, 0x1
	strb r0, [r1]
_081C596A:
	adds r0, r4, 0x1
	lsls r0, 16
	lsrs r4, r0, 16
	cmp r4, 0x9
	bls _081C5954
	ldr r0, [r3]
	ldr r2, =0x00000821
	adds r0, r2
	ldrb r1, [r0]
	adds r1, 0x1
	strb r1, [r0]
	ldr r0, [r3]
	adds r2, r0, r2
	ldrb r2, [r2]
	cmp r2, 0x8
	bls _081C59AC
	ldr r2, =0x00000822
	adds r1, r0, r2
	movs r0, 0x8
	strb r0, [r1]
	b _081C59B2
	.pool
_081C59AC:
	ldr r1, =0x00000822
	adds r0, r1
	strb r2, [r0]
_081C59B2:
	pop {r4-r6}
	pop {r0}
	bx r0
	.pool
	thumb_func_end sub_81C5924

	thumb_func_start sub_81C59BC
sub_81C59BC: @ 81C59BC
	push {r4,r5,lr}
	ldr r0, =gUnknown_0203CF30
	ldrh r1, [r0, 0x8]
	adds r3, r0, 0
	ldr r4, =gUnknown_0203CF2C
	cmp r1, 0
	beq _081C59E4
	ldrh r0, [r3, 0x8]
	ldr r1, [r4]
	ldr r5, =0x00000822
	adds r2, r1, r5
	ldrb r2, [r2]
	adds r0, r2
	subs r5, 0x1
	adds r1, r5
	ldrb r1, [r1]
	cmp r0, r1
	ble _081C59E4
	subs r0, r1, r2
	strh r0, [r3, 0x8]
_081C59E4:
	adds r2, r3, 0
	ldrh r1, [r2, 0x8]
	ldrh r0, [r2, 0x6]
	adds r1, r0
	ldr r0, [r4]
	ldr r4, =0x00000821
	adds r0, r4
	ldrb r0, [r0]
	cmp r1, r0
	blt _081C5A18
	adds r1, r0, 0
	cmp r1, 0
	bne _081C5A14
	strh r1, [r2, 0x6]
	b _081C5A18
	.pool
_081C5A14:
	subs r0, 0x1
	strh r0, [r3, 0x6]
_081C5A18:
	pop {r4,r5}
	pop {r0}
	bx r0
	thumb_func_end sub_81C59BC

	thumb_func_start sub_81C5A20
sub_81C5A20: @ 81C5A20
	push {r4-r7,lr}
	ldr r0, =gUnknown_0203CF30
	ldrh r1, [r0, 0x6]
	adds r5, r0, 0
	cmp r1, 0x4
	bls _081C5A80
	movs r4, 0
	ldrh r0, [r5, 0x6]
	subs r0, 0x4
	cmp r4, r0
	bgt _081C5A80
	ldrh r2, [r5, 0x8]
	ldr r6, =gUnknown_0203CF2C
	ldr r0, [r6]
	ldr r3, =0x00000822
	adds r1, r0, r3
	ldrb r1, [r1]
	adds r2, r1
	ldr r7, =0x00000821
	adds r0, r7
	ldrb r0, [r0]
	cmp r2, r0
	beq _081C5A80
	adds r3, r5, 0
_081C5A50:
	ldrh r0, [r3, 0x6]
	subs r0, 0x1
	strh r0, [r3, 0x6]
	ldrh r0, [r3, 0x8]
	adds r0, 0x1
	strh r0, [r3, 0x8]
	adds r0, r4, 0x1
	lsls r0, 24
	lsrs r4, r0, 24
	ldrh r0, [r3, 0x6]
	subs r0, 0x4
	cmp r4, r0
	bgt _081C5A80
	ldrh r2, [r5, 0x8]
	ldr r1, [r6]
	ldr r7, =0x00000822
	adds r0, r1, r7
	ldrb r0, [r0]
	adds r2, r0
	ldr r0, =0x00000821
	adds r1, r0
	ldrb r1, [r1]
	cmp r2, r1
	bne _081C5A50
_081C5A80:
	pop {r4-r7}
	pop {r0}
	bx r0
	.pool
	thumb_func_end sub_81C5A20

	thumb_func_start sub_81C5A98
sub_81C5A98: @ 81C5A98
	push {r4,lr}
	adds r4, r1, 0
	lsls r0, 24
	lsrs r0, 24
	lsls r4, 24
	lsrs r4, 24
	bl ListMenuGetYCoordForPrintingArrowCursor
	lsls r0, 24
	lsrs r0, 24
	adds r1, r4, 0
	bl sub_81C5AB8
	pop {r4}
	pop {r0}
	bx r0
	thumb_func_end sub_81C5A98

	thumb_func_start sub_81C5AB8
sub_81C5AB8: @ 81C5AB8
	push {r4,r5,lr}
	sub sp, 0x10
	lsls r0, 24
	lsrs r5, r0, 24
	lsls r1, 24
	lsrs r2, r1, 24
	cmp r2, 0xFF
	bne _081C5AF4
	movs r0, 0x1
	movs r1, 0
	bl GetMenuCursorDimensionByFont
	adds r4, r0, 0
	lsls r4, 24
	lsrs r4, 24
	movs r0, 0x1
	movs r1, 0x1
	bl GetMenuCursorDimensionByFont
	lsls r0, 24
	lsrs r0, 24
	str r4, [sp]
	str r0, [sp, 0x4]
	movs r0, 0
	movs r1, 0
	movs r2, 0
	adds r3, r5, 0
	bl FillWindowPixelRect
	b _081C5B08
_081C5AF4:
	ldr r1, =gText_SelectorArrow2
	movs r0, 0
	str r0, [sp]
	str r0, [sp, 0x4]
	str r0, [sp, 0x8]
	str r2, [sp, 0xC]
	movs r2, 0
	adds r3, r5, 0
	bl sub_81C6C3C
_081C5B08:
	add sp, 0x10
	pop {r4,r5}
	pop {r0}
	bx r0
	.pool
	thumb_func_end sub_81C5AB8

	thumb_func_start sub_81C5B14
sub_81C5B14: @ 81C5B14
	push {r4,lr}
	sub sp, 0x4
	adds r4, r0, 0
	lsls r4, 24
	lsrs r4, 24
	movs r0, 0x1
	negs r0, r0
	movs r1, 0
	str r1, [sp]
	movs r2, 0
	movs r3, 0x10
	bl BeginNormalPaletteFade
	ldr r1, =gTasks
	lsls r0, r4, 2
	adds r0, r4
	lsls r0, 3
	adds r0, r1
	ldr r1, =sub_81C5B4C
	str r1, [r0]
	add sp, 0x4
	pop {r4}
	pop {r0}
	bx r0
	.pool
	thumb_func_end sub_81C5B14

	thumb_func_start sub_81C5B4C
sub_81C5B4C: @ 81C5B4C
	push {r4,r5,lr}
	lsls r0, 24
	lsrs r5, r0, 24
	lsls r0, r5, 2
	adds r0, r5
	lsls r0, 3
	ldr r1, =gTasks + 0x8
	adds r2, r0, r1
	ldr r0, =gPaletteFade
	ldrb r1, [r0, 0x7]
	movs r0, 0x80
	ands r0, r1
	cmp r0, 0
	bne _081C5BBC
	ldrb r0, [r2]
	ldr r4, =gUnknown_0203CF38
	subs r2, r4, 0x2
	adds r1, r4, 0
	bl sub_81AE6C8
	ldr r0, =gUnknown_0203CF2C
	ldr r0, [r0]
	ldr r0, [r0]
	cmp r0, 0
	beq _081C5B94
	bl SetMainCallback2
	b _081C5B9E
	.pool
_081C5B94:
	adds r0, r4, 0
	subs r0, 0x8
	ldr r0, [r0]
	bl SetMainCallback2
_081C5B9E:
	bl sub_81C56CC
	bl ResetSpriteData
	bl FreeAllSpritePalettes
	bl FreeAllWindowBuffers
	ldr r0, =gUnknown_0203CF2C
	ldr r0, [r0]
	bl Free
	adds r0, r5, 0
	bl DestroyTask
_081C5BBC:
	pop {r4,r5}
	pop {r0}
	bx r0
	.pool
	thumb_func_end sub_81C5B4C

	thumb_func_start sub_81C5BC8
sub_81C5BC8: @ 81C5BC8
	push {r4-r7,lr}
	mov r7, r8
	push {r7}
	lsls r0, 24
	lsrs r5, r0, 24
	lsls r0, r5, 2
	adds r0, r5
	lsls r0, 3
	ldr r1, =gTasks + 0x8
	adds r7, r0, r1
	bl sub_81221EC
	lsls r0, 24
	lsrs r0, 24
	cmp r0, 0x1
	bne _081C5BEA
	b _081C5D16
_081C5BEA:
	ldr r0, =gPaletteFade
	ldrb r1, [r0, 0x7]
	movs r0, 0x80
	ands r0, r1
	cmp r0, 0
	beq _081C5BF8
	b _081C5D16
_081C5BF8:
	ldr r0, =gMain
	ldrh r1, [r0, 0x2E]
	movs r0, 0x4
	ands r0, r1
	lsls r0, 16
	lsrs r4, r0, 16
	cmp r4, 0
	beq _081C5C5C
	ldr r4, =gUnknown_0203CF30
	ldrb r0, [r4, 0x4]
	cmp r0, 0x2
	bne _081C5C12
	b _081C5D16
_081C5C12:
	ldrb r0, [r7]
	adds r1, r4, 0
	adds r1, 0x8
	adds r2, r4, 0x6
	bl get_coro_args_x18_x1A
	ldrh r1, [r4, 0x8]
	ldrh r0, [r4, 0x6]
	adds r1, r0
	ldr r0, =gUnknown_0203CF2C
	ldr r0, [r0]
	ldr r2, =0x00000821
	adds r0, r2
	ldrb r0, [r0]
	subs r0, 0x1
	cmp r1, r0
	beq _081C5D16
	movs r0, 0x5
	bl PlaySE
	adds r0, r5, 0
	bl sub_81C67CC
	b _081C5D16
	.pool
_081C5C5C:
	ldrb r0, [r7]
	bl ListMenuHandleInput
	adds r6, r0, 0
	ldrb r0, [r7]
	ldr r1, =gUnknown_0203CF38
	mov r8, r1
	mov r2, r8
	subs r2, 0x2
	bl get_coro_args_x18_x1A
	movs r0, 0x2
	negs r0, r0
	cmp r6, r0
	beq _081C5C88
	adds r0, 0x1
	cmp r6, r0
	bne _081C5CA0
	b _081C5D16
	.pool
_081C5C88:
	movs r0, 0x5
	bl PlaySE
	ldr r0, =gScriptItemId
	strh r4, [r0]
	adds r0, r5, 0
	bl sub_81C5B14
	b _081C5D16
	.pool
_081C5CA0:
	movs r0, 0x5
	bl PlaySE
	ldr r2, =gScriptItemId
	mov r12, r2
	ldr r0, =gSaveBlock2Ptr
	ldr r2, [r0]
	lsls r3, r6, 1
	ldr r0, =0x00000ca9
	adds r4, r2, r0
	ldrb r1, [r4]
	lsls r1, 30
	lsrs r1, 30
	lsls r0, r1, 2
	adds r0, r1
	lsls r0, 2
	adds r3, r0
	ldr r1, =0x00000e2c
	adds r0, r2, r1
	adds r0, r3
	ldrh r0, [r0]
	mov r1, r12
	strh r0, [r1]
	strh r6, [r7, 0x2]
	ldrb r1, [r4]
	lsls r1, 30
	lsrs r1, 30
	lsls r0, r1, 2
	adds r0, r1
	lsls r0, 1
	adds r0, r6, r0
	ldr r1, =0x00000e54
	adds r2, r1
	adds r2, r0
	ldrb r0, [r2]
	strh r0, [r7, 0x4]
	mov r0, r8
	subs r0, 0x8
	ldrb r0, [r0, 0x4]
	cmp r0, 0x2
	bne _081C5D10
	adds r0, r5, 0
	bl sub_81C674C
	b _081C5D16
	.pool
_081C5D10:
	adds r0, r5, 0
	bl sub_81C5D20
_081C5D16:
	pop {r3}
	mov r8, r3
	pop {r4-r7}
	pop {r0}
	bx r0
	thumb_func_end sub_81C5BC8

	thumb_func_start sub_81C5D20
sub_81C5D20: @ 81C5D20
	push {r4,r5,lr}
	sub sp, 0x10
	lsls r0, 24
	lsrs r5, r0, 24
	lsls r4, r5, 2
	adds r4, r5
	lsls r4, 3
	ldr r0, =gTasks + 0x8
	adds r4, r0
	bl sub_81C56CC
	ldrb r0, [r4]
	movs r1, 0x1
	bl sub_81C5A98
	ldr r0, =gUnknown_0203CF30
	ldrb r4, [r0, 0x4]
	cmp r4, 0x1
	beq _081C5D74
	cmp r4, 0x3
	beq _081C5DC4
	ldr r0, =gUnknown_0203CF2C
	ldr r1, [r0]
	ldr r0, =0x00000818
	adds r2, r1, r0
	ldr r0, =gUnknown_0861F308
	str r0, [r2]
	movs r0, 0x82
	lsls r0, 4
	adds r1, r0
	movs r0, 0x4
	b _081C5DD8
	.pool
_081C5D74:
	ldr r0, =gScriptItemId
	ldrh r0, [r0]
	bl ItemId_GetBattleUsage
	lsls r0, 24
	cmp r0, 0
	beq _081C5DA0
	ldr r0, =gUnknown_0203CF2C
	ldr r1, [r0]
	ldr r0, =0x00000818
	adds r2, r1, r0
	ldr r0, =gUnknown_0861F30E
	b _081C5DCE
	.pool
_081C5DA0:
	ldr r0, =gUnknown_0203CF2C
	ldr r0, [r0]
	ldr r1, =0x00000818
	adds r2, r0, r1
	ldr r1, =gUnknown_0861F310
	str r1, [r2]
	movs r1, 0x82
	lsls r1, 4
	adds r0, r1
	strb r4, [r0]
	b _081C5DDA
	.pool
_081C5DC4:
	ldr r0, =gUnknown_0203CF2C
	ldr r1, [r0]
	ldr r0, =0x00000818
	adds r2, r1, r0
	ldr r0, =gUnknown_0861F30C
_081C5DCE:
	str r0, [r2]
	movs r0, 0x82
	lsls r0, 4
	adds r1, r0
	movs r0, 0x2
_081C5DD8:
	strb r0, [r1]
_081C5DDA:
	ldr r0, =gScriptItemId
	ldrh r0, [r0]
	ldr r1, =gStringVar1
	bl CopyItemName
	ldr r4, =gStringVar4
	ldr r1, =gText_Var1IsSelected
	adds r0, r4, 0
	bl StringExpandPlaceholders
	movs r0, 0x1
	movs r1, 0
	bl FillWindowPixelBuffer
	movs r1, 0
	str r1, [sp]
	movs r0, 0x1
	str r0, [sp, 0x4]
	str r1, [sp, 0x8]
	str r1, [sp, 0xC]
	adds r1, r4, 0
	movs r2, 0x3
	movs r3, 0
	bl sub_81C6C3C
	ldr r0, =gUnknown_0203CF2C
	ldr r0, [r0]
	movs r1, 0x82
	lsls r1, 4
	adds r0, r1
	ldrb r0, [r0]
	cmp r0, 0x1
	bne _081C5E3C
	movs r0, 0
	b _081C5E42
	.pool
_081C5E3C:
	cmp r0, 0x2
	bne _081C5E50
	movs r0, 0x1
_081C5E42:
	bl sub_81C6D24
	lsls r0, 24
	lsrs r0, 24
	bl sub_81C5EAC
	b _081C5E62
_081C5E50:
	movs r0, 0x2
	bl sub_81C6D24
	lsls r0, 24
	lsrs r0, 24
	movs r1, 0x2
	movs r2, 0x2
	bl sub_81C5F08
_081C5E62:
	ldr r0, =gUnknown_0203CF2C
	ldr r0, [r0]
	movs r1, 0x82
	lsls r1, 4
	adds r0, r1
	ldrb r0, [r0]
	cmp r0, 0x4
	bne _081C5E8C
	ldr r0, =gTasks
	lsls r1, r5, 2
	adds r1, r5
	lsls r1, 3
	adds r1, r0
	ldr r0, =sub_81C5FE4
	b _081C5E98
	.pool
_081C5E8C:
	ldr r0, =gTasks
	lsls r1, r5, 2
	adds r1, r5
	lsls r1, 3
	adds r1, r0
	ldr r0, =sub_81C5F68
_081C5E98:
	str r0, [r1]
	add sp, 0x10
	pop {r4,r5}
	pop {r0}
	bx r0
	.pool
	thumb_func_end sub_81C5D20

	thumb_func_start sub_81C5EAC
sub_81C5EAC: @ 81C5EAC
	push {r4-r6,lr}
	sub sp, 0x14
	adds r4, r0, 0
	lsls r4, 24
	lsrs r4, 24
	movs r0, 0
	str r0, [sp]
	movs r0, 0x10
	str r0, [sp, 0x4]
	ldr r6, =gUnknown_0203CF2C
	ldr r1, [r6]
	movs r5, 0x82
	lsls r5, 4
	adds r0, r1, r5
	ldrb r0, [r0]
	str r0, [sp, 0x8]
	ldr r0, =gUnknown_0861F2D8
	str r0, [sp, 0xC]
	ldr r0, =0x00000818
	adds r1, r0
	ldr r0, [r1]
	str r0, [sp, 0x10]
	adds r0, r4, 0
	movs r1, 0x7
	movs r2, 0x8
	movs r3, 0x1
	bl AddItemMenuActionTextPrinters
	ldr r0, [r6]
	adds r0, r5
	ldrb r1, [r0]
	adds r0, r4, 0
	movs r2, 0
	bl InitMenuInUpperLeftCornerPlaySoundWhenAPressed
	add sp, 0x14
	pop {r4-r6}
	pop {r0}
	bx r0
	.pool
	thumb_func_end sub_81C5EAC

	thumb_func_start sub_81C5F08
sub_81C5F08: @ 81C5F08
	push {r4-r6,lr}
	sub sp, 0x14
	adds r4, r0, 0
	adds r5, r1, 0
	adds r6, r2, 0
	lsls r4, 24
	lsrs r4, 24
	lsls r5, 24
	lsrs r5, 24
	lsls r6, 24
	lsrs r6, 24
	movs r0, 0x38
	str r0, [sp]
	str r5, [sp, 0x4]
	str r6, [sp, 0x8]
	ldr r0, =gUnknown_0861F2D8
	str r0, [sp, 0xC]
	ldr r0, =gUnknown_0203CF2C
	ldr r0, [r0]
	ldr r1, =0x00000818
	adds r0, r1
	ldr r0, [r0]
	str r0, [sp, 0x10]
	adds r0, r4, 0
	movs r1, 0x7
	movs r2, 0x8
	movs r3, 0x1
	bl sub_8198DBC
	movs r0, 0
	str r0, [sp]
	adds r0, r4, 0
	movs r1, 0x38
	adds r2, r5, 0
	adds r3, r6, 0
	bl sub_8199944
	add sp, 0x14
	pop {r4-r6}
	pop {r0}
	bx r0
	.pool
	thumb_func_end sub_81C5F08

	thumb_func_start sub_81C5F68
sub_81C5F68: @ 81C5F68
	push {r4-r6,lr}
	lsls r0, 24
	lsrs r5, r0, 24
	adds r6, r5, 0
	bl sub_81221EC
	lsls r0, 24
	lsrs r0, 24
	cmp r0, 0x1
	beq _081C5FD0
	bl ProcessMenuInputNoWrapAround
	lsls r0, 24
	asrs r4, r0, 24
	movs r0, 0x2
	negs r0, r0
	cmp r4, r0
	beq _081C5FD0
	adds r0, 0x1
	cmp r4, r0
	bne _081C5FA8
	movs r0, 0x5
	bl PlaySE
	ldr r0, =gUnknown_0861F2D8
	ldr r1, [r0, 0x1C]
	adds r0, r5, 0
	bl _call_via_r1
	b _081C5FD0
	.pool
_081C5FA8:
	movs r0, 0x5
	bl PlaySE
	ldr r1, =gUnknown_0861F2D8
	ldr r0, =gUnknown_0203CF2C
	ldr r0, [r0]
	ldr r2, =0x00000818
	adds r0, r2
	ldr r0, [r0]
	adds r0, r4
	ldrb r0, [r0]
	lsls r0, 3
	adds r1, 0x4
	adds r0, r1
	ldr r1, [r0]
	cmp r1, 0
	beq _081C5FD0
	adds r0, r6, 0
	bl _call_via_r1
_081C5FD0:
	pop {r4-r6}
	pop {r0}
	bx r0
	.pool
	thumb_func_end sub_81C5F68

	thumb_func_start sub_81C5FE4
sub_81C5FE4: @ 81C5FE4
	push {r4-r6,lr}
	lsls r0, 24
	lsrs r6, r0, 24
	bl sub_81221EC
	lsls r0, 24
	lsrs r0, 24
	cmp r0, 0x1
	bne _081C5FF8
	b _081C6160
_081C5FF8:
	bl GetMenuCursorPos
	lsls r0, 24
	lsrs r4, r0, 24
	ldr r5, =gMain
	ldrh r1, [r5, 0x2E]
	movs r0, 0x40
	ands r0, r1
	cmp r0, 0
	beq _081C6040
	lsls r0, r4, 24
	asrs r0, 24
	cmp r0, 0
	bgt _081C6016
	b _081C6160
_081C6016:
	subs r0, 0x2
	lsls r0, 24
	asrs r0, 24
	bl sub_81C616C
	lsls r0, 24
	cmp r0, 0
	bne _081C6028
	b _081C6160
_081C6028:
	movs r0, 0x5
	bl PlaySE
	movs r1, 0x1
	negs r1, r1
	movs r0, 0
	bl sub_8199134
	b _081C6160
	.pool
_081C6040:
	movs r0, 0x80
	ands r0, r1
	cmp r0, 0
	beq _081C6084
	lsls r0, r4, 24
	asrs r1, r0, 24
	ldr r0, =gUnknown_0203CF2C
	ldr r0, [r0]
	movs r2, 0x82
	lsls r2, 4
	adds r0, r2
	ldrb r0, [r0]
	subs r0, 0x2
	cmp r1, r0
	blt _081C6060
	b _081C6160
_081C6060:
	adds r0, r1, 0x2
	lsls r0, 24
	asrs r0, 24
	bl sub_81C616C
	lsls r0, 24
	cmp r0, 0
	beq _081C6160
	movs r0, 0x5
	bl PlaySE
	movs r0, 0
	movs r1, 0x1
	bl sub_8199134
	b _081C6160
	.pool
_081C6084:
	movs r0, 0x20
	ands r0, r1
	cmp r0, 0
	bne _081C6098
	bl GetLRKeysState
	lsls r0, 24
	lsrs r0, 24
	cmp r0, 0x1
	bne _081C60C0
_081C6098:
	lsls r0, r4, 24
	asrs r1, r0, 24
	movs r0, 0x1
	ands r0, r1
	cmp r0, 0
	beq _081C6160
	subs r0, r1, 0x1
	lsls r0, 24
	asrs r0, 24
	bl sub_81C616C
	lsls r0, 24
	cmp r0, 0
	beq _081C6160
	movs r0, 0x5
	bl PlaySE
	movs r0, 0x1
	negs r0, r0
	b _081C60FA
_081C60C0:
	ldrh r1, [r5, 0x2E]
	movs r0, 0x10
	ands r0, r1
	cmp r0, 0
	bne _081C60D6
	bl GetLRKeysState
	lsls r0, 24
	lsrs r0, 24
	cmp r0, 0x2
	bne _081C6102
_081C60D6:
	lsls r0, r4, 24
	asrs r1, r0, 24
	movs r0, 0x1
	ands r0, r1
	cmp r0, 0
	bne _081C6160
	adds r0, r1, 0x1
	lsls r0, 24
	asrs r0, 24
	bl sub_81C616C
	lsls r0, 24
	cmp r0, 0
	beq _081C6160
	movs r0, 0x5
	bl PlaySE
	movs r0, 0x1
_081C60FA:
	movs r1, 0
	bl sub_8199134
	b _081C6160
_081C6102:
	ldrh r1, [r5, 0x2E]
	movs r0, 0x1
	ands r0, r1
	cmp r0, 0
	beq _081C6148
	movs r0, 0x5
	bl PlaySE
	ldr r2, =gUnknown_0861F2D8
	ldr r0, =gUnknown_0203CF2C
	ldr r0, [r0]
	lsls r1, r4, 24
	asrs r1, 24
	ldr r3, =0x00000818
	adds r0, r3
	ldr r0, [r0]
	adds r0, r1
	ldrb r0, [r0]
	lsls r0, 3
	adds r2, 0x4
	adds r0, r2
	ldr r1, [r0]
	cmp r1, 0
	beq _081C6160
	adds r0, r6, 0
	bl _call_via_r1
	b _081C6160
	.pool
_081C6148:
	movs r0, 0x2
	ands r0, r1
	cmp r0, 0
	beq _081C6160
	movs r0, 0x5
	bl PlaySE
	ldr r0, =gUnknown_0861F2D8
	ldr r1, [r0, 0x1C]
	adds r0, r6, 0
	bl _call_via_r1
_081C6160:
	pop {r4-r6}
	pop {r0}
	bx r0
	.pool
	thumb_func_end sub_81C5FE4

	thumb_func_start sub_81C616C
sub_81C616C: @ 81C616C
	push {lr}
	lsls r0, 24
	asrs r1, r0, 24
	cmp r1, 0
	blt _081C61A0
	ldr r0, =gUnknown_0203CF2C
	ldr r2, [r0]
	movs r3, 0x82
	lsls r3, 4
	adds r0, r2, r3
	ldrb r0, [r0]
	cmp r1, r0
	bgt _081C61A0
	ldr r3, =0x00000818
	adds r0, r2, r3
	ldr r0, [r0]
	adds r0, r1
	ldrb r0, [r0]
	cmp r0, 0x5
	beq _081C61A0
	movs r0, 0x1
	b _081C61A2
	.pool
_081C61A0:
	movs r0, 0
_081C61A2:
	pop {r1}
	bx r1
	thumb_func_end sub_81C616C

	thumb_func_start sub_81C61A8
sub_81C61A8: @ 81C61A8
	push {lr}
	ldr r0, =gUnknown_0203CF2C
	ldr r0, [r0]
	movs r1, 0x82
	lsls r1, 4
	adds r0, r1
	ldrb r0, [r0]
	cmp r0, 0x1
	bne _081C61C8
	movs r0, 0
	bl sub_81C6D6C
	b _081C61DA
	.pool
_081C61C8:
	cmp r0, 0x2
	bne _081C61D4
	movs r0, 0x1
	bl sub_81C6D6C
	b _081C61DA
_081C61D4:
	movs r0, 0x2
	bl sub_81C6D6C
_081C61DA:
	pop {r0}
	bx r0
	thumb_func_end sub_81C61A8

	thumb_func_start sub_81C61E0
sub_81C61E0: @ 81C61E0
	push {r4,r5,lr}
	lsls r0, 24
	lsrs r5, r0, 24
	ldr r4, =gScriptItemId
	ldrh r0, [r4]
	bl ItemId_GetPocket
	lsls r0, 24
	lsrs r0, 24
	cmp r0, 0x5
	beq _081C620C
	cmp r0, 0x2
	beq _081C620C
	cmp r0, 0x3
	beq _081C620C
	ldrh r0, [r4]
	bl itemid_is_mail
	lsls r0, 24
	lsrs r0, 24
	cmp r0, 0x1
	bne _081C6228
_081C620C:
	bl sub_81C61A8
	ldr r1, =gText_DadsAdvice
	ldr r2, =sub_81C6714
	adds r0, r5, 0
	bl DisplayItemMessageInBattlePyramid
	b _081C6252
	.pool
_081C6228:
	ldrh r0, [r4]
	bl ItemId_GetFieldFunc
	cmp r0, 0
	beq _081C6252
	bl sub_81C61A8
	movs r0, 0x1
	movs r1, 0
	bl FillWindowPixelBuffer
	movs r0, 0
	bl schedule_bg_copy_tilemap_to_vram
	ldrh r0, [r4]
	bl ItemId_GetFieldFunc
	adds r1, r0, 0
	adds r0, r5, 0
	bl _call_via_r1
_081C6252:
	pop {r4,r5}
	pop {r0}
	bx r0
	thumb_func_end sub_81C61E0

	thumb_func_start sub_81C6258
sub_81C6258: @ 81C6258
	push {r4,r5,lr}
	adds r5, r0, 0
	lsls r5, 24
	lsrs r5, 24
	lsls r4, r5, 2
	adds r4, r5
	lsls r4, 3
	ldr r0, =gTasks + 0x8
	adds r4, r0
	bl sub_81C61A8
	movs r1, 0x2
	ldrsh r0, [r4, r1]
	bl sub_81C55D8
	movs r0, 0
	bl schedule_bg_copy_tilemap_to_vram
	movs r0, 0x1
	bl schedule_bg_copy_tilemap_to_vram
	ldrb r0, [r4]
	movs r1, 0
	bl sub_81C5A98
	adds r0, r5, 0
	bl sub_81C629C
	pop {r4,r5}
	pop {r0}
	bx r0
	.pool
	thumb_func_end sub_81C6258

	thumb_func_start sub_81C629C
sub_81C629C: @ 81C629C
	push {r4,lr}
	adds r4, r0, 0
	lsls r4, 24
	lsrs r4, 24
	bl sub_81C5674
	ldr r1, =gTasks
	lsls r0, r4, 2
	adds r0, r4
	lsls r0, 3
	adds r0, r1
	ldr r1, =sub_81C5BC8
	str r1, [r0]
	pop {r4}
	pop {r0}
	bx r0
	.pool
	thumb_func_end sub_81C629C

	thumb_func_start sub_81C62C4
sub_81C62C4: @ 81C62C4
	push {r4-r7,lr}
	sub sp, 0x10
	lsls r0, 24
	lsrs r5, r0, 24
	lsls r0, r5, 2
	adds r0, r5
	lsls r6, r0, 3
	ldr r7, =gTasks + 0x8
	adds r4, r6, r7
	bl sub_81C61A8
	movs r0, 0x1
	strh r0, [r4, 0x10]
	movs r1, 0x4
	ldrsh r0, [r4, r1]
	cmp r0, 0x1
	bne _081C62F4
	adds r0, r5, 0
	bl sub_81C6350
	b _081C6334
	.pool
_081C62F4:
	ldr r0, =gScriptItemId
	ldrh r0, [r0]
	ldr r1, =gStringVar1
	bl CopyItemName
	ldr r4, =gStringVar4
	ldr r1, =gText_TossHowManyVar1s
	adds r0, r4, 0
	bl StringExpandPlaceholders
	movs r0, 0x1
	movs r1, 0
	bl FillWindowPixelBuffer
	movs r1, 0
	str r1, [sp]
	movs r0, 0x1
	str r0, [sp, 0x4]
	str r1, [sp, 0x8]
	str r1, [sp, 0xC]
	adds r1, r4, 0
	movs r2, 0x3
	movs r3, 0
	bl sub_81C6C3C
	bl sub_81C6404
	adds r0, r7, 0
	subs r0, 0x8
	adds r0, r6, r0
	ldr r1, =sub_81C64B4
	str r1, [r0]
_081C6334:
	add sp, 0x10
	pop {r4-r7}
	pop {r0}
	bx r0
	.pool
	thumb_func_end sub_81C62C4

	thumb_func_start sub_81C6350
sub_81C6350: @ 81C6350
	push {r4,r5,lr}
	sub sp, 0x10
	adds r5, r0, 0
	lsls r5, 24
	lsrs r5, 24
	lsls r4, r5, 2
	adds r4, r5
	lsls r4, 3
	ldr r0, =gTasks + 0x8
	adds r4, r0
	ldr r0, =gScriptItemId
	ldrh r0, [r0]
	ldr r1, =gStringVar1
	bl CopyItemName
	ldr r0, =gStringVar2
	movs r2, 0x10
	ldrsh r1, [r4, r2]
	movs r2, 0
	movs r3, 0x2
	bl ConvertIntToDecimalStringN
	ldr r4, =gStringVar4
	ldr r1, =gText_ConfirmTossItems
	adds r0, r4, 0
	bl StringExpandPlaceholders
	movs r0, 0x1
	movs r1, 0
	bl FillWindowPixelBuffer
	movs r1, 0
	str r1, [sp]
	movs r0, 0x1
	str r0, [sp, 0x4]
	str r1, [sp, 0x8]
	str r1, [sp, 0xC]
	adds r1, r4, 0
	movs r2, 0x3
	movs r3, 0
	bl sub_81C6C3C
	ldr r1, =gUnknown_0861F314
	adds r0, r5, 0
	bl sub_81C6DAC
	add sp, 0x10
	pop {r4,r5}
	pop {r0}
	bx r0
	.pool
	thumb_func_end sub_81C6350

	thumb_func_start sub_81C63D0
sub_81C63D0: @ 81C63D0
	push {r4,r5,lr}
	adds r5, r0, 0
	lsls r5, 24
	lsrs r5, 24
	lsls r4, r5, 2
	adds r4, r5
	lsls r4, 3
	ldr r0, =gTasks + 0x8
	adds r4, r0
	movs r1, 0x2
	ldrsh r0, [r4, r1]
	bl sub_81C55D8
	ldrb r0, [r4]
	movs r1, 0
	bl sub_81C5A98
	adds r0, r5, 0
	bl sub_81C629C
	pop {r4,r5}
	pop {r0}
	bx r0
	.pool
	thumb_func_end sub_81C63D0

	thumb_func_start sub_81C6404
sub_81C6404: @ 81C6404
	push {r4,lr}
	sub sp, 0xC
	ldr r0, =gStringVar1
	movs r1, 0x1
	movs r2, 0x2
	movs r3, 0x2
	bl ConvertIntToDecimalStringN
	ldr r4, =gStringVar4
	ldr r1, =gText_xVar1
	adds r0, r4, 0
	bl StringExpandPlaceholders
	movs r0, 0x3
	bl sub_81C6CEC
	movs r0, 0x1
	adds r1, r4, 0
	movs r2, 0x28
	bl GetStringCenterAlignXOffset
	adds r3, r0, 0
	lsls r3, 24
	lsrs r3, 24
	movs r0, 0x2
	str r0, [sp]
	movs r0, 0
	str r0, [sp, 0x4]
	str r0, [sp, 0x8]
	movs r0, 0x3
	movs r1, 0x1
	adds r2, r4, 0
	bl PrintTextOnWindow
	add sp, 0xC
	pop {r4}
	pop {r0}
	bx r0
	.pool
	thumb_func_end sub_81C6404

	thumb_func_start sub_81C645C
sub_81C645C: @ 81C645C
	push {r4,lr}
	sub sp, 0xC
	adds r1, r0, 0
	ldr r0, =gStringVar1
	lsls r1, 16
	asrs r1, 16
	movs r2, 0x2
	movs r3, 0x2
	bl ConvertIntToDecimalStringN
	ldr r4, =gStringVar4
	ldr r1, =gText_xVar1
	adds r0, r4, 0
	bl StringExpandPlaceholders
	movs r0, 0x1
	adds r1, r4, 0
	movs r2, 0x28
	bl GetStringCenterAlignXOffset
	adds r3, r0, 0
	lsls r3, 24
	lsrs r3, 24
	movs r0, 0x2
	str r0, [sp]
	movs r0, 0
	str r0, [sp, 0x4]
	str r0, [sp, 0x8]
	movs r0, 0x3
	movs r1, 0x1
	adds r2, r4, 0
	bl PrintTextOnWindow
	add sp, 0xC
	pop {r4}
	pop {r0}
	bx r0
	.pool
	thumb_func_end sub_81C645C

	thumb_func_start sub_81C64B4
sub_81C64B4: @ 81C64B4
	push {r4-r6,lr}
	lsls r0, 24
	lsrs r5, r0, 24
	adds r6, r5, 0
	lsls r0, r5, 2
	adds r0, r5
	lsls r0, 3
	ldr r1, =gTasks + 0x8
	adds r4, r0, r1
	adds r0, r4, 0
	adds r0, 0x10
	ldrh r1, [r4, 0x4]
	bl AdjustQuantityAccordingToDPadInput
	lsls r0, 24
	lsrs r0, 24
	cmp r0, 0x1
	bne _081C64E8
	movs r1, 0x10
	ldrsh r0, [r4, r1]
	bl sub_81C645C
	b _081C6544
	.pool
_081C64E8:
	ldr r0, =gMain
	ldrh r1, [r0, 0x2E]
	movs r0, 0x1
	ands r0, r1
	cmp r0, 0
	beq _081C651C
	movs r0, 0x5
	bl PlaySE
	movs r0, 0x3
	movs r1, 0
	bl sub_8198070
	movs r0, 0x3
	bl ClearWindowTilemap
	movs r0, 0x1
	bl schedule_bg_copy_tilemap_to_vram
	adds r0, r5, 0
	bl sub_81C6350
	b _081C6544
	.pool
_081C651C:
	movs r0, 0x2
	ands r0, r1
	cmp r0, 0
	beq _081C6544
	movs r0, 0x5
	bl PlaySE
	movs r0, 0x3
	movs r1, 0
	bl sub_8198070
	movs r0, 0x3
	bl ClearWindowTilemap
	movs r0, 0x1
	bl schedule_bg_copy_tilemap_to_vram
	adds r0, r6, 0
	bl sub_81C63D0
_081C6544:
	pop {r4-r6}
	pop {r0}
	bx r0
	thumb_func_end sub_81C64B4

	thumb_func_start sub_81C654C
sub_81C654C: @ 81C654C
	push {r4-r6,lr}
	sub sp, 0x10
	lsls r0, 24
	lsrs r0, 24
	lsls r4, r0, 2
	adds r4, r0
	lsls r4, 3
	ldr r5, =gTasks + 0x8
	adds r6, r4, r5
	ldr r0, =gScriptItemId
	ldrh r0, [r0]
	ldr r1, =gStringVar1
	bl CopyItemName
	ldr r0, =gStringVar2
	movs r2, 0x10
	ldrsh r1, [r6, r2]
	movs r2, 0
	movs r3, 0x2
	bl ConvertIntToDecimalStringN
	ldr r6, =gStringVar4
	ldr r1, =gText_ThrewAwayVar2Var1s
	adds r0, r6, 0
	bl StringExpandPlaceholders
	movs r0, 0x1
	movs r1, 0
	bl FillWindowPixelBuffer
	movs r1, 0
	str r1, [sp]
	movs r0, 0x1
	str r0, [sp, 0x4]
	str r1, [sp, 0x8]
	str r1, [sp, 0xC]
	adds r1, r6, 0
	movs r2, 0x3
	movs r3, 0
	bl sub_81C6C3C
	subs r5, 0x8
	adds r4, r5
	ldr r0, =sub_81C65CC
	str r0, [r4]
	add sp, 0x10
	pop {r4-r6}
	pop {r0}
	bx r0
	.pool
	thumb_func_end sub_81C654C

	thumb_func_start sub_81C65CC
sub_81C65CC: @ 81C65CC
	push {r4-r7,lr}
	lsls r0, 24
	lsrs r5, r0, 24
	lsls r0, r5, 2
	adds r0, r5
	lsls r0, 3
	ldr r1, =gTasks + 0x8
	adds r4, r0, r1
	ldr r6, =gUnknown_0203CF38
	subs r7, r6, 0x2
	ldr r0, =gMain
	ldrh r1, [r0, 0x2E]
	movs r0, 0x3
	ands r0, r1
	cmp r0, 0
	beq _081C662E
	movs r0, 0x5
	bl PlaySE
	ldr r0, =gScriptItemId
	ldrh r0, [r0]
	ldrh r1, [r4, 0x10]
	bl RemovePyramidBagItem
	ldrb r0, [r4]
	adds r1, r6, 0
	adds r2, r7, 0
	bl sub_81AE6C8
	bl sub_81C5924
	bl sub_81C59BC
	bl sub_81C5314
	ldr r0, =gUnknown_03006310
	ldrh r1, [r6]
	ldrh r2, [r7]
	bl ListMenuInit
	lsls r0, 24
	lsrs r0, 24
	strh r0, [r4]
	movs r0, 0
	bl schedule_bg_copy_tilemap_to_vram
	adds r0, r5, 0
	bl sub_81C629C
_081C662E:
	pop {r4-r7}
	pop {r0}
	bx r0
	.pool
	thumb_func_end sub_81C65CC

	thumb_func_start sub_81C6648
sub_81C6648: @ 81C6648
	push {r4-r6,lr}
	lsls r0, 24
	lsrs r4, r0, 24
	adds r6, r4, 0
	bl sub_81C61A8
	ldr r5, =gScriptItemId
	ldrh r0, [r5]
	bl itemid_is_mail
	lsls r0, 24
	lsrs r0, 24
	cmp r0, 0x1
	bne _081C667C
	ldr r1, =gText_CantWriteMail
	ldr r2, =sub_81C66EC
	adds r0, r4, 0
	bl DisplayItemMessageInBattlePyramid
	b _081C66A6
	.pool
_081C667C:
	ldrh r0, [r5]
	bl itemid_is_unique
	lsls r0, 24
	cmp r0, 0
	bne _081C66A0
	ldr r0, =gUnknown_0203CF2C
	ldr r1, [r0]
	ldr r0, =sub_81B7F60
	str r0, [r1]
	adds r0, r4, 0
	bl sub_81C5B14
	b _081C66A6
	.pool
_081C66A0:
	adds r0, r6, 0
	bl sub_81C66AC
_081C66A6:
	pop {r4-r6}
	pop {r0}
	bx r0
	thumb_func_end sub_81C6648

	thumb_func_start sub_81C66AC
sub_81C66AC: @ 81C66AC
	push {r4,r5,lr}
	adds r4, r0, 0
	lsls r4, 24
	lsrs r4, 24
	ldr r0, =gScriptItemId
	ldrh r0, [r0]
	ldr r1, =gStringVar1
	bl CopyItemName
	ldr r5, =gStringVar4
	ldr r1, =gText_Var1CantBeHeld
	adds r0, r5, 0
	bl StringExpandPlaceholders
	ldr r2, =sub_81C66EC
	adds r0, r4, 0
	adds r1, r5, 0
	bl DisplayItemMessageInBattlePyramid
	pop {r4,r5}
	pop {r0}
	bx r0
	.pool
	thumb_func_end sub_81C66AC

	thumb_func_start sub_81C66EC
sub_81C66EC: @ 81C66EC
	push {r4,lr}
	lsls r0, 24
	lsrs r4, r0, 24
	ldr r0, =gMain
	ldrh r1, [r0, 0x2E]
	movs r0, 0x1
	ands r0, r1
	cmp r0, 0
	beq _081C670A
	movs r0, 0x5
	bl PlaySE
	adds r0, r4, 0
	bl sub_81C6714
_081C670A:
	pop {r4}
	pop {r0}
	bx r0
	.pool
	thumb_func_end sub_81C66EC

	thumb_func_start sub_81C6714
sub_81C6714: @ 81C6714
	push {r4,r5,lr}
	adds r5, r0, 0
	lsls r5, 24
	lsrs r5, 24
	lsls r4, r5, 2
	adds r4, r5
	lsls r4, 3
	ldr r0, =gTasks + 0x8
	adds r4, r0
	bl sub_81C6E1C
	movs r1, 0x2
	ldrsh r0, [r4, r1]
	bl sub_81C55D8
	ldrb r0, [r4]
	movs r1, 0
	bl sub_81C5A98
	adds r0, r5, 0
	bl sub_81C629C
	pop {r4,r5}
	pop {r0}
	bx r0
	.pool
	thumb_func_end sub_81C6714

	thumb_func_start sub_81C674C
sub_81C674C: @ 81C674C
	push {r4-r6,lr}
	lsls r0, 24
	lsrs r4, r0, 24
	adds r6, r4, 0
	ldr r5, =gScriptItemId
	ldrh r0, [r5]
	bl itemid_80BF6D8_mail_related
	lsls r0, 24
	cmp r0, 0
	bne _081C677C
	ldr r1, =gText_CantWriteMail
	ldr r2, =sub_81C66EC
	adds r0, r4, 0
	bl DisplayItemMessageInBattlePyramid
	b _081C6796
	.pool
_081C677C:
	ldrh r0, [r5]
	bl itemid_is_unique
	lsls r0, 24
	cmp r0, 0
	bne _081C6790
	adds r0, r4, 0
	bl sub_81C5B14
	b _081C6796
_081C6790:
	adds r0, r6, 0
	bl sub_81C66AC
_081C6796:
	pop {r4-r6}
	pop {r0}
	bx r0
	thumb_func_end sub_81C674C

	thumb_func_start sub_81C679C
sub_81C679C: @ 81C679C
	push {r4,r5,lr}
	lsls r0, 24
	lsrs r5, r0, 24
	ldr r4, =gScriptItemId
	ldrh r0, [r4]
	bl ItemId_GetBattleFunc
	cmp r0, 0
	beq _081C67C0
	bl sub_81C61A8
	ldrh r0, [r4]
	bl ItemId_GetBattleFunc
	adds r1, r0, 0
	adds r0, r5, 0
	bl _call_via_r1
_081C67C0:
	pop {r4,r5}
	pop {r0}
	bx r0
	.pool
	thumb_func_end sub_81C679C

	thumb_func_start sub_81C67CC
sub_81C67CC: @ 81C67CC
	push {r4-r6,lr}
	mov r6, r9
	mov r5, r8
	push {r5,r6}
	sub sp, 0x10
	lsls r0, 24
	lsrs r0, 24
	lsls r4, r0, 2
	adds r4, r0
	lsls r4, 3
	ldr r0, =gTasks + 0x8
	mov r9, r0
	adds r5, r4, r0
	ldr r0, =gUnknown_0203CF30
	ldrh r1, [r0, 0x6]
	ldrh r0, [r0, 0x8]
	adds r1, r0
	strh r1, [r5, 0x2]
	ldr r0, =gUnknown_0203CF2C
	ldr r0, [r0]
	ldr r2, =0x00000814
	adds r0, r2
	movs r2, 0
	mov r8, r2
	strb r1, [r0]
	ldrb r0, [r5]
	movs r1, 0x10
	movs r2, 0x1
	bl sub_81AF15C
	ldr r0, =gSaveBlock2Ptr
	ldr r3, [r0]
	movs r0, 0x2
	ldrsh r2, [r5, r0]
	lsls r2, 1
	ldr r1, =0x00000ca9
	adds r0, r3, r1
	ldrb r1, [r0]
	lsls r1, 30
	lsrs r1, 30
	lsls r0, r1, 2
	adds r0, r1
	lsls r0, 2
	adds r2, r0
	ldr r0, =0x00000e2c
	adds r3, r0
	adds r3, r2
	ldrh r0, [r3]
	ldr r1, =gStringVar1
	bl CopyItemName
	ldr r6, =gStringVar4
	ldr r1, =gText_MoveVar1Where
	adds r0, r6, 0
	bl StringExpandPlaceholders
	movs r0, 0x1
	movs r1, 0
	bl FillWindowPixelBuffer
	mov r1, r8
	str r1, [sp]
	movs r0, 0x1
	str r0, [sp, 0x4]
	str r1, [sp, 0x8]
	str r1, [sp, 0xC]
	adds r1, r6, 0
	movs r2, 0x3
	movs r3, 0
	bl sub_81C6C3C
	ldrb r0, [r5]
	movs r1, 0x1
	bl sub_81C5A98
	ldrb r0, [r5, 0x2]
	bl sub_81C704C
	movs r2, 0x8
	negs r2, r2
	add r9, r2
	add r4, r9
	ldr r0, =sub_81C68B0
	str r0, [r4]
	add sp, 0x10
	pop {r3,r4}
	mov r8, r3
	mov r9, r4
	pop {r4-r6}
	pop {r0}
	bx r0
	.pool
	thumb_func_end sub_81C67CC

	thumb_func_start sub_81C68B0
sub_81C68B0: @ 81C68B0
	push {r4-r7,lr}
	lsls r0, 24
	lsrs r5, r0, 24
	lsls r0, r5, 2
	adds r0, r5
	lsls r0, 3
	ldr r1, =gTasks + 0x8
	adds r4, r0, r1
	bl sub_81221EC
	lsls r0, 24
	lsrs r0, 24
	cmp r0, 0x1
	beq _081C695C
	ldr r7, =gMain
	ldrh r1, [r7, 0x2E]
	movs r0, 0x4
	ands r0, r1
	cmp r0, 0
	beq _081C68F8
	movs r0, 0x5
	bl PlaySE
	ldrb r0, [r4]
	ldr r1, =gUnknown_0203CF38
	subs r2, r1, 0x2
	bl get_coro_args_x18_x1A
	b _081C6940
	.pool
_081C68F8:
	ldrb r0, [r4]
	bl ListMenuHandleInput
	adds r6, r0, 0
	ldrb r0, [r4]
	ldr r4, =gUnknown_0203CF38
	subs r2, r4, 0x2
	adds r1, r4, 0
	bl get_coro_args_x18_x1A
	movs r0, 0
	bl sub_81C7028
	subs r4, 0x8
	ldrb r0, [r4, 0x6]
	bl sub_81C704C
	movs r0, 0x2
	negs r0, r0
	cmp r6, r0
	beq _081C6930
	adds r0, 0x1
	cmp r6, r0
	bne _081C6950
	b _081C695C
	.pool
_081C6930:
	movs r0, 0x5
	bl PlaySE
	ldrh r1, [r7, 0x2E]
	movs r0, 0x1
	ands r0, r1
	cmp r0, 0
	beq _081C6948
_081C6940:
	adds r0, r5, 0
	bl sub_81C6964
	b _081C695C
_081C6948:
	adds r0, r5, 0
	bl sub_81C6A14
	b _081C695C
_081C6950:
	movs r0, 0x5
	bl PlaySE
	adds r0, r5, 0
	bl sub_81C6964
_081C695C:
	pop {r4-r7}
	pop {r0}
	bx r0
	thumb_func_end sub_81C68B0

	thumb_func_start sub_81C6964
sub_81C6964: @ 81C6964
	push {r4-r7,lr}
	mov r7, r8
	push {r7}
	lsls r0, 24
	lsrs r6, r0, 24
	lsls r0, r6, 2
	adds r0, r6
	lsls r0, 3
	ldr r1, =gTasks + 0x8
	adds r5, r0, r1
	ldr r7, =gUnknown_0203CF38
	subs r0, r7, 0x2
	mov r8, r0
	ldrh r0, [r0]
	ldrh r1, [r7]
	adds r0, r1
	lsls r0, 16
	lsrs r4, r0, 16
	movs r3, 0x2
	ldrsh r1, [r5, r3]
	cmp r1, r4
	beq _081C6996
	subs r0, r4, 0x1
	cmp r1, r0
	bne _081C69A8
_081C6996:
	adds r0, r6, 0
	bl sub_81C6A14
	b _081C69FC
	.pool
_081C69A8:
	ldrb r0, [r5, 0x2]
	lsls r1, r4, 24
	lsrs r1, 24
	bl sub_81C57A8
	ldr r0, =gUnknown_0203CF2C
	ldr r0, [r0]
	ldr r1, =0x00000814
	adds r0, r1
	movs r1, 0xFF
	strb r1, [r0]
	movs r0, 0x1
	bl sub_81C7028
	ldrb r0, [r5]
	adds r1, r7, 0
	mov r2, r8
	bl sub_81AE6C8
	movs r3, 0x2
	ldrsh r0, [r5, r3]
	cmp r0, r4
	bge _081C69E0
	adds r1, r7, 0
	subs r1, 0x8
	ldrh r0, [r1, 0x6]
	subs r0, 0x1
	strh r0, [r1, 0x6]
_081C69E0:
	bl sub_81C5314
	ldr r0, =gUnknown_03006310
	ldrh r1, [r7]
	mov r3, r8
	ldrh r2, [r3]
	bl ListMenuInit
	lsls r0, 24
	lsrs r0, 24
	strh r0, [r5]
	adds r0, r6, 0
	bl sub_81C629C
_081C69FC:
	pop {r3}
	mov r8, r3
	pop {r4-r7}
	pop {r0}
	bx r0
	.pool
	thumb_func_end sub_81C6964

	thumb_func_start sub_81C6A14
sub_81C6A14: @ 81C6A14
	push {r4-r7,lr}
	lsls r0, 24
	lsrs r0, 24
	adds r6, r0, 0
	lsls r0, r6, 2
	adds r0, r6
	lsls r0, 3
	ldr r1, =gTasks + 0x8
	adds r4, r0, r1
	ldr r5, =gUnknown_0203CF38
	subs r7, r5, 0x2
	ldr r0, =gUnknown_0203CF2C
	ldr r0, [r0]
	ldr r1, =0x00000814
	adds r0, r1
	movs r1, 0xFF
	strb r1, [r0]
	movs r0, 0x1
	bl sub_81C7028
	ldrb r0, [r4]
	adds r1, r5, 0
	adds r2, r7, 0
	bl sub_81AE6C8
	movs r0, 0x2
	ldrsh r2, [r4, r0]
	ldrh r0, [r5]
	ldrh r1, [r7]
	adds r0, r1
	cmp r2, r0
	bge _081C6A5E
	adds r1, r5, 0
	subs r1, 0x8
	ldrh r0, [r1, 0x6]
	subs r0, 0x1
	strh r0, [r1, 0x6]
_081C6A5E:
	bl sub_81C5314
	ldr r0, =gUnknown_03006310
	ldrh r1, [r5]
	ldrh r2, [r7]
	bl ListMenuInit
	lsls r0, 24
	lsrs r0, 24
	strh r0, [r4]
	adds r0, r6, 0
	bl sub_81C629C
	pop {r4-r7}
	pop {r0}
	bx r0
	.pool
	thumb_func_end sub_81C6A14

	thumb_func_start sub_81C6A94
sub_81C6A94: @ 81C6A94
	push {r4-r7,lr}
	mov r7, r9
	mov r6, r8
	push {r6,r7}
	sub sp, 0x4
	ldr r0, =gPlayerParty
	mov r9, r0
	movs r0, 0x14
	bl Alloc
	adds r7, r0, 0
	movs r0, 0xA
	bl Alloc
	adds r5, r0, 0
	ldr r1, =gSaveBlock2Ptr
	mov r8, r1
	ldr r2, [r1]
	ldr r4, =0x00000ca9
	adds r0, r2, r4
	ldrb r0, [r0]
	lsls r0, 30
	lsrs r0, 30
	lsls r1, r0, 2
	adds r1, r0
	lsls r1, 2
	adds r1, r2
	ldr r0, =0x00000e2c
	adds r1, r0
	adds r0, r7, 0
	movs r2, 0x14
	bl memcpy
	mov r1, r8
	ldr r2, [r1]
	adds r0, r2, r4
	ldrb r0, [r0]
	lsls r0, 30
	lsrs r0, 30
	lsls r1, r0, 2
	adds r1, r0
	lsls r1, 1
	adds r1, r2
	ldr r0, =0x00000e54
	adds r1, r0
	adds r0, r5, 0
	movs r2, 0xA
	bl memcpy
	movs r6, 0
_081C6AF8:
	movs r0, 0x64
	muls r0, r6
	add r0, r9
	movs r1, 0xC
	bl GetMonData
	lsls r0, 16
	lsrs r0, 16
	mov r1, sp
	strh r0, [r1]
	cmp r0, 0
	beq _081C6B88
	movs r1, 0x1
	bl AddBagItem
	lsls r0, 24
	cmp r0, 0
	bne _081C6B88
	mov r1, r8
	ldr r2, [r1]
	adds r0, r2, r4
	ldrb r1, [r0]
	lsls r1, 30
	lsrs r1, 30
	lsls r0, r1, 2
	adds r0, r1
	lsls r0, 2
	adds r0, r2
	ldr r1, =0x00000e2c
	adds r0, r1
	adds r1, r7, 0
	movs r2, 0x14
	bl memcpy
	mov r0, r8
	ldr r2, [r0]
	adds r0, r2, r4
	ldrb r1, [r0]
	lsls r1, 30
	lsrs r1, 30
	lsls r0, r1, 2
	adds r0, r1
	lsls r0, 1
	adds r0, r2
	ldr r1, =0x00000e54
	adds r0, r1
	adds r1, r5, 0
	movs r2, 0xA
	bl memcpy
	adds r0, r7, 0
	bl Free
	adds r0, r5, 0
	bl Free
	ldr r1, =gScriptResult
	movs r0, 0x1
	strh r0, [r1]
	b _081C6BC6
	.pool
_081C6B88:
	adds r0, r6, 0x1
	lsls r0, 24
	lsrs r6, r0, 24
	cmp r6, 0x2
	bls _081C6AF8
	movs r1, 0
	mov r0, sp
	strh r1, [r0]
	movs r6, 0
	movs r4, 0x64
_081C6B9C:
	adds r0, r6, 0
	muls r0, r4
	add r0, r9
	movs r1, 0xC
	mov r2, sp
	bl SetMonData
	adds r0, r6, 0x1
	lsls r0, 24
	lsrs r6, r0, 24
	cmp r6, 0x2
	bls _081C6B9C
	ldr r1, =gScriptResult
	movs r0, 0
	strh r0, [r1]
	adds r0, r7, 0
	bl Free
	adds r0, r5, 0
	bl Free
_081C6BC6:
	add sp, 0x4
	pop {r3,r4}
	mov r8, r3
	mov r9, r4
	pop {r4-r7}
	pop {r0}
	bx r0
	.pool
	thumb_func_end sub_81C6A94

	thumb_func_start sub_81C6BD8
sub_81C6BD8: @ 81C6BD8
	push {r4,lr}
	ldr r0, =gUnknown_0861F328
	bl InitWindows
	bl DeactivateAllTextPrinters
	movs r0, 0
	movs r1, 0x1
	movs r2, 0xE0
	bl sub_809882C
	movs r0, 0
	movs r1, 0xA
	movs r2, 0xD0
	bl copy_textbox_border_tile_patterns_to_vram
	ldr r0, =gUnknown_0860F074
	movs r1, 0xF0
	movs r2, 0x20
	bl LoadPalette
	movs r4, 0
_081C6C04:
	adds r0, r4, 0
	movs r1, 0
	bl FillWindowPixelBuffer
	adds r0, r4, 0x1
	lsls r0, 24
	lsrs r4, r0, 24
	cmp r4, 0x4
	bls _081C6C04
	movs r0, 0
	bl PutWindowTilemap
	movs r0, 0x1
	bl PutWindowTilemap
	movs r0, 0
	bl schedule_bg_copy_tilemap_to_vram
	movs r0, 0x1
	bl schedule_bg_copy_tilemap_to_vram
	pop {r4}
	pop {r0}
	bx r0
	.pool
	thumb_func_end sub_81C6BD8

	thumb_func_start sub_81C6C3C
sub_81C6C3C: @ 81C6C3C
	push {r4-r6,lr}
	mov r6, r8
	push {r6}
	sub sp, 0x14
	ldr r4, [sp, 0x28]
	ldr r6, [sp, 0x2C]
	ldr r5, [sp, 0x30]
	mov r8, r5
	ldr r5, [sp, 0x34]
	lsls r0, 24
	lsrs r0, 24
	lsls r2, 24
	lsrs r2, 24
	lsls r3, 24
	lsrs r3, 24
	lsls r4, 24
	lsrs r4, 24
	lsls r6, 24
	lsrs r6, 24
	lsls r5, 24
	lsrs r5, 24
	str r4, [sp]
	str r6, [sp, 0x4]
	lsls r4, r5, 1
	adds r4, r5
	ldr r5, =gUnknown_0861F31C
	adds r4, r5
	str r4, [sp, 0x8]
	mov r4, r8
	lsls r4, 24
	asrs r4, 24
	str r4, [sp, 0xC]
	str r1, [sp, 0x10]
	movs r1, 0x1
	bl AddTextPrinterParametrized2
	add sp, 0x14
	pop {r3}
	mov r8, r3
	pop {r4-r6}
	pop {r0}
	bx r0
	.pool
	thumb_func_end sub_81C6C3C

	thumb_func_start sub_81C6C94
sub_81C6C94: @ 81C6C94
	push {r4-r6,lr}
	mov r6, r8
	push {r6}
	sub sp, 0x14
	ldr r4, [sp, 0x28]
	ldr r6, [sp, 0x2C]
	ldr r5, [sp, 0x30]
	mov r8, r5
	ldr r5, [sp, 0x34]
	lsls r0, 24
	lsrs r0, 24
	lsls r2, 24
	lsrs r2, 24
	lsls r3, 24
	lsrs r3, 24
	lsls r4, 24
	lsrs r4, 24
	lsls r6, 24
	lsrs r6, 24
	lsls r5, 24
	lsrs r5, 24
	str r4, [sp]
	str r6, [sp, 0x4]
	lsls r4, r5, 1
	adds r4, r5
	ldr r5, =gUnknown_0861F31C
	adds r4, r5
	str r4, [sp, 0x8]
	mov r4, r8
	lsls r4, 24
	asrs r4, 24
	str r4, [sp, 0xC]
	str r1, [sp, 0x10]
	movs r1, 0x7
	bl AddTextPrinterParametrized2
	add sp, 0x14
	pop {r3}
	mov r8, r3
	pop {r4-r6}
	pop {r0}
	bx r0
	.pool
	thumb_func_end sub_81C6C94

	thumb_func_start sub_81C6CEC
sub_81C6CEC: @ 81C6CEC
	push {lr}
	lsls r0, 24
	lsrs r0, 24
	movs r1, 0
	movs r2, 0x1
	movs r3, 0xE
	bl SetWindowBorderStyle
	movs r0, 0x1
	bl schedule_bg_copy_tilemap_to_vram
	pop {r0}
	bx r0
	thumb_func_end sub_81C6CEC

	thumb_func_start sub_81C6D08
sub_81C6D08: @ 81C6D08
	lsls r0, 24
	lsrs r0, 24
	ldr r1, =gUnknown_0203CF2C
	ldr r1, [r1]
	ldr r2, =0x0000080f
	adds r1, r2
	adds r1, r0
	ldrb r0, [r1]
	bx lr
	.pool
	thumb_func_end sub_81C6D08

	thumb_func_start sub_81C6D24
sub_81C6D24: @ 81C6D24
	push {r4,lr}
	lsls r0, 24
	lsrs r2, r0, 24
	ldr r0, =gUnknown_0203CF2C
	ldr r3, =0x0000080f
	adds r1, r2, r3
	ldr r0, [r0]
	adds r4, r0, r1
	ldrb r0, [r4]
	cmp r0, 0xFF
	bne _081C6D58
	lsls r0, r2, 3
	ldr r1, =gUnknown_0861F350
	adds r0, r1
	bl AddWindow
	strb r0, [r4]
	ldrb r0, [r4]
	movs r1, 0
	movs r2, 0x1
	movs r3, 0xE
	bl SetWindowBorderStyle
	movs r0, 0x1
	bl schedule_bg_copy_tilemap_to_vram
_081C6D58:
	ldrb r0, [r4]
	pop {r4}
	pop {r1}
	bx r1
	.pool
	thumb_func_end sub_81C6D24

	thumb_func_start sub_81C6D6C
sub_81C6D6C: @ 81C6D6C
	push {r4,lr}
	lsls r0, 24
	lsrs r0, 24
	ldr r1, =gUnknown_0203CF2C
	ldr r2, =0x0000080f
	adds r0, r2
	ldr r1, [r1]
	adds r4, r1, r0
	ldrb r0, [r4]
	cmp r0, 0xFF
	beq _081C6D9E
	movs r1, 0
	bl sub_8198070
	ldrb r0, [r4]
	bl ClearWindowTilemap
	ldrb r0, [r4]
	bl RemoveWindow
	movs r0, 0x1
	bl schedule_bg_copy_tilemap_to_vram
	movs r0, 0xFF
	strb r0, [r4]
_081C6D9E:
	pop {r4}
	pop {r0}
	bx r0
	.pool
	thumb_func_end sub_81C6D6C

	thumb_func_start sub_81C6DAC
sub_81C6DAC: @ 81C6DAC
	push {lr}
	sub sp, 0x10
	adds r3, r1, 0
	lsls r0, 24
	lsrs r0, 24
	ldr r1, =gUnknown_0861F370
	movs r2, 0x2
	str r2, [sp]
	movs r2, 0x1
	str r2, [sp, 0x4]
	movs r2, 0xE
	str r2, [sp, 0x8]
	str r3, [sp, 0xC]
	movs r2, 0x1
	movs r3, 0
	bl CreateYesNoMenuWithCallbacks
	add sp, 0x10
	pop {r0}
	bx r0
	.pool
	thumb_func_end sub_81C6DAC

	thumb_func_start DisplayItemMessageInBattlePyramid
@ void DisplayItemMessageInBattlePyramid(u8 taskId, u8 *str, void ( *callback)(u8 taskId))
DisplayItemMessageInBattlePyramid: @ 81C6DD8
	push {r4-r6,lr}
	sub sp, 0x10
	adds r4, r0, 0
	adds r5, r1, 0
	adds r6, r2, 0
	lsls r4, 24
	lsrs r4, 24
	movs r0, 0x2
	movs r1, 0x11
	bl FillWindowPixelBuffer
	bl sav2_get_text_speed
	lsls r0, 24
	lsrs r0, 24
	movs r1, 0x1
	str r1, [sp]
	str r0, [sp, 0x4]
	str r5, [sp, 0x8]
	str r6, [sp, 0xC]
	adds r0, r4, 0
	movs r1, 0x2
	movs r2, 0xA
	movs r3, 0xD
	bl DisplayMessageAndContinueTask
	movs r0, 0x1
	bl schedule_bg_copy_tilemap_to_vram
	add sp, 0x10
	pop {r4-r6}
	pop {r0}
	bx r0
	thumb_func_end DisplayItemMessageInBattlePyramid

	thumb_func_start sub_81C6E1C
sub_81C6E1C: @ 81C6E1C
	push {lr}
	movs r0, 0x2
	movs r1, 0
	bl sub_8197DF8
	movs r0, 0x2
	bl ClearWindowTilemap
	movs r0, 0x1
	bl schedule_bg_copy_tilemap_to_vram
	pop {r0}
	bx r0
	thumb_func_end sub_81C6E1C

	thumb_func_start sub_81C6E38
sub_81C6E38: @ 81C6E38
	push {r4,r5,lr}
	lsls r0, 24
	lsrs r4, r0, 24
	ldr r0, =gUnknown_0203CF2C
	ldr r2, =0x00000804
	adds r1, r4, r2
	ldr r0, [r0]
	adds r5, r0, r1
	ldrb r0, [r5]
	cmp r0, 0xFF
	beq _081C6E80
	ldr r0, =0x00001024
	adds r4, r0
	adds r0, r4, 0
	bl FreeSpriteTilesByTag
	adds r0, r4, 0
	bl FreeSpritePaletteByTag
	ldrb r1, [r5]
	lsls r0, r1, 4
	adds r0, r1
	lsls r0, 2
	ldr r4, =gSprites
	adds r0, r4
	bl FreeSpriteOamMatrix
	ldrb r1, [r5]
	lsls r0, r1, 4
	adds r0, r1
	lsls r0, 2
	adds r0, r4
	bl DestroySprite
	movs r0, 0xFF
	strb r0, [r5]
_081C6E80:
	pop {r4,r5}
	pop {r0}
	bx r0
	.pool
	thumb_func_end sub_81C6E38

	thumb_func_start sub_81C6E98
sub_81C6E98: @ 81C6E98
	push {r4,lr}
	sub sp, 0x8
	movs r0, 0x40
	bl Alloc
	adds r4, r0, 0
	ldr r0, =gUnknown_08D9ADD0
	adds r1, r4, 0
	bl LZDecompressWram
	ldr r0, =gSaveBlock2Ptr
	ldr r0, [r0]
	ldr r1, =0x00000ca9
	adds r0, r1
	ldrb r0, [r0]
	lsls r0, 30
	lsrs r0, 25
	adds r0, r4, r0
	str r0, [sp]
	ldr r1, =0xffff0000
	ldr r0, [sp, 0x4]
	ands r0, r1
	ldr r1, =0x00001024
	orrs r0, r1
	str r0, [sp, 0x4]
	mov r0, sp
	bl LoadSpritePalette
	adds r0, r4, 0
	bl Free
	add sp, 0x8
	pop {r4}
	pop {r0}
	bx r0
	.pool
	thumb_func_end sub_81C6E98

	thumb_func_start sub_81C6EF4
sub_81C6EF4: @ 81C6EF4
	push {r4,lr}
	ldr r0, =gUnknown_0203CF2C
	ldr r4, [r0]
	ldr r0, =0x00000804
	adds r4, r0
	ldr r0, =gUnknown_0861F3D4
	movs r1, 0x44
	movs r2, 0x38
	movs r3, 0
	bl CreateSprite
	strb r0, [r4]
	pop {r4}
	pop {r0}
	bx r0
	.pool
	thumb_func_end sub_81C6EF4

	thumb_func_start sub_81C6F20
sub_81C6F20: @ 81C6F20
	push {r4,lr}
	ldr r0, =gUnknown_0203CF2C
	ldr r0, [r0]
	ldr r1, =0x00000804
	adds r0, r1
	ldrb r1, [r0]
	lsls r0, r1, 4
	adds r0, r1
	lsls r0, 2
	ldr r1, =gSprites
	adds r4, r0, r1
	adds r0, r4, 0
	adds r0, 0x3F
	ldrb r1, [r0]
	movs r0, 0x20
	ands r0, r1
	cmp r0, 0
	beq _081C6F50
	adds r0, r4, 0
	movs r1, 0x1
	bl StartSpriteAffineAnim
	ldr r0, =sub_81C6F68
	str r0, [r4, 0x1C]
_081C6F50:
	pop {r4}
	pop {r0}
	bx r0
	.pool
	thumb_func_end sub_81C6F20

	thumb_func_start sub_81C6F68
sub_81C6F68: @ 81C6F68
	push {r4,lr}
	adds r4, r0, 0
	adds r0, 0x3F
	ldrb r1, [r0]
	movs r0, 0x20
	ands r0, r1
	cmp r0, 0
	beq _081C6F84
	adds r0, r4, 0
	movs r1, 0
	bl StartSpriteAffineAnim
	ldr r0, =SpriteCallbackDummy
	str r0, [r4, 0x1C]
_081C6F84:
	pop {r4}
	pop {r0}
	bx r0
	.pool
	thumb_func_end sub_81C6F68

	thumb_func_start sub_81C6F90
sub_81C6F90: @ 81C6F90
	push {r4-r6,lr}
	lsls r0, 16
	lsrs r6, r0, 16
	lsls r1, 24
	lsrs r4, r1, 24
	ldr r0, =gUnknown_0203CF2C
	ldr r2, =0x00000805
	adds r1, r4, r2
	ldr r0, [r0]
	adds r5, r0, r1
	ldrb r0, [r5]
	cmp r0, 0xFF
	bne _081C6FE0
	ldr r0, =0x00001025
	adds r4, r0
	adds r0, r4, 0
	bl FreeSpriteTilesByTag
	adds r0, r4, 0
	bl FreeSpritePaletteByTag
	adds r0, r4, 0
	adds r1, r4, 0
	adds r2, r6, 0
	bl AddItemIconObject
	lsls r0, 24
	lsrs r2, r0, 24
	cmp r2, 0x40
	beq _081C6FE0
	strb r2, [r5]
	ldr r1, =gSprites
	lsls r0, r2, 4
	adds r0, r2
	lsls r0, 2
	adds r0, r1
	movs r1, 0x18
	strh r1, [r0, 0x24]
	movs r1, 0x58
	strh r1, [r0, 0x26]
_081C6FE0:
	pop {r4-r6}
	pop {r0}
	bx r0
	.pool
	thumb_func_end sub_81C6F90

	thumb_func_start sub_81C6FF8
sub_81C6FF8: @ 81C6FF8
	push {lr}
	lsls r0, 24
	movs r1, 0x80
	lsls r1, 17
	adds r0, r1
	lsrs r0, 24
	bl sub_81C6E38
	pop {r0}
	bx r0
	thumb_func_end sub_81C6FF8

	thumb_func_start sub_81C700C
sub_81C700C: @ 81C700C
	push {lr}
	ldr r0, =gUnknown_0203CF2C
	ldr r0, [r0]
	ldr r1, =0x00000807
	adds r0, r1
	movs r1, 0x8
	bl sub_8122344
	pop {r0}
	bx r0
	.pool
	thumb_func_end sub_81C700C

	thumb_func_start sub_81C7028
sub_81C7028: @ 81C7028
	push {lr}
	adds r2, r0, 0
	lsls r2, 24
	lsrs r2, 24
	ldr r0, =gUnknown_0203CF2C
	ldr r0, [r0]
	ldr r1, =0x00000807
	adds r0, r1
	movs r1, 0x8
	bl sub_81223FC
	pop {r0}
	bx r0
	.pool
	thumb_func_end sub_81C7028

	thumb_func_start sub_81C704C
sub_81C704C: @ 81C704C
	push {lr}
	adds r3, r0, 0
	lsls r3, 24
	ldr r0, =gUnknown_0203CF2C
	ldr r0, [r0]
	ldr r1, =0x00000807
	adds r0, r1
	lsrs r3, 4
	movs r1, 0x80
	lsls r1, 13
	adds r3, r1
	lsrs r3, 16
	movs r1, 0x88
	movs r2, 0x78
	bl sub_8122448
	pop {r0}
	bx r0
	.pool
	thumb_func_end sub_81C704C

	thumb_func_start sub_81C7078
sub_81C7078: @ 81C7078
	push {r4,r5,lr}
	adds r5, r0, 0
	adds r4, r1, 0
	bl is_c1_link_related_active
	cmp r0, 0
	bne _081C7090
	ldr r0, =sub_81C7170
	b _081C7092
	.pool
_081C7090:
	ldr r0, =sub_81C71E4
_081C7092:
	lsls r1, r4, 24
	lsrs r1, 24
	bl CreateTask
	lsls r0, 24
	lsrs r4, r0, 24
	adds r0, r4, 0
	movs r1, 0x1
	adds r2, r5, 0
	bl SetWordTaskArg
	ldr r1, =gTasks
	lsls r0, r4, 2
	adds r0, r4
	lsls r0, 3
	adds r0, r1
	ldr r2, =gUnknown_0203CF3C
	ldrb r1, [r2]
	strh r1, [r0, 0xE]
	ldrb r0, [r2]
	adds r1, r0, 0x1
	strb r1, [r2]
	lsls r0, 24
	lsrs r0, 8
	orrs r0, r4
	pop {r4,r5}
	pop {r1}
	bx r1
	.pool
	thumb_func_end sub_81C7078

	thumb_func_start sub_81C70D8
sub_81C70D8: @ 81C70D8
	push {lr}
	ldr r1, =0x0000ffff
	ands r1, r0
	lsrs r3, r0, 16
	ldr r2, =gTasks
	lsls r0, r1, 2
	adds r0, r1
	lsls r0, 3
	adds r1, r0, r2
	ldrb r0, [r1, 0x4]
	cmp r0, 0
	beq _081C711C
	ldr r2, [r1]
	ldr r0, =sub_81C7170
	cmp r2, r0
	beq _081C70FE
	ldr r0, =sub_81C71E4
	cmp r2, r0
	bne _081C711C
_081C70FE:
	movs r2, 0xE
	ldrsh r0, [r1, r2]
	cmp r0, r3
	bne _081C711C
	movs r0, 0x1
	b _081C711E
	.pool
_081C711C:
	movs r0, 0
_081C711E:
	pop {r1}
	bx r1
	thumb_func_end sub_81C70D8

	thumb_func_start sub_81C7124
sub_81C7124: @ 81C7124
	push {r4-r6,lr}
	adds r6, r0, 0
	movs r5, 0
	ldr r4, =gTasks
_081C712C:
	ldrb r0, [r4, 0x4]
	cmp r0, 0
	beq _081C7160
	ldr r1, [r4]
	ldr r0, =sub_81C7170
	cmp r1, r0
	beq _081C7140
	ldr r0, =sub_81C71E4
	cmp r1, r0
	bne _081C7160
_081C7140:
	lsls r0, r5, 24
	lsrs r0, 24
	movs r1, 0x1
	bl GetWordTaskArg
	cmp r0, r6
	bne _081C7160
	movs r0, 0x1
	b _081C716A
	.pool
_081C7160:
	adds r4, 0x28
	adds r5, 0x1
	cmp r5, 0xF
	ble _081C712C
	movs r0, 0
_081C716A:
	pop {r4-r6}
	pop {r1}
	bx r1
	thumb_func_end sub_81C7124

	thumb_func_start sub_81C7170
sub_81C7170: @ 81C7170
	push {r4-r7,lr}
	lsls r0, 24
	lsrs r5, r0, 24
	adds r0, r5, 0
	movs r1, 0x1
	bl GetWordTaskArg
	adds r6, r0, 0
	lsls r0, r5, 2
	adds r0, r5
	lsls r0, 3
	ldr r1, =gTasks + 0x8
	adds r4, r0, r1
	movs r7, 0
_081C718C:
	movs r1, 0
	ldrsh r0, [r4, r1]
	bl _call_via_r6
	cmp r0, 0x4
	bhi _081C71D6
	lsls r0, 2
	ldr r1, =_081C71AC
	adds r0, r1
	ldr r0, [r0]
	mov pc, r0
	.pool
	.align 2, 0
_081C71AC:
	.4byte _081C71C6
	.4byte _081C71C0
	.4byte _081C71DE
	.4byte _081C71DA
	.4byte _081C71CE
_081C71C0:
	ldrh r0, [r4]
	adds r0, 0x1
	b _081C71D8
_081C71C6:
	ldrh r0, [r4]
	adds r0, 0x1
	strh r0, [r4]
	b _081C71DE
_081C71CE:
	adds r0, r5, 0
	bl DestroyTask
	b _081C71DE
_081C71D6:
	subs r0, 0x5
_081C71D8:
	strh r0, [r4]
_081C71DA:
	cmp r7, 0
	beq _081C718C
_081C71DE:
	pop {r4-r7}
	pop {r0}
	bx r0
	thumb_func_end sub_81C7170

	thumb_func_start sub_81C71E4
sub_81C71E4: @ 81C71E4
	push {r4,r5,lr}
	lsls r0, 24
	lsrs r5, r0, 24
	bl sub_8087598
	cmp r0, 0
	bne _081C724A
	adds r0, r5, 0
	movs r1, 0x1
	bl GetWordTaskArg
	adds r2, r0, 0
	lsls r0, r5, 2
	adds r0, r5
	lsls r0, 3
	ldr r1, =gTasks + 0x8
	adds r4, r0, r1
	movs r1, 0
	ldrsh r0, [r4, r1]
	bl _call_via_r2
	cmp r0, 0x4
	bhi _081C7246
	lsls r0, 2
	ldr r1, =_081C7224
	adds r0, r1
	ldr r0, [r0]
	mov pc, r0
	.pool
	.align 2, 0
_081C7224:
	.4byte _081C7238
	.4byte _081C7238
	.4byte _081C724A
	.4byte _081C724A
	.4byte _081C723E
_081C7238:
	ldrh r0, [r4]
	adds r0, 0x1
	b _081C7248
_081C723E:
	adds r0, r5, 0
	bl DestroyTask
	b _081C724A
_081C7246:
	subs r0, 0x5
_081C7248:
	strh r0, [r4]
_081C724A:
	pop {r4,r5}
	pop {r0}
	bx r0
	thumb_func_end sub_81C71E4

	.align 2, 0 @ Don't pad with nop.<|MERGE_RESOLUTION|>--- conflicted
+++ resolved
@@ -5,4588 +5,6 @@
 
 	.text
 
-<<<<<<< HEAD
-=======
-	thumb_func_start sub_81BF8EC
-sub_81BF8EC: @ 81BF8EC
-	push {r4-r7,lr}
-	mov r7, r8
-	push {r7}
-	mov r8, r1
-	adds r5, r2, 0
-	adds r6, r3, 0
-	lsls r0, 24
-	lsrs r7, r0, 24
-	lsls r5, 24
-	lsrs r5, 24
-	lsls r6, 24
-	lsrs r6, 24
-	ldr r4, =gUnknown_0203CF1C
-	ldr r0, =0x000040f8
-	bl AllocZeroed
-	str r0, [r4]
-	ldr r1, =0x000040bc
-	adds r0, r1
-	strb r7, [r0]
-	ldr r0, [r4]
-	mov r2, r8
-	str r2, [r0]
-	adds r1, 0x2
-	adds r0, r1
-	strb r5, [r0]
-	ldr r0, [r4]
-	ldr r2, =0x000040bf
-	adds r0, r2
-	strb r6, [r0]
-	ldr r1, [r4]
-	ldr r0, [sp, 0x18]
-	str r0, [r1, 0x4]
-	cmp r7, 0x2
-	bne _081BF94C
-	subs r2, 0x2
-	adds r1, r2
-	movs r0, 0x1
-	b _081BF952
-	.pool
-_081BF94C:
-	ldr r0, =0x000040bd
-	adds r1, r0
-	movs r0, 0
-_081BF952:
-	strb r0, [r1]
-	cmp r7, 0x1
-	beq _081BF9A0
-	cmp r7, 0x1
-	bgt _081BF96C
-	cmp r7, 0
-	beq _081BF97C
-	ldr r2, =gUnknown_0203CF1C
-	b _081BF9EE
-	.pool
-_081BF96C:
-	cmp r7, 0x2
-	beq _081BF97C
-	cmp r7, 0x3
-	beq _081BF9D0
-	ldr r2, =gUnknown_0203CF1C
-	b _081BF9EE
-	.pool
-_081BF97C:
-	ldr r2, =gUnknown_0203CF1C
-	ldr r0, [r2]
-	ldr r1, =0x000040c1
-	adds r0, r1
-	movs r1, 0
-	strb r1, [r0]
-	ldr r0, [r2]
-	ldr r1, =0x000040c2
-	adds r0, r1
-	movs r1, 0x3
-	b _081BF9EC
-	.pool
-_081BF9A0:
-	ldr r2, =gUnknown_0203CF1C
-	ldr r0, [r2]
-	ldr r1, =0x000040c1
-	adds r0, r1
-	movs r1, 0
-	strb r1, [r0]
-	ldr r0, [r2]
-	ldr r1, =0x000040c2
-	adds r0, r1
-	movs r1, 0x3
-	strb r1, [r0]
-	ldr r0, [r2]
-	ldr r1, =0x000040c8
-	adds r0, r1
-	strb r7, [r0]
-	b _081BF9EE
-	.pool
-_081BF9D0:
-	ldr r2, =gUnknown_0203CF1C
-	ldr r0, [r2]
-	ldr r1, =0x000040c1
-	adds r0, r1
-	movs r1, 0x2
-	strb r1, [r0]
-	ldr r0, [r2]
-	ldr r1, =0x000040c2
-	adds r0, r1
-	strb r7, [r0]
-	ldr r0, [r2]
-	adds r1, 0x1
-	adds r0, r1
-	movs r1, 0x1
-_081BF9EC:
-	strb r1, [r0]
-_081BF9EE:
-	ldr r0, [r2]
-	ldr r2, =0x000040c1
-	adds r1, r0, r2
-	ldrb r1, [r1]
-	subs r2, 0x1
-	adds r0, r2
-	strb r1, [r0]
-	movs r0, 0xFF
-	bl sub_81C488C
-	ldr r0, =gMonSpritesGfxPtr
-	ldr r0, [r0]
-	cmp r0, 0
-	bne _081BFA12
-	movs r0, 0
-	movs r1, 0
-	bl sub_806F2AC
-_081BFA12:
-	ldr r0, =sub_81BFAE4
-	bl SetMainCallback2
-	pop {r3}
-	mov r8, r3
-	pop {r4-r7}
-	pop {r0}
-	bx r0
-	.pool
-	thumb_func_end sub_81BF8EC
-
-	thumb_func_start sub_81BFA38
-sub_81BFA38: @ 81BFA38
-	push {r4-r6,lr}
-	mov r6, r8
-	push {r6}
-	sub sp, 0x4
-	mov r8, r0
-	adds r4, r1, 0
-	adds r5, r2, 0
-	ldr r6, [sp, 0x18]
-	lsls r4, 24
-	lsrs r4, 24
-	lsls r5, 24
-	lsrs r5, 24
-	lsls r6, 16
-	lsrs r6, 16
-	str r3, [sp]
-	movs r0, 0x3
-	mov r1, r8
-	adds r2, r4, 0
-	adds r3, r5, 0
-	bl sub_81BF8EC
-	ldr r0, =gUnknown_0203CF1C
-	ldr r0, [r0]
-	ldr r1, =0x000040c4
-	adds r0, r1
-	strh r6, [r0]
-	add sp, 0x4
-	pop {r3}
-	mov r8, r3
-	pop {r4-r6}
-	pop {r0}
-	bx r0
-	.pool
-	thumb_func_end sub_81BFA38
-
-	thumb_func_start sub_81BFA80
-sub_81BFA80: @ 81BFA80
-	push {r4,lr}
-	sub sp, 0x4
-	ldr r4, [sp, 0xC]
-	lsls r0, 24
-	lsrs r0, 24
-	lsls r2, 24
-	lsrs r2, 24
-	lsls r3, 24
-	lsrs r3, 24
-	str r4, [sp]
-	bl sub_81BF8EC
-	ldr r0, =gUnknown_0203CF1C
-	ldr r0, [r0]
-	ldr r1, =0x000040ef
-	adds r0, r1
-	movs r1, 0x1
-	strb r1, [r0]
-	add sp, 0x4
-	pop {r4}
-	pop {r0}
-	bx r0
-	.pool
-	thumb_func_end sub_81BFA80
-
-	thumb_func_start sub_81BFAB4
-sub_81BFAB4: @ 81BFAB4
-	push {lr}
-	bl RunTasks
-	bl AnimateSprites
-	bl BuildOamBuffer
-	bl do_scheduled_bg_tilemap_copies_to_vram
-	bl UpdatePaletteFade
-	pop {r0}
-	bx r0
-	thumb_func_end sub_81BFAB4
-
-	thumb_func_start sub_81BFAD0
-sub_81BFAD0: @ 81BFAD0
-	push {lr}
-	bl LoadOam
-	bl ProcessSpriteCopyRequests
-	bl TransferPlttBuffer
-	pop {r0}
-	bx r0
-	thumb_func_end sub_81BFAD0
-
-	thumb_func_start sub_81BFAE4
-sub_81BFAE4: @ 81BFAE4
-	push {lr}
-_081BFAE6:
-	bl sub_81221EC
-	lsls r0, 24
-	lsrs r0, 24
-	cmp r0, 0x1
-	beq _081BFB0A
-	bl sub_81BFB10
-	lsls r0, 24
-	lsrs r0, 24
-	cmp r0, 0x1
-	beq _081BFB0A
-	bl sub_81221AC
-	lsls r0, 24
-	lsrs r0, 24
-	cmp r0, 0x1
-	bne _081BFAE6
-_081BFB0A:
-	pop {r0}
-	bx r0
-	thumb_func_end sub_81BFAE4
-
-	thumb_func_start sub_81BFB10
-sub_81BFB10: @ 81BFB10
-	push {r4,lr}
-	sub sp, 0x4
-	ldr r0, =gMain
-	movs r1, 0x87
-	lsls r1, 3
-	adds r0, r1
-	ldrb r0, [r0]
-	cmp r0, 0x18
-	bls _081BFB24
-	b _081BFE00
-_081BFB24:
-	lsls r0, 2
-	ldr r1, =_081BFB38
-	adds r0, r1
-	ldr r0, [r0]
-	mov pc, r0
-	.pool
-	.align 2, 0
-_081BFB38:
-	.4byte _081BFB9C
-	.4byte _081BFBAA
-	.4byte _081BFBBC
-	.4byte _081BFBD0
-	.4byte _081BFBE4
-	.4byte _081BFBEA
-	.4byte _081BFC04
-	.4byte _081BFC20
-	.4byte _081BFC26
-	.4byte _081BFC38
-	.4byte _081BFC58
-	.4byte _081BFC7C
-	.4byte _081BFC82
-	.4byte _081BFC94
-	.4byte _081BFCAC
-	.4byte _081BFCC0
-	.4byte _081BFCD8
-	.4byte _081BFCF8
-	.4byte _081BFD34
-	.4byte _081BFD50
-	.4byte _081BFD60
-	.4byte _081BFD74
-	.4byte _081BFD7A
-	.4byte _081BFDB0
-	.4byte _081BFDCC
-_081BFB9C:
-	bl SetVBlankHBlankCallbacksToNull
-	bl sub_8121DA0
-	bl clear_scheduled_bg_copies_to_vram
-	b _081BFDE6
-_081BFBAA:
-	bl remove_some_task
-	ldr r1, =gMain
-	movs r0, 0x87
-	lsls r0, 3
-	adds r1, r0
-	b _081BFDEE
-	.pool
-_081BFBBC:
-	bl ResetPaletteFade
-	ldr r2, =gPaletteFade
-	ldrb r0, [r2, 0x8]
-	movs r1, 0x80
-	orrs r0, r1
-	b _081BFDE4
-	.pool
-_081BFBD0:
-	bl ResetSpriteData
-	ldr r1, =gMain
-	movs r0, 0x87
-	lsls r0, 3
-	adds r1, r0
-	b _081BFDEE
-	.pool
-_081BFBE4:
-	bl FreeAllSpritePalettes
-	b _081BFDE6
-_081BFBEA:
-	bl sub_81BFE24
-	ldr r0, =gUnknown_0203CF1C
-	ldr r0, [r0]
-	ldr r1, =0x000040f0
-	adds r0, r1
-	movs r1, 0
-	strh r1, [r0]
-	b _081BFDE6
-	.pool
-_081BFC04:
-	bl sub_81BFEB0
-	lsls r0, 24
-	cmp r0, 0
-	bne _081BFC10
-	b _081BFE18
-_081BFC10:
-	ldr r1, =gMain
-	movs r0, 0x87
-	lsls r0, 3
-	adds r1, r0
-	b _081BFDEE
-	.pool
-_081BFC20:
-	bl sub_81C2554
-	b _081BFDE6
-_081BFC26:
-	bl sub_81C1BA0
-	ldr r1, =gMain
-	movs r0, 0x87
-	lsls r0, 3
-	adds r1, r0
-	b _081BFDEE
-	.pool
-_081BFC38:
-	ldr r4, =gUnknown_0203CF1C
-	ldr r0, [r4]
-	adds r0, 0xC
-	bl sub_81C0098
-	ldr r0, [r4]
-	ldr r1, =0x000040f0
-	adds r0, r1
-	movs r1, 0
-	strh r1, [r0]
-	b _081BFDE6
-	.pool
-_081BFC58:
-	ldr r0, =gUnknown_0203CF1C
-	ldr r0, [r0]
-	adds r0, 0xC
-	bl sub_81C00F0
-	lsls r0, 24
-	cmp r0, 0
-	bne _081BFC6A
-	b _081BFE18
-_081BFC6A:
-	ldr r1, =gMain
-	movs r0, 0x87
-	lsls r0, 3
-	adds r1, r0
-	b _081BFDEE
-	.pool
-_081BFC7C:
-	bl sub_81C25E8
-	b _081BFDE6
-_081BFC82:
-	bl sub_81C286C
-	ldr r1, =gMain
-	movs r0, 0x87
-	lsls r0, 3
-	adds r1, r0
-	b _081BFDEE
-	.pool
-_081BFC94:
-	ldr r0, =gUnknown_0203CF1C
-	ldr r0, [r0]
-	ldr r1, =0x000040c0
-	adds r0, r1
-	ldrb r0, [r0]
-	bl sub_81C2D9C
-	b _081BFDE6
-	.pool
-_081BFCAC:
-	bl sub_81C0348
-	ldr r1, =gMain
-	movs r0, 0x87
-	lsls r0, 3
-	adds r1, r0
-	b _081BFDEE
-	.pool
-_081BFCC0:
-	ldr r0, =gUnknown_0203CF1C
-	ldr r0, [r0]
-	ldr r1, =0x000040c0
-	adds r0, r1
-	ldrb r0, [r0]
-	bl sub_81C2AFC
-	b _081BFDE6
-	.pool
-_081BFCD8:
-	bl sub_81C4190
-	bl sub_81C42C8
-	ldr r0, =gUnknown_0203CF1C
-	ldr r0, [r0]
-	ldr r1, =0x000040f0
-	adds r0, r1
-	movs r1, 0
-	strh r1, [r0]
-	b _081BFDE6
-	.pool
-_081BFCF8:
-	ldr r4, =gUnknown_0203CF1C
-	ldr r1, [r4]
-	adds r0, r1, 0
-	adds r0, 0xC
-	ldr r2, =0x000040f0
-	adds r1, r2
-	bl sub_81C45F4
-	ldr r1, [r4]
-	ldr r2, =0x000040d3
-	adds r1, r2
-	strb r0, [r1]
-	ldr r1, [r4]
-	adds r2, r1, r2
-	ldrb r0, [r2]
-	cmp r0, 0xFF
-	bne _081BFD1C
-	b _081BFE18
-_081BFD1C:
-	ldr r0, =0x000040f0
-	adds r1, r0
-	movs r0, 0
-	strh r0, [r1]
-	b _081BFDE6
-	.pool
-_081BFD34:
-	ldr r0, =gUnknown_0203CF1C
-	ldr r0, [r0]
-	adds r0, 0xC
-	bl sub_81C4984
-	ldr r1, =gMain
-	movs r0, 0x87
-	lsls r0, 3
-	adds r1, r0
-	b _081BFDEE
-	.pool
-_081BFD50:
-	ldr r0, =gUnknown_0203CF1C
-	ldr r0, [r0]
-	adds r0, 0xC
-	bl sub_81C4A08
-	b _081BFDE6
-	.pool
-_081BFD60:
-	bl sub_81C4A88
-	ldr r1, =gMain
-	movs r0, 0x87
-	lsls r0, 3
-	adds r1, r0
-	b _081BFDEE
-	.pool
-_081BFD74:
-	bl sub_81C4280
-	b _081BFDE6
-_081BFD7A:
-	ldr r0, =gUnknown_0203CF1C
-	ldr r0, [r0]
-	ldr r1, =0x000040bc
-	adds r0, r1
-	ldrb r0, [r0]
-	cmp r0, 0x3
-	beq _081BFDA0
-	ldr r0, =sub_81C0510
-	movs r1, 0
-	bl CreateTask
-	b _081BFDE6
-	.pool
-_081BFDA0:
-	ldr r0, =sub_81C171C
-	movs r1, 0
-	bl CreateTask
-	b _081BFDE6
-	.pool
-_081BFDB0:
-	movs r0, 0x1
-	negs r0, r0
-	movs r1, 0x10
-	movs r2, 0
-	bl BlendPalettes
-	ldr r1, =gMain
-	movs r0, 0x87
-	lsls r0, 3
-	adds r1, r0
-	b _081BFDEE
-	.pool
-_081BFDCC:
-	movs r0, 0x1
-	negs r0, r0
-	movs r1, 0
-	str r1, [sp]
-	movs r2, 0x10
-	movs r3, 0
-	bl BeginNormalPaletteFade
-	ldr r2, =gPaletteFade
-	ldrb r1, [r2, 0x8]
-	movs r0, 0x7F
-	ands r0, r1
-_081BFDE4:
-	strb r0, [r2, 0x8]
-_081BFDE6:
-	ldr r1, =gMain
-	movs r2, 0x87
-	lsls r2, 3
-	adds r1, r2
-_081BFDEE:
-	ldrb r0, [r1]
-	adds r0, 0x1
-	strb r0, [r1]
-	b _081BFE18
-	.pool
-_081BFE00:
-	ldr r0, =sub_81BFAD0
-	bl SetVBlankCallback
-	ldr r0, =sub_81BFAB4
-	bl SetMainCallback2
-	movs r0, 0x1
-	b _081BFE1A
-	.pool
-_081BFE18:
-	movs r0, 0
-_081BFE1A:
-	add sp, 0x4
-	pop {r4}
-	pop {r1}
-	bx r1
-	thumb_func_end sub_81BFB10
-
-	thumb_func_start sub_81BFE24
-sub_81BFE24: @ 81BFE24
-	push {r4,lr}
-	movs r0, 0
-	bl ResetBgsAndClearDma3BusyFlags
-	ldr r1, =gUnknown_0861CBB4
-	movs r0, 0
-	movs r2, 0x4
-	bl InitBgsFromTemplates
-	ldr r4, =gUnknown_0203CF1C
-	ldr r1, [r4]
-	ldr r0, =0x000020bc
-	adds r1, r0
-	movs r0, 0x1
-	bl SetBgTilemapBuffer
-	ldr r1, [r4]
-	ldr r0, =0x000010bc
-	adds r1, r0
-	movs r0, 0x2
-	bl SetBgTilemapBuffer
-	ldr r1, [r4]
-	adds r1, 0xBC
-	movs r0, 0x3
-	bl SetBgTilemapBuffer
-	bl sub_8121E10
-	movs r0, 0x1
-	bl schedule_bg_copy_tilemap_to_vram
-	movs r0, 0x2
-	bl schedule_bg_copy_tilemap_to_vram
-	movs r0, 0x3
-	bl schedule_bg_copy_tilemap_to_vram
-	movs r1, 0x82
-	lsls r1, 5
-	movs r0, 0
-	bl SetGpuReg
-	movs r0, 0x50
-	movs r1, 0
-	bl SetGpuReg
-	movs r0, 0
-	bl ShowBg
-	movs r0, 0x1
-	bl ShowBg
-	movs r0, 0x2
-	bl ShowBg
-	movs r0, 0x3
-	bl ShowBg
-	pop {r4}
-	pop {r0}
-	bx r0
-	.pool
-	thumb_func_end sub_81BFE24
-
-	thumb_func_start sub_81BFEB0
-sub_81BFEB0: @ 81BFEB0
-	push {r4,lr}
-	sub sp, 0x4
-	ldr r1, =gUnknown_0203CF1C
-	ldr r0, [r1]
-	ldr r2, =0x000040f0
-	adds r0, r2
-	movs r2, 0
-	ldrsh r0, [r0, r2]
-	adds r4, r1, 0
-	cmp r0, 0xC
-	bls _081BFEC8
-	b _081C008C
-_081BFEC8:
-	lsls r0, 2
-	ldr r1, =_081BFEE0
-	adds r0, r1
-	ldr r0, [r0]
-	mov pc, r0
-	.pool
-	.align 2, 0
-_081BFEE0:
-	.4byte _081BFF14
-	.4byte _081BFF30
-	.4byte _081BFF60
-	.4byte _081BFF78
-	.4byte _081BFF90
-	.4byte _081BFFA8
-	.4byte _081BFFC0
-	.4byte _081BFFF0
-	.4byte _081BFFFC
-	.4byte _081C0018
-	.4byte _081C0024
-	.4byte _081C0040
-	.4byte _081C0064
-_081BFF14:
-	bl reset_temp_tile_data_buffers
-	ldr r1, =gUnknown_08D97D0C
-	movs r0, 0
-	str r0, [sp]
-	movs r0, 0x1
-	movs r2, 0
-	movs r3, 0
-	bl decompress_and_copy_tile_data_to_vram
-	b _081C0046
-	.pool
-_081BFF30:
-	bl free_temp_tile_data_buffers_if_possible
-	lsls r0, 24
-	lsrs r0, 24
-	cmp r0, 0x1
-	bne _081BFF3E
-	b _081C008C
-_081BFF3E:
-	ldr r0, =gUnknown_08D9862C
-	ldr r4, =gUnknown_0203CF1C
-	ldr r1, [r4]
-	adds r1, 0xBC
-	bl LZDecompressWram
-	ldr r1, [r4]
-	ldr r2, =0x000040f0
-	adds r1, r2
-	b _081C004E
-	.pool
-_081BFF60:
-	ldr r0, =gUnknown_08D98CC8
-	ldr r1, [r4]
-	ldr r2, =0x000008bc
-	adds r1, r2
-	bl LZDecompressWram
-	ldr r1, [r4]
-	b _081C004A
-	.pool
-_081BFF78:
-	ldr r0, =gUnknown_08D987FC
-	ldr r1, [r4]
-	ldr r2, =0x000018bc
-	adds r1, r2
-	bl LZDecompressWram
-	ldr r1, [r4]
-	b _081C004A
-	.pool
-_081BFF90:
-	ldr r0, =gUnknown_08D9898C
-	ldr r1, [r4]
-	ldr r2, =0x000028bc
-	adds r1, r2
-	bl LZDecompressWram
-	ldr r1, [r4]
-	b _081C004A
-	.pool
-_081BFFA8:
-	ldr r0, =gUnknown_08D98B28
-	ldr r1, [r4]
-	ldr r2, =0x000038bc
-	adds r1, r2
-	bl LZDecompressWram
-	ldr r1, [r4]
-	b _081C004A
-	.pool
-_081BFFC0:
-	ldr r0, =gUnknown_08D9853C
-	movs r2, 0x80
-	lsls r2, 1
-	movs r1, 0
-	bl LoadCompressedPalette
-	ldr r0, =gUnknown_08D85620
-	movs r1, 0x81
-	movs r2, 0x1E
-	bl LoadPalette
-	ldr r0, =gUnknown_0203CF1C
-	ldr r1, [r0]
-	ldr r2, =0x000040f0
-	adds r1, r2
-	b _081C004E
-	.pool
-_081BFFF0:
-	ldr r0, =gUnknown_0861CFBC
-	bl LoadCompressedObjectPic
-	b _081C0046
-	.pool
-_081BFFFC:
-	ldr r0, =gUnknown_0861D074
-	bl LoadCompressedObjectPic
-	ldr r0, =gUnknown_0203CF1C
-	ldr r1, [r0]
-	ldr r2, =0x000040f0
-	adds r1, r2
-	b _081C004E
-	.pool
-_081C0018:
-	ldr r0, =gUnknown_0861D0F8
-	bl LoadCompressedObjectPic
-	b _081C0046
-	.pool
-_081C0024:
-	ldr r0, =gUnknown_0861D100
-	bl LoadCompressedObjectPalette
-	ldr r0, =gUnknown_0203CF1C
-	ldr r1, [r0]
-	ldr r2, =0x000040f0
-	adds r1, r2
-	b _081C004E
-	.pool
-_081C0040:
-	ldr r0, =gUnknown_0861D07C
-	bl LoadCompressedObjectPalette
-_081C0046:
-	ldr r0, =gUnknown_0203CF1C
-	ldr r1, [r0]
-_081C004A:
-	ldr r0, =0x000040f0
-	adds r1, r0
-_081C004E:
-	ldrh r0, [r1]
-	adds r0, 0x1
-	strh r0, [r1]
-	b _081C008C
-	.pool
-_081C0064:
-	ldr r0, =gUnknown_08D97B84
-	movs r1, 0xE8
-	lsls r1, 1
-	movs r2, 0x60
-	bl LoadCompressedPalette
-	ldr r0, =gUnknown_0203CF1C
-	ldr r0, [r0]
-	ldr r1, =0x000040f0
-	adds r0, r1
-	movs r1, 0
-	strh r1, [r0]
-	movs r0, 0x1
-	b _081C008E
-	.pool
-_081C008C:
-	movs r0, 0
-_081C008E:
-	add sp, 0x4
-	pop {r4}
-	pop {r1}
-	bx r1
-	thumb_func_end sub_81BFEB0
-
-	thumb_func_start sub_81C0098
-sub_81C0098: @ 81C0098
-	push {r4,lr}
-	adds r3, r0, 0
-	ldr r0, =gUnknown_0203CF1C
-	ldr r1, [r0]
-	ldr r2, =0x000040bd
-	adds r0, r1, r2
-	ldrb r0, [r0]
-	cmp r0, 0
-	bne _081C00D0
-	ldr r2, [r1]
-	ldr r4, =0x000040be
-	adds r0, r1, r4
-	ldrb r1, [r0]
-	movs r0, 0x64
-	muls r1, r0
-	adds r1, r2
-	adds r0, r3, 0
-	movs r2, 0x64
-	bl memcpy
-	b _081C00E6
-	.pool
-_081C00D0:
-	ldr r0, [r1]
-	ldr r2, =0x000040be
-	adds r1, r2
-	ldrb r2, [r1]
-	lsls r1, r2, 2
-	adds r1, r2
-	lsls r1, 4
-	adds r0, r1
-	adds r1, r3, 0
-	bl sub_8069004
-_081C00E6:
-	pop {r4}
-	pop {r0}
-	bx r0
-	.pool
-	thumb_func_end sub_81C0098
-
-	thumb_func_start sub_81C00F0
-sub_81C00F0: @ 81C00F0
-	push {r4-r7,lr}
-	mov r7, r9
-	mov r6, r8
-	push {r6,r7}
-	adds r5, r0, 0
-	ldr r0, =gUnknown_0203CF1C
-	ldr r7, [r0]
-	adds r6, r7, 0
-	adds r6, 0x70
-	ldr r1, =0x000040f0
-	adds r0, r7, r1
-	movs r2, 0
-	ldrsh r0, [r0, r2]
-	cmp r0, 0x1
-	beq _081C0198
-	cmp r0, 0x1
-	bgt _081C0120
-	cmp r0, 0
-	beq _081C012C
-	b _081C0314
-	.pool
-_081C0120:
-	cmp r0, 0x2
-	beq _081C01DC
-	cmp r0, 0x3
-	bne _081C012A
-	b _081C02A8
-_081C012A:
-	b _081C0314
-_081C012C:
-	adds r0, r5, 0
-	movs r1, 0xB
-	bl GetMonData
-	strh r0, [r6]
-	adds r0, r5, 0
-	movs r1, 0x41
-	bl GetMonData
-	strh r0, [r6, 0x2]
-	adds r0, r5, 0
-	movs r1, 0x19
-	bl GetMonData
-	str r0, [r6, 0x10]
-	adds r0, r5, 0
-	movs r1, 0x38
-	bl GetMonData
-	strb r0, [r6, 0x5]
-	adds r0, r5, 0
-	movs r1, 0x2E
-	bl GetMonData
-	strb r0, [r6, 0x8]
-	adds r0, r5, 0
-	movs r1, 0xC
-	bl GetMonData
-	strh r0, [r6, 0x2E]
-	adds r0, r5, 0
-	movs r1, 0
-	bl GetMonData
-	str r0, [r6, 0xC]
-	adds r0, r5, 0
-	movs r1, 0x4
-	bl GetMonData
-	adds r1, r7, 0
-	adds r1, 0xA5
-	strb r0, [r1]
-	lsls r0, 24
-	cmp r0, 0
-	beq _081C018C
-	movs r0, 0x1
-	strb r0, [r6, 0x4]
-	b _081C0322
-_081C018C:
-	adds r0, r5, 0
-	movs r1, 0x2D
-	bl GetMonData
-	strb r0, [r6, 0x4]
-	b _081C0322
-_081C0198:
-	movs r4, 0
-	movs r0, 0x8C
-	adds r0, r7
-	mov r8, r0
-	movs r1, 0xA4
-	adds r1, r7
-	mov r9, r1
-	adds r6, r7, 0
-	adds r6, 0x84
-_081C01AA:
-	adds r1, r4, 0
-	adds r1, 0xD
-	adds r0, r5, 0
-	bl GetMonData
-	strh r0, [r6]
-	adds r1, r4, 0
-	adds r1, 0x11
-	adds r0, r5, 0
-	bl GetMonData
-	mov r2, r8
-	adds r1, r2, r4
-	strb r0, [r1]
-	adds r6, 0x2
-	adds r4, 0x1
-	cmp r4, 0x3
-	bls _081C01AA
-	adds r0, r5, 0
-	movs r1, 0x15
-	bl GetMonData
-	mov r1, r9
-	strb r0, [r1]
-	b _081C0322
-_081C01DC:
-	ldr r1, [r7]
-	ldr r0, =gPlayerParty
-	cmp r1, r0
-	beq _081C01F8
-	ldr r2, =0x000040bc
-	adds r0, r7, r2
-	ldrb r0, [r0]
-	cmp r0, 0x2
-	beq _081C01F8
-	ldr r1, =0x000040ef
-	adds r0, r7, r1
-	ldrb r0, [r0]
-	cmp r0, 0x1
-	bne _081C0254
-_081C01F8:
-	adds r0, r5, 0
-	bl GetNature
-	adds r1, r6, 0
-	adds r1, 0x33
-	strb r0, [r1]
-	adds r0, r5, 0
-	movs r1, 0x39
-	bl GetMonData
-	strh r0, [r6, 0x20]
-	adds r0, r5, 0
-	movs r1, 0x3A
-	bl GetMonData
-	strh r0, [r6, 0x22]
-	adds r0, r5, 0
-	movs r1, 0x3B
-	bl GetMonData
-	strh r0, [r6, 0x24]
-	adds r0, r5, 0
-	movs r1, 0x3C
-	bl GetMonData
-	strh r0, [r6, 0x26]
-	adds r0, r5, 0
-	movs r1, 0x3E
-	bl GetMonData
-	strh r0, [r6, 0x28]
-	adds r0, r5, 0
-	movs r1, 0x3F
-	bl GetMonData
-	strh r0, [r6, 0x2A]
-	adds r0, r5, 0
-	movs r1, 0x3D
-	b _081C02A0
-	.pool
-_081C0254:
-	adds r0, r5, 0
-	bl GetNature
-	adds r1, r7, 0
-	adds r1, 0xA3
-	strb r0, [r1]
-	adds r0, r5, 0
-	movs r1, 0x39
-	bl GetMonData
-	strh r0, [r6, 0x20]
-	adds r0, r5, 0
-	movs r1, 0x3A
-	bl GetMonData
-	strh r0, [r6, 0x22]
-	adds r0, r5, 0
-	movs r1, 0x54
-	bl GetMonData
-	strh r0, [r6, 0x24]
-	adds r0, r5, 0
-	movs r1, 0x55
-	bl GetMonData
-	strh r0, [r6, 0x26]
-	adds r0, r5, 0
-	movs r1, 0x57
-	bl GetMonData
-	strh r0, [r6, 0x28]
-	adds r0, r5, 0
-	movs r1, 0x58
-	bl GetMonData
-	strh r0, [r6, 0x2A]
-	adds r0, r5, 0
-	movs r1, 0x56
-_081C02A0:
-	bl GetMonData
-	strh r0, [r6, 0x2C]
-	b _081C0322
-_081C02A8:
-	adds r4, r7, 0
-	adds r4, 0xA6
-	adds r0, r5, 0
-	movs r1, 0x7
-	adds r2, r4, 0
-	bl GetMonData
-	adds r0, r5, 0
-	movs r1, 0x3
-	bl GetMonData
-	adds r1, r0, 0
-	lsls r1, 24
-	lsrs r1, 24
-	adds r0, r4, 0
-	bl ConvertInternationalString
-	adds r0, r5, 0
-	bl sub_81B205C
-	strb r0, [r6, 0x7]
-	adds r0, r5, 0
-	movs r1, 0x31
-	bl GetMonData
-	adds r1, r7, 0
-	adds r1, 0xA2
-	strb r0, [r1]
-	adds r0, r5, 0
-	movs r1, 0x1
-	bl GetMonData
-	str r0, [r6, 0x48]
-	adds r0, r5, 0
-	movs r1, 0x23
-	bl GetMonData
-	strb r0, [r6, 0x9]
-	adds r0, r5, 0
-	movs r1, 0x24
-	bl GetMonData
-	strb r0, [r6, 0xA]
-	adds r0, r5, 0
-	movs r1, 0x25
-	bl GetMonData
-	strb r0, [r6, 0xB]
-	adds r0, r5, 0
-	movs r1, 0x20
-	bl GetMonData
-	strh r0, [r6, 0x30]
-	b _081C0322
-_081C0314:
-	adds r0, r5, 0
-	movs r1, 0x52
-	bl GetMonData
-	strb r0, [r6, 0x6]
-	movs r0, 0x1
-	b _081C0332
-_081C0322:
-	ldr r0, =gUnknown_0203CF1C
-	ldr r1, [r0]
-	ldr r2, =0x000040f0
-	adds r1, r2
-	ldrh r0, [r1]
-	adds r0, 0x1
-	strh r0, [r1]
-	movs r0, 0
-_081C0332:
-	pop {r3,r4}
-	mov r8, r3
-	mov r9, r4
-	pop {r4-r7}
-	pop {r1}
-	bx r1
-	.pool
-	thumb_func_end sub_81C00F0
-
-	thumb_func_start sub_81C0348
-sub_81C0348: @ 81C0348
-	push {r4-r6,lr}
-	ldr r6, =gUnknown_0203CF1C
-	ldr r2, [r6]
-	ldr r1, =0x000040c0
-	adds r0, r2, r1
-	ldrb r0, [r0]
-	subs r0, 0x2
-	lsls r0, 24
-	lsrs r0, 24
-	cmp r0, 0x1
-	bls _081C037C
-	movs r0, 0
-	movs r1, 0xFF
-	bl sub_81C1DA4
-	movs r0, 0
-	movs r1, 0xFF
-	movs r2, 0
-	bl sub_81C1EFC
-	b _081C03D8
-	.pool
-_081C037C:
-	ldr r1, =0x000040c6
-	adds r0, r2, r1
-	ldrb r1, [r0]
-	lsls r1, 1
-	adds r0, r2, 0
-	adds r0, 0x84
-	adds r0, r1
-	ldrh r0, [r0]
-	bl sub_81C240C
-	ldr r0, [r6]
-	ldr r5, =0x000020bc
-	adds r0, r5
-	movs r1, 0x3
-	movs r2, 0
-	bl sub_81C2194
-	ldr r0, [r6]
-	ldr r4, =0x000030bc
-	adds r0, r4
-	movs r1, 0x1
-	movs r2, 0
-	bl sub_81C2194
-	ldr r1, [r6]
-	adds r1, r4
-	movs r0, 0x1
-	bl SetBgTilemapBuffer
-	ldr r1, [r6]
-	adds r1, r5
-	movs r0, 0x2
-	bl SetBgTilemapBuffer
-	movs r1, 0x80
-	lsls r1, 9
-	movs r0, 0x2
-	movs r2, 0x1
-	bl ChangeBgX
-	movs r0, 0x13
-	bl ClearWindowTilemap
-	movs r0, 0xD
-	bl ClearWindowTilemap
-_081C03D8:
-	ldr r0, =gUnknown_0203CF1C
-	ldr r1, [r0]
-	adds r0, r1, 0
-	adds r0, 0x77
-	ldrb r0, [r0]
-	cmp r0, 0
-	bne _081C0400
-	movs r0, 0
-	movs r1, 0xFF
-	bl sub_81C2074
-	b _081C0416
-	.pool
-_081C0400:
-	ldr r2, =0x000040c0
-	adds r0, r1, r2
-	ldrb r0, [r0]
-	subs r0, 0x2
-	lsls r0, 24
-	lsrs r0, 24
-	cmp r0, 0x1
-	bls _081C0416
-	movs r0, 0xD
-	bl PutWindowTilemap
-_081C0416:
-	bl sub_81C2524
-	ldr r0, =gUnknown_0203CF1C
-	ldr r0, [r0]
-	adds r0, 0xC
-	bl sub_81C2228
-	pop {r4-r6}
-	pop {r0}
-	bx r0
-	.pool
-	thumb_func_end sub_81C0348
-
-	thumb_func_start sub_81C0434
-sub_81C0434: @ 81C0434
-	push {lr}
-	bl FreeAllWindowBuffers
-	ldr r0, =gUnknown_0203CF1C
-	ldr r0, [r0]
-	bl Free
-	pop {r0}
-	bx r0
-	.pool
-	thumb_func_end sub_81C0434
-
-	thumb_func_start sub_81C044C
-sub_81C044C: @ 81C044C
-	push {r4,lr}
-	sub sp, 0x4
-	adds r4, r0, 0
-	lsls r4, 24
-	lsrs r4, 24
-	movs r0, 0x1
-	negs r0, r0
-	movs r1, 0
-	str r1, [sp]
-	movs r2, 0
-	movs r3, 0x10
-	bl BeginNormalPaletteFade
-	ldr r1, =gTasks
-	lsls r0, r4, 2
-	adds r0, r4
-	lsls r0, 3
-	adds r0, r1
-	ldr r1, =sub_81C0484
-	str r1, [r0]
-	add sp, 0x4
-	pop {r4}
-	pop {r0}
-	bx r0
-	.pool
-	thumb_func_end sub_81C044C
-
-	thumb_func_start sub_81C0484
-sub_81C0484: @ 81C0484
-	push {r4,r5,lr}
-	lsls r0, 24
-	lsrs r5, r0, 24
-	bl sub_81221EC
-	lsls r0, 24
-	lsrs r0, 24
-	cmp r0, 0x1
-	beq _081C04EC
-	ldr r0, =gPaletteFade
-	ldrb r1, [r0, 0x7]
-	movs r0, 0x80
-	ands r0, r1
-	cmp r0, 0
-	bne _081C04EC
-	ldr r4, =gUnknown_0203CF1C
-	ldr r0, [r4]
-	ldr r0, [r0, 0x4]
-	bl SetMainCallback2
-	ldr r1, =gUnknown_0203CF20
-	ldr r0, [r4]
-	ldr r2, =0x000040be
-	adds r0, r2
-	ldrb r0, [r0]
-	strb r0, [r1]
-	bl sub_81C4898
-	bl ResetSpriteData
-	bl FreeAllSpritePalettes
-	bl StopCryAndClearCrySongs
-	ldr r0, =gMPlay_BGM
-	ldr r1, =0x0000ffff
-	movs r2, 0x80
-	lsls r2, 1
-	bl m4aMPlayVolumeControl
-	ldr r0, =gMonSpritesGfxPtr
-	ldr r0, [r0]
-	cmp r0, 0
-	bne _081C04E2
-	movs r0, 0
-	bl sub_806F47C
-_081C04E2:
-	bl sub_81C0434
-	adds r0, r5, 0
-	bl DestroyTask
-_081C04EC:
-	pop {r4,r5}
-	pop {r0}
-	bx r0
-	.pool
-	thumb_func_end sub_81C0484
-
-	thumb_func_start sub_81C0510
-sub_81C0510: @ 81C0510
-	push {r4,r5,lr}
-	lsls r0, 24
-	lsrs r4, r0, 24
-	bl sub_81221EC
-	lsls r0, 24
-	lsrs r0, 24
-	cmp r0, 0x1
-	beq _081C05FE
-	ldr r0, =gPaletteFade
-	ldrb r1, [r0, 0x7]
-	movs r2, 0x80
-	adds r0, r2, 0
-	ands r0, r1
-	cmp r0, 0
-	bne _081C05FE
-	ldr r5, =gMain
-	ldrh r1, [r5, 0x2E]
-	movs r0, 0x40
-	ands r0, r1
-	cmp r0, 0
-	beq _081C0550
-	movs r1, 0x1
-	negs r1, r1
-	adds r0, r4, 0
-	bl sub_81C0604
-	b _081C05FE
-	.pool
-_081C0550:
-	adds r0, r2, 0
-	ands r0, r1
-	cmp r0, 0
-	beq _081C0562
-	adds r0, r4, 0
-	movs r1, 0x1
-	bl sub_81C0604
-	b _081C05FE
-_081C0562:
-	movs r0, 0x20
-	ands r0, r1
-	cmp r0, 0
-	bne _081C0576
-	bl GetLRKeysState
-	lsls r0, 24
-	lsrs r0, 24
-	cmp r0, 0x1
-	bne _081C0582
-_081C0576:
-	movs r1, 0x1
-	negs r1, r1
-	adds r0, r4, 0
-	bl sub_81C0A8C
-	b _081C05FE
-_081C0582:
-	ldrh r1, [r5, 0x2E]
-	movs r0, 0x10
-	ands r0, r1
-	cmp r0, 0
-	bne _081C0598
-	bl GetLRKeysState
-	lsls r0, 24
-	lsrs r0, 24
-	cmp r0, 0x2
-	bne _081C05A2
-_081C0598:
-	adds r0, r4, 0
-	movs r1, 0x1
-	bl sub_81C0A8C
-	b _081C05FE
-_081C05A2:
-	ldrh r1, [r5, 0x2E]
-	movs r0, 0x1
-	ands r0, r1
-	cmp r0, 0
-	beq _081C05E6
-	ldr r0, =gUnknown_0203CF1C
-	ldr r0, [r0]
-	ldr r1, =0x000040c0
-	adds r0, r1
-	ldrb r0, [r0]
-	cmp r0, 0x1
-	beq _081C05FE
-	cmp r0, 0
-	bne _081C05D8
-	bl sub_81C48F0
-	movs r0, 0x5
-	bl PlaySE
-	adds r0, r4, 0
-	bl sub_81C044C
-	b _081C05FE
-	.pool
-_081C05D8:
-	movs r0, 0x5
-	bl PlaySE
-	adds r0, r4, 0
-	bl sub_81C0E48
-	b _081C05FE
-_081C05E6:
-	movs r0, 0x2
-	ands r0, r1
-	cmp r0, 0
-	beq _081C05FE
-	bl sub_81C48F0
-	movs r0, 0x5
-	bl PlaySE
-	adds r0, r4, 0
-	bl sub_81C044C
-_081C05FE:
-	pop {r4,r5}
-	pop {r0}
-	bx r0
-	thumb_func_end sub_81C0510
-
-	thumb_func_start sub_81C0604
-sub_81C0604: @ 81C0604
-	push {r4-r7,lr}
-	lsls r0, 24
-	lsrs r7, r0, 24
-	lsls r1, 24
-	lsrs r5, r1, 24
-	adds r4, r5, 0
-	ldr r1, =gUnknown_0203CF1C
-	ldr r3, [r1]
-	ldr r2, =0x000040c3
-	adds r0, r3, r2
-	ldrb r0, [r0]
-	adds r6, r1, 0
-	cmp r0, 0
-	bne _081C06EE
-	ldr r1, =0x000040bd
-	adds r0, r3, r1
-	ldrb r2, [r0]
-	cmp r2, 0x1
-	bne _081C0678
-	adds r1, 0x3
-	adds r0, r3, r1
-	ldrb r0, [r0]
-	cmp r0, 0
-	beq _081C0654
-	lsls r1, r5, 24
-	asrs r1, 24
-	movs r4, 0x2
-	eors r1, r2
-	negs r0, r1
-	orrs r0, r1
-	asrs r0, 31
-	ands r4, r0
-	b _081C065C
-	.pool
-_081C0654:
-	movs r4, 0x3
-	cmp r5, 0x1
-	bne _081C065C
-	movs r4, 0x1
-_081C065C:
-	ldr r2, [r6]
-	ldr r0, [r2]
-	ldr r3, =0x000040be
-	adds r1, r2, r3
-	ldrb r1, [r1]
-	adds r3, 0x1
-	adds r2, r3
-	ldrb r2, [r2]
-	adds r3, r4, 0
-	bl sub_80D214C
-	b _081C0696
-	.pool
-_081C0678:
-	bl sub_81B1250
-	lsls r0, 24
-	lsrs r0, 24
-	cmp r0, 0x1
-	bne _081C068E
-	lsls r0, r5, 24
-	asrs r0, 24
-	bl sub_81C09B4
-	b _081C0696
-_081C068E:
-	lsls r0, r4, 24
-	asrs r0, 24
-	bl sub_81C08F8
-_081C0696:
-	lsls r0, 24
-	lsrs r4, r0, 24
-	lsls r0, r4, 24
-	asrs r0, 24
-	movs r1, 0x1
-	negs r1, r1
-	cmp r0, r1
-	beq _081C06EE
-	movs r0, 0x5
-	bl PlaySE
-	ldr r5, =gUnknown_0203CF1C
-	ldr r0, [r5]
-	adds r0, 0x77
-	ldrb r0, [r0]
-	cmp r0, 0
-	beq _081C06D4
-	movs r0, 0x2
-	movs r1, 0x1
-	bl sub_81C4204
-	movs r0, 0xD
-	bl ClearWindowTilemap
-	movs r0, 0
-	bl schedule_bg_copy_tilemap_to_vram
-	movs r0, 0
-	movs r1, 0x2
-	bl sub_81C2074
-_081C06D4:
-	ldr r0, [r5]
-	ldr r1, =0x000040be
-	adds r0, r1
-	movs r2, 0
-	strb r4, [r0]
-	ldr r1, =gTasks
-	lsls r0, r7, 2
-	adds r0, r7
-	lsls r0, 3
-	adds r0, r1
-	strh r2, [r0, 0x8]
-	ldr r1, =sub_81C0704
-	str r1, [r0]
-_081C06EE:
-	pop {r4-r7}
-	pop {r0}
-	bx r0
-	.pool
-	thumb_func_end sub_81C0604
-
-	thumb_func_start sub_81C0704
-sub_81C0704: @ 81C0704
-	push {r4-r6,lr}
-	lsls r0, 24
-	lsrs r0, 24
-	lsls r1, r0, 2
-	adds r1, r0
-	lsls r4, r1, 3
-	ldr r6, =gTasks + 0x8
-	adds r5, r4, r6
-	movs r1, 0
-	ldrsh r0, [r5, r1]
-	cmp r0, 0xC
-	bls _081C071E
-	b _081C08BC
-_081C071E:
-	lsls r0, 2
-	ldr r1, =_081C0730
-	adds r0, r1
-	ldr r0, [r0]
-	mov pc, r0
-	.pool
-	.align 2, 0
-_081C0730:
-	.4byte _081C0764
-	.4byte _081C076A
-	.4byte _081C0780
-	.4byte _081C07A8
-	.4byte _081C07C8
-	.4byte _081C07E0
-	.4byte _081C07F0
-	.4byte _081C0800
-	.4byte _081C0828
-	.4byte _081C086C
-	.4byte _081C0872
-	.4byte _081C0878
-	.4byte _081C0894
-_081C0764:
-	bl StopCryAndClearCrySongs
-	b _081C08EC
-_081C076A:
-	bl sub_81C4898
-	ldr r0, =gUnknown_0203CF1C
-	ldr r0, [r0]
-	ldr r1, =0x000040d3
-	b _081C0786
-	.pool
-_081C0780:
-	ldr r0, =gUnknown_0203CF1C
-	ldr r0, [r0]
-	ldr r1, =0x000040d4
-_081C0786:
-	adds r0, r1
-	ldrb r1, [r0]
-	lsls r0, r1, 4
-	adds r0, r1
-	lsls r0, 2
-	ldr r1, =gSprites
-	adds r0, r1
-	bl DestroySpriteAndFreeResources
-	b _081C08EC
-	.pool
-_081C07A8:
-	ldr r4, =gUnknown_0203CF1C
-	ldr r0, [r4]
-	adds r0, 0xC
-	bl sub_81C0098
-	ldr r0, [r4]
-	ldr r1, =0x000040f0
-	adds r0, r1
-	movs r1, 0
-	strh r1, [r0]
-	b _081C08EC
-	.pool
-_081C07C8:
-	ldr r0, =gUnknown_0203CF1C
-	ldr r0, [r0]
-	adds r0, 0xC
-	bl sub_81C00F0
-	lsls r0, 24
-	cmp r0, 0
-	bne _081C07DA
-	b _081C08F2
-_081C07DA:
-	b _081C08EC
-	.pool
-_081C07E0:
-	ldr r0, =gUnknown_0203CF1C
-	ldr r0, [r0]
-	adds r0, 0xC
-	bl sub_81C49E0
-	b _081C08EC
-	.pool
-_081C07F0:
-	ldr r0, =gUnknown_0203CF1C
-	ldr r0, [r0]
-	adds r0, 0xC
-	bl sub_81C4A08
-	b _081C08EC
-	.pool
-_081C0800:
-	ldr r4, =gUnknown_0203CF1C
-	ldr r0, [r4]
-	adds r0, 0x77
-	ldrb r0, [r0]
-	cmp r0, 0
-	beq _081C0816
-	movs r1, 0x2
-	negs r1, r1
-	movs r0, 0xA
-	bl sub_81C2074
-_081C0816:
-	ldr r0, [r4]
-	adds r0, 0xC
-	bl sub_81C2228
-	movs r0, 0
-	strh r0, [r5, 0x2]
-	b _081C08EC
-	.pool
-_081C0828:
-	ldr r4, =gUnknown_0203CF1C
-	ldr r0, [r4]
-	adds r0, 0xC
-	adds r1, r5, 0x2
-	bl sub_81C45F4
-	ldr r1, [r4]
-	ldr r2, =0x000040d3
-	adds r1, r2
-	strb r0, [r1]
-	ldr r0, [r4]
-	adds r1, r0, r2
-	ldrb r0, [r1]
-	cmp r0, 0xFF
-	beq _081C08F2
-	ldr r2, =gSprites
-	adds r1, r0, 0
-	lsls r0, r1, 4
-	adds r0, r1
-	lsls r0, 2
-	adds r0, r2
-	movs r1, 0x1
-	strh r1, [r0, 0x32]
-	bl sub_81C0E24
-	movs r0, 0
-	strh r0, [r5, 0x2]
-	b _081C08EC
-	.pool
-_081C086C:
-	bl sub_81C4280
-	b _081C08EC
-_081C0872:
-	bl sub_81C25E8
-	b _081C08EC
-_081C0878:
-	ldr r0, =gUnknown_0203CF1C
-	ldr r0, [r0]
-	ldr r1, =0x000040c0
-	adds r0, r1
-	ldrb r0, [r0]
-	bl sub_81C2D9C
-	bl sub_81C2524
-	b _081C08EC
-	.pool
-_081C0894:
-	ldr r2, =gSprites
-	ldr r0, =gUnknown_0203CF1C
-	ldr r0, [r0]
-	ldr r1, =0x000040d3
-	adds r0, r1
-	ldrb r1, [r0]
-	lsls r0, r1, 4
-	adds r0, r1
-	lsls r0, 2
-	adds r0, r2
-	movs r1, 0
-	strh r1, [r0, 0x32]
-	b _081C08EC
-	.pool
-_081C08BC:
-	bl sub_81221EC
-	lsls r0, 24
-	cmp r0, 0
-	bne _081C08F2
-	ldr r0, =sub_81C20F0
-	bl FuncIsActiveTask
-	lsls r0, 24
-	lsrs r0, 24
-	cmp r0, 0
-	bne _081C08F2
-	strh r0, [r5]
-	adds r0, r6, 0
-	subs r0, 0x8
-	adds r0, r4, r0
-	ldr r1, =sub_81C0510
-	str r1, [r0]
-	b _081C08F2
-	.pool
-_081C08EC:
-	ldrh r0, [r5]
-	adds r0, 0x1
-	strh r0, [r5]
-_081C08F2:
-	pop {r4-r6}
-	pop {r0}
-	bx r0
-	thumb_func_end sub_81C0704
-
-	thumb_func_start sub_81C08F8
-sub_81C08F8: @ 81C08F8
-	push {r4-r7,lr}
-	lsls r0, 24
-	lsrs r4, r0, 24
-	ldr r1, =gUnknown_0203CF1C
-	ldr r2, [r1]
-	ldr r7, [r2]
-	ldr r3, =0x000040c0
-	adds r0, r2, r3
-	ldrb r0, [r0]
-	adds r5, r1, 0
-	cmp r0, 0
-	bne _081C0960
-	lsls r0, r4, 24
-	asrs r3, r0, 24
-	movs r1, 0x1
-	negs r1, r1
-	adds r6, r0, 0
-	cmp r3, r1
-	bne _081C0928
-	ldr r1, =0x000040be
-	adds r0, r2, r1
-	ldrb r0, [r0]
-	cmp r0, 0
-	beq _081C0988
-_081C0928:
-	asrs r0, r6, 24
-	cmp r0, 0x1
-	bne _081C0940
-	ldr r0, [r5]
-	ldr r2, =0x000040be
-	adds r1, r0, r2
-	ldr r3, =0x000040bf
-	adds r0, r3
-	ldrb r1, [r1]
-	ldrb r0, [r0]
-	cmp r1, r0
-	bcs _081C0988
-_081C0940:
-	ldr r0, [r5]
-	ldr r1, =0x000040be
-	adds r0, r1
-	ldrb r0, [r0]
-	adds r0, r4
-	lsls r0, 24
-	asrs r0, 24
-	b _081C09AE
-	.pool
-_081C0960:
-	ldr r3, =0x000040be
-	adds r0, r2, r3
-	ldrb r5, [r0]
-	lsls r6, r4, 24
-_081C0968:
-	lsls r0, r5, 24
-	asrs r0, 24
-	asrs r1, r6, 24
-	adds r0, r1
-	lsls r0, 24
-	lsrs r5, r0, 24
-	asrs r4, r0, 24
-	cmp r4, 0
-	blt _081C0988
-	ldr r0, =gUnknown_0203CF1C
-	ldr r0, [r0]
-	ldr r1, =0x000040bf
-	adds r0, r1
-	ldrb r0, [r0]
-	cmp r4, r0
-	ble _081C099C
-_081C0988:
-	movs r0, 0x1
-	negs r0, r0
-	b _081C09AE
-	.pool
-_081C099C:
-	movs r0, 0x64
-	muls r0, r4
-	adds r0, r7, r0
-	movs r1, 0x2D
-	bl GetMonData
-	cmp r0, 0
-	bne _081C0968
-	adds r0, r4, 0
-_081C09AE:
-	pop {r4-r7}
-	pop {r1}
-	bx r1
-	thumb_func_end sub_81C08F8
-
-	thumb_func_start sub_81C09B4
-sub_81C09B4: @ 81C09B4
-	push {r4-r7,lr}
-	mov r7, r8
-	push {r7}
-	lsls r0, 24
-	lsrs r0, 24
-	mov r12, r0
-	ldr r6, =gUnknown_0203CF1C
-	ldr r0, [r6]
-	ldr r1, [r0]
-	mov r8, r1
-	movs r5, 0
-	movs r2, 0
-	ldr r3, =gUnknown_0861CC1C
-	movs r1, 0
-	ldrsb r1, [r3, r1]
-	ldr r4, =0x000040be
-	adds r0, r4
-	ldrb r0, [r0]
-	cmp r1, r0
-	beq _081C09FC
-	adds r7, r3, 0
-	adds r3, r4, 0
-_081C09E0:
-	adds r0, r2, 0x1
-	lsls r0, 24
-	lsrs r2, r0, 24
-	cmp r2, 0x5
-	bhi _081C09FC
-	adds r0, r2, r7
-	movs r1, 0
-	ldrsb r1, [r0, r1]
-	ldr r0, [r6]
-	adds r0, r3
-	ldrb r0, [r0]
-	cmp r1, r0
-	bne _081C09E0
-	adds r5, r2, 0
-_081C09FC:
-	mov r0, r12
-	lsls r6, r0, 24
-	ldr r7, =gUnknown_0861CC1C
-_081C0A02:
-	lsls r0, r5, 24
-	asrs r0, 24
-	asrs r1, r6, 24
-	adds r0, r1
-	lsls r0, 24
-	lsrs r5, r0, 24
-	lsls r1, r5, 24
-	lsrs r0, r1, 24
-	cmp r0, 0x5
-	bhi _081C0A40
-	asrs r0, r1, 24
-	adds r0, r7
-	movs r4, 0
-	ldrsb r4, [r0, r4]
-	movs r0, 0x64
-	muls r0, r4
-	add r0, r8
-	bl sub_81C0A50
-	lsls r0, 24
-	lsrs r0, 24
-	cmp r0, 0x1
-	bne _081C0A02
-	adds r0, r4, 0
-	b _081C0A44
-	.pool
-_081C0A40:
-	movs r0, 0x1
-	negs r0, r0
-_081C0A44:
-	pop {r3}
-	mov r8, r3
-	pop {r4-r7}
-	pop {r1}
-	bx r1
-	thumb_func_end sub_81C09B4
-
-	thumb_func_start sub_81C0A50
-sub_81C0A50: @ 81C0A50
-	push {r4,lr}
-	adds r4, r0, 0
-	movs r1, 0xB
-	bl GetMonData
-	cmp r0, 0
-	beq _081C0A84
-	ldr r0, =gUnknown_0203CF1C
-	ldr r0, [r0]
-	ldr r1, =0x000040be
-	adds r0, r1
-	ldrb r0, [r0]
-	cmp r0, 0
-	bne _081C0A78
-	adds r0, r4, 0
-	movs r1, 0x2D
-	bl GetMonData
-	cmp r0, 0
-	bne _081C0A84
-_081C0A78:
-	movs r0, 0x1
-	b _081C0A86
-	.pool
-_081C0A84:
-	movs r0, 0
-_081C0A86:
-	pop {r4}
-	pop {r1}
-	bx r1
-	thumb_func_end sub_81C0A50
-
-	thumb_func_start sub_81C0A8C
-sub_81C0A8C: @ 81C0A8C
-	push {r4-r7,lr}
-	mov r7, r10
-	mov r6, r9
-	mov r5, r8
-	push {r5-r7}
-	sub sp, 0xC
-	lsls r0, 24
-	lsrs r6, r0, 24
-	str r6, [sp]
-	lsls r1, 24
-	lsrs r3, r1, 24
-	str r3, [sp, 0x4]
-	ldr r0, =gUnknown_0203CF1C
-	mov r8, r0
-	ldr r2, [r0]
-	adds r1, r2, 0
-	adds r1, 0x70
-	lsls r0, r6, 2
-	adds r0, r6
-	lsls r7, r0, 3
-	ldr r0, =gTasks + 0x8
-	mov r9, r0
-	adds r0, r7, r0
-	str r0, [sp, 0x8]
-	ldrb r1, [r1, 0x4]
-	mov r10, r1
-	cmp r1, 0
-	bne _081C0B6E
-	lsls r0, r3, 24
-	asrs r5, r0, 24
-	movs r0, 0x1
-	negs r0, r0
-	cmp r5, r0
-	bne _081C0AE0
-	ldr r1, =0x000040c0
-	adds r0, r2, r1
-	ldr r3, =0x000040c1
-	adds r1, r2, r3
-	ldrb r0, [r0]
-	ldrb r1, [r1]
-	cmp r0, r1
-	beq _081C0B6E
-_081C0AE0:
-	cmp r5, 0x1
-	bne _081C0AF4
-	ldr r1, =0x000040c0
-	adds r0, r2, r1
-	ldr r3, =0x000040c2
-	adds r1, r2, r3
-	ldrb r0, [r0]
-	ldrb r1, [r1]
-	cmp r0, r1
-	beq _081C0B6E
-_081C0AF4:
-	movs r0, 0x5
-	bl PlaySE
-	mov r1, r8
-	ldr r0, [r1]
-	ldr r4, =0x000040c0
-	adds r0, r4
-	ldrb r0, [r0]
-	bl sub_81C2C38
-	mov r2, r8
-	ldr r1, [r2]
-	adds r1, r4
-	ldrb r0, [r1]
-	ldr r3, [sp, 0x4]
-	adds r0, r3
-	strb r0, [r1]
-	mov r1, r10
-	ldr r0, [sp, 0x8]
-	strh r1, [r0]
-	cmp r5, 0x1
-	bne _081C0B4C
-	ldr r1, =sub_81C0B8C
-	mov r0, r9
-	subs r0, 0x8
-	adds r0, r7, r0
-	ldr r2, [r0]
-	adds r0, r6, 0
-	bl SetTaskFuncWithFollowupFunc
-	b _081C0B5C
-	.pool
-_081C0B4C:
-	ldr r1, =sub_81C0CC4
-	mov r0, r9
-	subs r0, 0x8
-	adds r0, r7, r0
-	ldr r2, [r0]
-	ldr r0, [sp]
-	bl SetTaskFuncWithFollowupFunc
-_081C0B5C:
-	ldr r0, =gUnknown_0203CF1C
-	ldr r0, [r0]
-	ldr r2, =0x000040c0
-	adds r0, r2
-	ldrb r0, [r0]
-	bl sub_81C2DE4
-	bl sub_81C424C
-_081C0B6E:
-	add sp, 0xC
-	pop {r3-r5}
-	mov r8, r3
-	mov r9, r4
-	mov r10, r5
-	pop {r4-r7}
-	pop {r0}
-	bx r0
-	.pool
-	thumb_func_end sub_81C0A8C
-
-	thumb_func_start sub_81C0B8C
-sub_81C0B8C: @ 81C0B8C
-	push {r4,r5,lr}
-	lsls r0, 24
-	lsrs r5, r0, 24
-	lsls r0, r5, 2
-	adds r0, r5
-	lsls r0, 3
-	ldr r1, =gTasks + 0x8
-	adds r4, r0, r1
-	movs r1, 0
-	ldrsh r0, [r4, r1]
-	cmp r0, 0
-	bne _081C0C2A
-	ldr r0, =gUnknown_0203CF1C
-	ldr r0, [r0]
-	ldr r3, =0x000040c9
-	adds r0, r3
-	ldrb r0, [r0]
-	cmp r0, 0
-	bne _081C0BE0
-	movs r0, 0x1
-	strh r0, [r4, 0x2]
-	movs r0, 0x1
-	movs r1, 0x7
-	movs r2, 0x1
-	bl SetBgAttribute
-	movs r0, 0x2
-	movs r1, 0x7
-	movs r2, 0x2
-	bl SetBgAttribute
-	movs r0, 0x1
-	bl schedule_bg_copy_tilemap_to_vram
-	b _081C0BFE
-	.pool
-_081C0BE0:
-	movs r0, 0x2
-	strh r0, [r4, 0x2]
-	movs r0, 0x2
-	movs r1, 0x7
-	movs r2, 0x1
-	bl SetBgAttribute
-	movs r0, 0x1
-	movs r1, 0x7
-	movs r2, 0x2
-	bl SetBgAttribute
-	movs r0, 0x2
-	bl schedule_bg_copy_tilemap_to_vram
-_081C0BFE:
-	ldrb r0, [r4, 0x2]
-	movs r1, 0
-	movs r2, 0
-	bl ChangeBgX
-	ldrb r0, [r4, 0x2]
-	ldr r1, =gUnknown_0203CF1C
-	ldr r1, [r1]
-	ldr r3, =0x000040c0
-	adds r2, r1, r3
-	ldrb r2, [r2]
-	lsls r2, 12
-	adds r2, 0xBC
-	adds r1, r2
-	bl SetBgTilemapBuffer
-	movs r0, 0x1
-	bl ShowBg
-	movs r0, 0x2
-	bl ShowBg
-_081C0C2A:
-	ldrb r0, [r4, 0x2]
-	movs r1, 0x80
-	lsls r1, 6
-	movs r2, 0x1
-	bl ChangeBgX
-	ldrh r0, [r4]
-	adds r0, 0x20
-	strh r0, [r4]
-	lsls r0, 16
-	asrs r0, 16
-	cmp r0, 0xFF
-	ble _081C0C52
-	ldr r0, =gTasks
-	lsls r1, r5, 2
-	adds r1, r5
-	lsls r1, 3
-	adds r1, r0
-	ldr r0, =sub_81C0C68
-	str r0, [r1]
-_081C0C52:
-	pop {r4,r5}
-	pop {r0}
-	bx r0
-	.pool
-	thumb_func_end sub_81C0B8C
-
-	thumb_func_start sub_81C0C68
-sub_81C0C68: @ 81C0C68
-	push {r4,r5,lr}
-	adds r4, r0, 0
-	lsls r4, 24
-	lsrs r4, 24
-	lsls r2, r4, 2
-	adds r2, r4
-	lsls r2, 3
-	ldr r0, =gTasks + 0x8
-	adds r2, r0
-	ldr r5, =gUnknown_0203CF1C
-	ldr r3, [r5]
-	ldr r0, =0x000040c9
-	adds r3, r0
-	ldrb r0, [r3]
-	movs r1, 0x1
-	eors r0, r1
-	movs r1, 0
-	strb r0, [r3]
-	strh r1, [r2, 0x2]
-	strh r1, [r2]
-	bl sub_81C1BA0
-	ldr r0, [r5]
-	ldr r1, =0x000040c0
-	adds r0, r1
-	ldrb r0, [r0]
-	bl sub_81C2AFC
-	bl sub_81C4280
-	bl sub_81C0E24
-	adds r0, r4, 0
-	bl SwitchTaskToFollowupFunc
-	pop {r4,r5}
-	pop {r0}
-	bx r0
-	.pool
-	thumb_func_end sub_81C0C68
-
-	thumb_func_start sub_81C0CC4
-sub_81C0CC4: @ 81C0CC4
-	push {r4,r5,lr}
-	lsls r0, 24
-	lsrs r5, r0, 24
-	lsls r0, r5, 2
-	adds r0, r5
-	lsls r0, 3
-	ldr r1, =gTasks + 0x8
-	adds r4, r0, r1
-	movs r1, 0
-	ldrsh r0, [r4, r1]
-	cmp r0, 0
-	bne _081C0D0C
-	ldr r0, =gUnknown_0203CF1C
-	ldr r0, [r0]
-	ldr r1, =0x000040c9
-	adds r0, r1
-	ldrb r0, [r0]
-	cmp r0, 0
-	bne _081C0CFC
-	movs r0, 0x2
-	b _081C0CFE
-	.pool
-_081C0CFC:
-	movs r0, 0x1
-_081C0CFE:
-	strh r0, [r4, 0x2]
-	ldrb r0, [r4, 0x2]
-	movs r1, 0x80
-	lsls r1, 9
-	movs r2, 0
-	bl ChangeBgX
-_081C0D0C:
-	ldrb r0, [r4, 0x2]
-	movs r1, 0x80
-	lsls r1, 6
-	movs r2, 0x2
-	bl ChangeBgX
-	ldrh r0, [r4]
-	adds r0, 0x20
-	strh r0, [r4]
-	lsls r0, 16
-	asrs r0, 16
-	cmp r0, 0xFF
-	ble _081C0D34
-	ldr r0, =gTasks
-	lsls r1, r5, 2
-	adds r1, r5
-	lsls r1, 3
-	adds r1, r0
-	ldr r0, =sub_81C0D44
-	str r0, [r1]
-_081C0D34:
-	pop {r4,r5}
-	pop {r0}
-	bx r0
-	.pool
-	thumb_func_end sub_81C0CC4
-
-	thumb_func_start sub_81C0D44
-sub_81C0D44: @ 81C0D44
-	push {r4-r7,lr}
-	lsls r0, 24
-	lsrs r5, r0, 24
-	lsls r0, r5, 2
-	adds r0, r5
-	lsls r0, 3
-	ldr r1, =gTasks + 0x8
-	adds r4, r0, r1
-	ldr r0, =gUnknown_0203CF1C
-	ldr r0, [r0]
-	ldr r1, =0x000040c9
-	adds r0, r1
-	ldrb r0, [r0]
-	cmp r0, 0
-	bne _081C0D8C
-	movs r0, 0x1
-	movs r1, 0x7
-	movs r2, 0x1
-	bl SetBgAttribute
-	movs r0, 0x2
-	movs r1, 0x7
-	movs r2, 0x2
-	bl SetBgAttribute
-	movs r0, 0x2
-	bl schedule_bg_copy_tilemap_to_vram
-	b _081C0DA6
-	.pool
-_081C0D8C:
-	movs r0, 0x2
-	movs r1, 0x7
-	movs r2, 0x1
-	bl SetBgAttribute
-	movs r0, 0x1
-	movs r1, 0x7
-	movs r2, 0x2
-	bl SetBgAttribute
-	movs r0, 0x1
-	bl schedule_bg_copy_tilemap_to_vram
-_081C0DA6:
-	ldr r6, =gUnknown_0203CF1C
-	ldr r2, [r6]
-	ldr r7, =0x000040c0
-	adds r1, r2, r7
-	ldrb r0, [r1]
-	cmp r0, 0x1
-	bls _081C0DD0
-	ldrb r0, [r4, 0x2]
-	ldrb r1, [r1]
-	lsls r1, 12
-	ldr r3, =0xfffff0bc
-	adds r1, r3
-	adds r1, r2, r1
-	bl SetBgTilemapBuffer
-	ldrb r0, [r4, 0x2]
-	movs r1, 0x80
-	lsls r1, 9
-	movs r2, 0
-	bl ChangeBgX
-_081C0DD0:
-	movs r0, 0x1
-	bl ShowBg
-	movs r0, 0x2
-	bl ShowBg
-	ldr r2, [r6]
-	ldr r0, =0x000040c9
-	adds r2, r0
-	ldrb r0, [r2]
-	movs r1, 0x1
-	eors r0, r1
-	movs r1, 0
-	strb r0, [r2]
-	strh r1, [r4, 0x2]
-	strh r1, [r4]
-	bl sub_81C1BA0
-	ldr r0, [r6]
-	adds r0, r7
-	ldrb r0, [r0]
-	bl sub_81C2AFC
-	bl sub_81C4280
-	bl sub_81C0E24
-	adds r0, r5, 0
-	bl SwitchTaskToFollowupFunc
-	pop {r4-r7}
-	pop {r0}
-	bx r0
-	.pool
-	thumb_func_end sub_81C0D44
-
-	thumb_func_start sub_81C0E24
-sub_81C0E24: @ 81C0E24
-	push {lr}
-	ldr r0, =gUnknown_0203CF1C
-	ldr r1, [r0]
-	ldr r2, =0x000040c0
-	adds r0, r1, r2
-	ldrb r0, [r0]
-	cmp r0, 0x1
-	bne _081C0E3C
-	adds r0, r1, 0
-	adds r0, 0xC
-	bl sub_81C22CC
-_081C0E3C:
-	pop {r0}
-	bx r0
-	.pool
-	thumb_func_end sub_81C0E24
-
-	thumb_func_start sub_81C0E48
-sub_81C0E48: @ 81C0E48
-	push {r4-r7,lr}
-	mov r7, r8
-	push {r7}
-	lsls r0, 24
-	lsrs r7, r0, 24
-	ldr r5, =gUnknown_0203CF1C
-	ldr r0, [r5]
-	ldr r2, =0x000040c6
-	adds r0, r2
-	movs r1, 0
-	strb r1, [r0]
-	ldr r1, [r5]
-	adds r2, r1, r2
-	ldrb r0, [r2]
-	lsls r0, 1
-	adds r1, 0x84
-	adds r1, r0
-	ldrh r6, [r1]
-	mov r8, r6
-	movs r0, 0x13
-	bl ClearWindowTilemap
-	ldr r2, =gSprites
-	ldr r0, [r5]
-	ldr r1, =0x000040d5
-	adds r0, r1
-	ldrb r1, [r0]
-	lsls r0, r1, 4
-	adds r0, r1
-	lsls r0, 2
-	adds r0, r2
-	adds r0, 0x3E
-	ldrb r0, [r0]
-	lsls r0, 29
-	cmp r0, 0
-	blt _081C0E96
-	movs r0, 0xD
-	bl ClearWindowTilemap
-_081C0E96:
-	movs r4, 0x3
-	negs r4, r4
-	movs r0, 0x9
-	adds r1, r4, 0
-	bl sub_81C1DA4
-	movs r0, 0x9
-	adds r1, r4, 0
-	adds r2, r6, 0
-	bl sub_81C1EFC
-	ldr r0, [r5]
-	ldr r1, =0x000040c8
-	adds r0, r1
-	ldrb r0, [r0]
-	cmp r0, 0
-	bne _081C0EC4
-	movs r0, 0x5
-	bl ClearWindowTilemap
-	movs r0, 0x6
-	bl PutWindowTilemap
-_081C0EC4:
-	ldr r0, [r5]
-	ldr r1, =0x000020bc
-	adds r0, r1
-	movs r1, 0x3
-	movs r2, 0
-	bl sub_81C2194
-	ldr r0, [r5]
-	ldr r1, =0x000030bc
-	adds r0, r1
-	movs r1, 0x1
-	movs r2, 0
-	bl sub_81C2194
-	mov r0, r8
-	bl sub_81C3E9C
-	bl sub_81C3F44
-	bl sub_81C44F0
-	movs r0, 0
-	bl schedule_bg_copy_tilemap_to_vram
-	movs r0, 0x1
-	bl schedule_bg_copy_tilemap_to_vram
-	movs r0, 0x2
-	bl schedule_bg_copy_tilemap_to_vram
-	movs r0, 0x8
-	bl sub_81C4AF8
-	ldr r1, =gTasks
-	lsls r0, r7, 2
-	adds r0, r7
-	lsls r0, 3
-	adds r0, r1
-	ldr r1, =sub_81C0F44
-	str r1, [r0]
-	pop {r3}
-	mov r8, r3
-	pop {r4-r7}
-	pop {r0}
-	bx r0
-	.pool
-	thumb_func_end sub_81C0E48
-
-	thumb_func_start sub_81C0F44
-sub_81C0F44: @ 81C0F44
-	push {r4-r6,lr}
-	lsls r0, 24
-	lsrs r5, r0, 24
-	adds r6, r5, 0
-	lsls r0, r5, 2
-	adds r0, r5
-	lsls r0, 3
-	ldr r1, =gTasks + 0x8
-	adds r4, r0, r1
-	bl sub_81221EC
-	lsls r0, 24
-	lsrs r0, 24
-	cmp r0, 0x1
-	beq _081C103A
-	ldr r0, =gMain
-	ldrh r1, [r0, 0x2E]
-	movs r0, 0x40
-	ands r0, r1
-	cmp r0, 0
-	beq _081C0F98
-	movs r0, 0x4
-	strh r0, [r4]
-	movs r1, 0x1
-	negs r1, r1
-	ldr r0, =gUnknown_0203CF1C
-	ldr r2, [r0]
-	ldr r0, =0x000040c6
-	adds r2, r0
-	adds r0, r4, 0
-	bl sub_81C1070
-	b _081C103A
-	.pool
-_081C0F98:
-	movs r0, 0x80
-	ands r0, r1
-	cmp r0, 0
-	beq _081C0FC0
-	movs r0, 0x4
-	strh r0, [r4]
-	ldr r0, =gUnknown_0203CF1C
-	ldr r2, [r0]
-	ldr r0, =0x000040c6
-	adds r2, r0
-	adds r0, r4, 0
-	movs r1, 0x1
-	bl sub_81C1070
-	b _081C103A
-	.pool
-_081C0FC0:
-	movs r0, 0x1
-	ands r0, r1
-	cmp r0, 0
-	beq _081C1026
-	ldr r0, =gUnknown_0203CF1C
-	ldr r1, [r0]
-	ldr r2, =0x000040c8
-	adds r0, r1, r2
-	ldrb r0, [r0]
-	cmp r0, 0x1
-	beq _081C0FE8
-	subs r2, 0x4
-	adds r0, r1, r2
-	ldr r0, [r0]
-	ldr r1, =0x00ffffff
-	ands r0, r1
-	movs r1, 0x80
-	lsls r1, 11
-	cmp r0, r1
-	bne _081C1004
-_081C0FE8:
-	movs r0, 0x5
-	bl PlaySE
-	adds r0, r5, 0
-	bl sub_81C11F4
-	b _081C103A
-	.pool
-_081C1004:
-	bl sub_81C1040
-	lsls r0, 24
-	lsrs r0, 24
-	cmp r0, 0x1
-	bne _081C101E
-	movs r0, 0x5
-	bl PlaySE
-	adds r0, r5, 0
-	bl sub_81C129C
-	b _081C103A
-_081C101E:
-	movs r0, 0x20
-	bl PlaySE
-	b _081C103A
-_081C1026:
-	movs r0, 0x2
-	ands r0, r1
-	cmp r0, 0
-	beq _081C103A
-	movs r0, 0x5
-	bl PlaySE
-	adds r0, r6, 0
-	bl sub_81C11F4
-_081C103A:
-	pop {r4-r6}
-	pop {r0}
-	bx r0
-	thumb_func_end sub_81C0F44
-
-	thumb_func_start sub_81C1040
-sub_81C1040: @ 81C1040
-	push {lr}
-	movs r1, 0x1
-	ldr r0, =gUnknown_0203CF1C
-	ldr r0, [r0]
-	adds r2, r0, 0
-	adds r2, 0x84
-_081C104C:
-	lsls r0, r1, 1
-	adds r0, r2, r0
-	ldrh r0, [r0]
-	cmp r0, 0
-	beq _081C1060
-	movs r0, 0x1
-	b _081C106C
-	.pool
-_081C1060:
-	adds r0, r1, 0x1
-	lsls r0, 24
-	lsrs r1, r0, 24
-	cmp r1, 0x3
-	bls _081C104C
-	movs r0, 0
-_081C106C:
-	pop {r1}
-	bx r1
-	thumb_func_end sub_81C1040
-
-	thumb_func_start sub_81C1070
-sub_81C1070: @ 81C1070
-	push {r4-r7,lr}
-	mov r7, r9
-	mov r6, r8
-	push {r6,r7}
-	adds r7, r0, 0
-	adds r4, r1, 0
-	mov r8, r2
-	lsls r4, 24
-	lsrs r4, 24
-	movs r0, 0x5
-	bl PlaySE
-	mov r0, r8
-	ldrb r6, [r0]
-	movs r2, 0
-	lsls r4, 24
-	asrs r4, 24
-	mov r12, r4
-	movs r1, 0
-	ldrsh r4, [r7, r1]
-	ldrb r0, [r7]
-	lsls r3, r0, 24
-_081C109C:
-	lsls r0, r6, 24
-	asrs r0, 24
-	add r0, r12
-	lsls r0, 24
-	lsrs r6, r0, 24
-	asrs r0, 24
-	cmp r0, r4
-	ble _081C10B0
-	movs r6, 0
-	b _081C10B6
-_081C10B0:
-	cmp r0, 0
-	bge _081C10B6
-	lsrs r6, r3, 24
-_081C10B6:
-	lsls r0, r6, 24
-	asrs r1, r0, 24
-	mov r9, r0
-	cmp r1, 0x4
-	bne _081C10C2
-	b _081C11CC
-_081C10C2:
-	ldr r0, =gUnknown_0203CF1C
-	ldr r0, [r0]
-	lsls r1, 1
-	adds r0, 0x84
-	adds r0, r1
-	ldrh r5, [r0]
-	cmp r5, 0
-	bne _081C10E2
-	lsls r0, r2, 24
-	movs r1, 0x80
-	lsls r1, 17
-	adds r0, r1
-	lsrs r2, r0, 24
-	asrs r0, 24
-	cmp r0, 0x3
-	ble _081C109C
-_081C10E2:
-	adds r0, r5, 0
-	bl sub_81C240C
-	movs r0, 0x1
-	bl schedule_bg_copy_tilemap_to_vram
-	movs r0, 0x2
-	bl schedule_bg_copy_tilemap_to_vram
-	adds r0, r5, 0
-	bl sub_81C3E9C
-	mov r1, r8
-	ldrb r0, [r1]
-	cmp r0, 0x4
-	bne _081C1110
-	ldr r0, =gUnknown_0203CF1C
-	ldr r0, [r0]
-	ldr r1, =0x000040c4
-	adds r0, r1
-	ldrh r0, [r0]
-	cmp r0, 0
-	beq _081C1118
-_081C1110:
-	movs r1, 0x2
-	ldrsh r0, [r7, r1]
-	cmp r0, 0x1
-	bne _081C115E
-_081C1118:
-	movs r0, 0x13
-	bl ClearWindowTilemap
-	ldr r2, =gSprites
-	ldr r0, =gUnknown_0203CF1C
-	ldr r0, [r0]
-	ldr r1, =0x000040d5
-	adds r0, r1
-	ldrb r1, [r0]
-	lsls r0, r1, 4
-	adds r0, r1
-	lsls r0, 2
-	adds r0, r2
-	adds r0, 0x3E
-	ldrb r0, [r0]
-	lsls r0, 29
-	cmp r0, 0
-	blt _081C1142
-	movs r0, 0xD
-	bl ClearWindowTilemap
-_081C1142:
-	movs r0, 0
-	bl schedule_bg_copy_tilemap_to_vram
-	movs r4, 0x3
-	negs r4, r4
-	movs r0, 0x9
-	adds r1, r4, 0
-	bl sub_81C1DA4
-	movs r0, 0x9
-	adds r1, r4, 0
-	adds r2, r5, 0
-	bl sub_81C1EFC
-_081C115E:
-	mov r1, r8
-	ldrb r0, [r1]
-	cmp r0, 0x4
-	beq _081C11A0
-	mov r1, r9
-	asrs r0, r1, 24
-	cmp r0, 0x4
-	bne _081C11A0
-	ldr r0, =gUnknown_0203CF1C
-	ldr r0, [r0]
-	ldr r1, =0x000040c4
-	adds r0, r1
-	ldrh r0, [r0]
-	cmp r0, 0
-	bne _081C11A0
-	movs r0, 0xE
-	bl ClearWindowTilemap
-	movs r0, 0xF
-	bl ClearWindowTilemap
-	movs r0, 0
-	bl schedule_bg_copy_tilemap_to_vram
-	movs r0, 0
-	movs r1, 0x3
-	bl sub_81C1DA4
-	movs r0, 0
-	movs r1, 0x3
-	movs r2, 0
-	bl sub_81C1EFC
-_081C11A0:
-	mov r0, r8
-	strb r6, [r0]
-	ldr r0, =gUnknown_0203CF1C
-	ldr r0, [r0]
-	ldr r1, =0x000040c6
-	adds r0, r1
-	cmp r8, r0
-	bne _081C11E0
-	movs r0, 0x8
-	bl sub_81C4D18
-	b _081C11E6
-	.pool
-_081C11CC:
-	ldr r0, =gUnknown_0203CF1C
-	ldr r0, [r0]
-	ldr r1, =0x000040c4
-	adds r0, r1
-	ldrh r5, [r0]
-	b _081C10E2
-	.pool
-_081C11E0:
-	movs r0, 0x12
-	bl sub_81C4D18
-_081C11E6:
-	pop {r3,r4}
-	mov r8, r3
-	mov r9, r4
-	pop {r4-r7}
-	pop {r0}
-	bx r0
-	thumb_func_end sub_81C1070
-
-	thumb_func_start sub_81C11F4
-sub_81C11F4: @ 81C11F4
-	push {r4,r5,lr}
-	lsls r0, 24
-	lsrs r5, r0, 24
-	movs r0, 0x8
-	bl sub_81C4C60
-	movs r0, 0x6
-	bl ClearWindowTilemap
-	movs r0, 0x5
-	bl PutWindowTilemap
-	movs r0, 0
-	bl sub_81C3E9C
-	ldr r4, =gUnknown_0203CF1C
-	ldr r0, [r4]
-	ldr r1, =0x000020bc
-	adds r0, r1
-	movs r1, 0x3
-	movs r2, 0x1
-	bl sub_81C2194
-	ldr r0, [r4]
-	ldr r1, =0x000030bc
-	adds r0, r1
-	movs r1, 0x1
-	movs r2, 0x1
-	bl sub_81C2194
-	bl sub_81C4064
-	ldr r0, [r4]
-	ldr r1, =0x000040c6
-	adds r0, r1
-	ldrb r0, [r0]
-	cmp r0, 0x4
-	beq _081C125E
-	movs r0, 0xE
-	bl ClearWindowTilemap
-	movs r0, 0xF
-	bl ClearWindowTilemap
-	movs r0, 0
-	movs r1, 0x3
-	bl sub_81C1DA4
-	movs r0, 0
-	movs r1, 0x3
-	movs r2, 0
-	bl sub_81C1EFC
-_081C125E:
-	movs r0, 0
-	bl schedule_bg_copy_tilemap_to_vram
-	movs r0, 0x1
-	bl schedule_bg_copy_tilemap_to_vram
-	movs r0, 0x2
-	bl schedule_bg_copy_tilemap_to_vram
-	ldr r0, =gTasks
-	lsls r1, r5, 2
-	adds r1, r5
-	lsls r1, 3
-	adds r1, r0
-	ldr r0, =sub_81C0510
-	str r0, [r1]
-	pop {r4,r5}
-	pop {r0}
-	bx r0
-	.pool
-	thumb_func_end sub_81C11F4
-
-	thumb_func_start sub_81C129C
-sub_81C129C: @ 81C129C
-	push {r4,lr}
-	adds r4, r0, 0
-	lsls r4, 24
-	lsrs r4, 24
-	ldr r0, =gUnknown_0203CF1C
-	ldr r0, [r0]
-	ldr r2, =0x000040c6
-	adds r1, r0, r2
-	ldrb r1, [r1]
-	adds r2, 0x1
-	adds r0, r2
-	strb r1, [r0]
-	movs r0, 0x1
-	bl sub_81C4C84
-	movs r0, 0x12
-	bl sub_81C4AF8
-	ldr r1, =gTasks
-	lsls r0, r4, 2
-	adds r0, r4
-	lsls r0, 3
-	adds r0, r1
-	ldr r1, =sub_81C12E4
-	str r1, [r0]
-	pop {r4}
-	pop {r0}
-	bx r0
-	.pool
-	thumb_func_end sub_81C129C
-
-	thumb_func_start sub_81C12E4
-sub_81C12E4: @ 81C12E4
-	push {r4-r6,lr}
-	lsls r0, 24
-	lsrs r5, r0, 24
-	adds r6, r5, 0
-	lsls r0, r5, 2
-	adds r0, r5
-	lsls r0, 3
-	ldr r1, =gTasks + 0x8
-	adds r4, r0, r1
-	bl sub_81221EC
-	lsls r0, 24
-	lsrs r0, 24
-	cmp r0, 0x1
-	beq _081C13AA
-	ldr r0, =gMain
-	ldrh r1, [r0, 0x2E]
-	movs r0, 0x40
-	ands r0, r1
-	cmp r0, 0
-	beq _081C1338
-	movs r0, 0x3
-	strh r0, [r4]
-	movs r1, 0x1
-	negs r1, r1
-	ldr r0, =gUnknown_0203CF1C
-	ldr r2, [r0]
-	ldr r0, =0x000040c7
-	adds r2, r0
-	adds r0, r4, 0
-	bl sub_81C1070
-	b _081C13AA
-	.pool
-_081C1338:
-	movs r0, 0x80
-	ands r0, r1
-	cmp r0, 0
-	beq _081C1360
-	movs r0, 0x3
-	strh r0, [r4]
-	ldr r0, =gUnknown_0203CF1C
-	ldr r2, [r0]
-	ldr r0, =0x000040c7
-	adds r2, r0
-	adds r0, r4, 0
-	movs r1, 0x1
-	bl sub_81C1070
-	b _081C13AA
-	.pool
-_081C1360:
-	movs r0, 0x1
-	ands r0, r1
-	cmp r0, 0
-	beq _081C139A
-	ldr r0, =gUnknown_0203CF1C
-	ldr r0, [r0]
-	ldr r2, =0x000040c6
-	adds r1, r0, r2
-	adds r2, 0x1
-	adds r0, r2
-	ldrb r1, [r1]
-	ldrb r0, [r0]
-	cmp r1, r0
-	bne _081C1390
-	adds r0, r5, 0
-	movs r1, 0
-	bl sub_81C13B0
-	b _081C13AA
-	.pool
-_081C1390:
-	adds r0, r5, 0
-	movs r1, 0x1
-	bl sub_81C13B0
-	b _081C13AA
-_081C139A:
-	movs r0, 0x2
-	ands r0, r1
-	cmp r0, 0
-	beq _081C13AA
-	adds r0, r6, 0
-	movs r1, 0
-	bl sub_81C13B0
-_081C13AA:
-	pop {r4-r6}
-	pop {r0}
-	bx r0
-	thumb_func_end sub_81C12E4
-
-	thumb_func_start sub_81C13B0
-sub_81C13B0: @ 81C13B0
-	push {r4-r7,lr}
-	adds r4, r1, 0
-	lsls r0, 24
-	lsrs r7, r0, 24
-	lsls r4, 24
-	lsrs r4, 24
-	movs r0, 0x5
-	bl PlaySE
-	movs r0, 0
-	bl sub_81C4C84
-	movs r0, 0x12
-	bl sub_81C4C60
-	cmp r4, 0x1
-	bne _081C1464
-	ldr r0, =gUnknown_0203CF1C
-	ldr r3, [r0]
-	ldr r1, =0x000040bd
-	adds r0, r3, r1
-	ldrb r0, [r0]
-	cmp r0, 0
-	bne _081C1410
-	ldr r0, [r3]
-	ldr r2, =0x000040be
-	adds r1, r3, r2
-	ldrb r2, [r1]
-	movs r1, 0x64
-	muls r1, r2
-	adds r0, r1
-	ldr r4, =0x000040c6
-	adds r1, r3, r4
-	ldrb r1, [r1]
-	adds r4, 0x1
-	adds r2, r3, r4
-	ldrb r2, [r2]
-	bl sub_81C14BC
-	b _081C1430
-	.pool
-_081C1410:
-	ldr r0, [r3]
-	ldr r2, =0x000040be
-	adds r1, r3, r2
-	ldrb r2, [r1]
-	lsls r1, r2, 2
-	adds r1, r2
-	lsls r1, 4
-	adds r0, r1
-	ldr r4, =0x000040c6
-	adds r1, r3, r4
-	ldrb r1, [r1]
-	adds r4, 0x1
-	adds r2, r3, r4
-	ldrb r2, [r2]
-	bl sub_81C15EC
-_081C1430:
-	ldr r5, =gUnknown_0203CF1C
-	ldr r0, [r5]
-	adds r0, 0xC
-	bl sub_81C0098
-	ldr r1, [r5]
-	ldr r6, =0x000040c6
-	adds r0, r1, r6
-	ldrb r0, [r0]
-	ldr r4, =0x000040c7
-	adds r1, r4
-	ldrb r1, [r1]
-	bl sub_81C40A0
-	ldr r1, [r5]
-	adds r0, r1, r6
-	ldrb r0, [r0]
-	adds r1, r4
-	ldrb r1, [r1]
-	bl sub_81C4568
-	ldr r0, [r5]
-	adds r4, r0, r4
-	ldrb r1, [r4]
-	adds r0, r6
-	strb r1, [r0]
-_081C1464:
-	ldr r0, =gUnknown_0203CF1C
-	ldr r1, [r0]
-	ldr r2, =0x000040c6
-	adds r0, r1, r2
-	ldrb r0, [r0]
-	lsls r0, 1
-	adds r1, 0x84
-	adds r1, r0
-	ldrh r4, [r1]
-	adds r0, r4, 0
-	bl sub_81C3E9C
-	adds r0, r4, 0
-	bl sub_81C240C
-	movs r0, 0x1
-	bl schedule_bg_copy_tilemap_to_vram
-	movs r0, 0x2
-	bl schedule_bg_copy_tilemap_to_vram
-	ldr r1, =gTasks
-	lsls r0, r7, 2
-	adds r0, r7
-	lsls r0, 3
-	adds r0, r1
-	ldr r1, =sub_81C0F44
-	str r1, [r0]
-	pop {r4-r7}
-	pop {r0}
-	bx r0
-	.pool
-	thumb_func_end sub_81C13B0
-
-	thumb_func_start sub_81C14BC
-sub_81C14BC: @ 81C14BC
-	push {r4-r7,lr}
-	mov r7, r10
-	mov r6, r9
-	mov r5, r8
-	push {r5-r7}
-	sub sp, 0x28
-	adds r7, r0, 0
-	adds r4, r1, 0
-	adds r6, r2, 0
-	lsls r4, 24
-	lsrs r4, 24
-	lsls r6, 24
-	lsrs r6, 24
-	ldr r0, =gUnknown_0203CF1C
-	ldr r2, [r0]
-	lsls r0, r4, 1
-	mov r10, r0
-	adds r1, r2, 0
-	adds r1, 0x84
-	adds r0, r1, r0
-	str r0, [sp, 0x8]
-	ldrh r0, [r0]
-	mov r3, sp
-	adds r3, 0x2
-	str r3, [sp, 0x1C]
-	strh r0, [r3]
-	lsls r0, r6, 1
-	mov r9, r0
-	add r1, r9
-	str r1, [sp, 0xC]
-	ldrh r1, [r1]
-	mov r0, sp
-	strh r1, [r0]
-	adds r1, r2, 0
-	adds r1, 0x8C
-	adds r3, r1, r4
-	str r3, [sp, 0x10]
-	ldrb r0, [r3]
-	mov r3, sp
-	adds r3, 0x5
-	str r3, [sp, 0x24]
-	strb r0, [r3]
-	adds r1, r6
-	str r1, [sp, 0x14]
-	ldrb r0, [r1]
-	mov r1, sp
-	adds r1, 0x4
-	str r1, [sp, 0x20]
-	strb r0, [r1]
-	adds r2, 0xA4
-	str r2, [sp, 0x18]
-	ldrb r0, [r2]
-	mov r5, sp
-	adds r5, 0x6
-	strb r0, [r5]
-	ldr r1, =gUnknown_08329D22
-	adds r0, r4, r1
-	ldrb r0, [r0]
-	mov r8, r0
-	ldrb r0, [r5]
-	adds r2, r0, 0
-	mov r3, r8
-	ands r2, r3
-	mov r3, r10
-	asrs r2, r3
-	lsls r2, 24
-	lsrs r2, 24
-	adds r1, r6, r1
-	ldrb r1, [r1]
-	mov r12, r1
-	adds r1, r0, 0
-	mov r3, r12
-	ands r1, r3
-	mov r3, r9
-	asrs r1, r3
-	lsls r1, 24
-	lsrs r1, 24
-	mov r3, r8
-	bics r0, r3
-	strb r0, [r5]
-	ldrb r0, [r5]
-	mov r3, r12
-	bics r0, r3
-	strb r0, [r5]
-	mov r0, r9
-	lsls r2, r0
-	mov r3, r10
-	lsls r1, r3
-	adds r2, r1
-	ldrb r0, [r5]
-	orrs r0, r2
-	strb r0, [r5]
-	adds r1, r4, 0
-	adds r1, 0xD
-	adds r0, r7, 0
-	mov r2, sp
-	bl SetMonData
-	adds r1, r6, 0
-	adds r1, 0xD
-	adds r0, r7, 0
-	ldr r2, [sp, 0x1C]
-	bl SetMonData
-	adds r4, 0x11
-	adds r0, r7, 0
-	adds r1, r4, 0
-	ldr r2, [sp, 0x20]
-	bl SetMonData
-	adds r6, 0x11
-	adds r0, r7, 0
-	adds r1, r6, 0
-	ldr r2, [sp, 0x24]
-	bl SetMonData
-	adds r0, r7, 0
-	movs r1, 0x15
-	adds r2, r5, 0
-	bl SetMonData
-	mov r0, sp
-	ldrh r0, [r0]
-	ldr r1, [sp, 0x8]
-	strh r0, [r1]
-	ldr r3, [sp, 0x1C]
-	ldrh r0, [r3]
-	ldr r1, [sp, 0xC]
-	strh r0, [r1]
-	ldr r3, [sp, 0x20]
-	ldrb r0, [r3]
-	ldr r1, [sp, 0x10]
-	strb r0, [r1]
-	ldr r3, [sp, 0x24]
-	ldrb r0, [r3]
-	ldr r1, [sp, 0x14]
-	strb r0, [r1]
-	ldrb r0, [r5]
-	ldr r3, [sp, 0x18]
-	strb r0, [r3]
-	add sp, 0x28
-	pop {r3-r5}
-	mov r8, r3
-	mov r9, r4
-	mov r10, r5
-	pop {r4-r7}
-	pop {r0}
-	bx r0
-	.pool
-	thumb_func_end sub_81C14BC
-
-	thumb_func_start sub_81C15EC
-sub_81C15EC: @ 81C15EC
-	push {r4-r7,lr}
-	mov r7, r10
-	mov r6, r9
-	mov r5, r8
-	push {r5-r7}
-	sub sp, 0x28
-	adds r7, r0, 0
-	adds r4, r1, 0
-	adds r6, r2, 0
-	lsls r4, 24
-	lsrs r4, 24
-	lsls r6, 24
-	lsrs r6, 24
-	ldr r0, =gUnknown_0203CF1C
-	ldr r2, [r0]
-	lsls r0, r4, 1
-	mov r10, r0
-	adds r1, r2, 0
-	adds r1, 0x84
-	adds r0, r1, r0
-	str r0, [sp, 0x8]
-	ldrh r0, [r0]
-	mov r3, sp
-	adds r3, 0x2
-	str r3, [sp, 0x1C]
-	strh r0, [r3]
-	lsls r0, r6, 1
-	mov r9, r0
-	add r1, r9
-	str r1, [sp, 0xC]
-	ldrh r1, [r1]
-	mov r0, sp
-	strh r1, [r0]
-	adds r1, r2, 0
-	adds r1, 0x8C
-	adds r3, r1, r4
-	str r3, [sp, 0x10]
-	ldrb r0, [r3]
-	mov r3, sp
-	adds r3, 0x5
-	str r3, [sp, 0x24]
-	strb r0, [r3]
-	adds r1, r6
-	str r1, [sp, 0x14]
-	ldrb r0, [r1]
-	mov r1, sp
-	adds r1, 0x4
-	str r1, [sp, 0x20]
-	strb r0, [r1]
-	adds r2, 0xA4
-	str r2, [sp, 0x18]
-	ldrb r0, [r2]
-	mov r5, sp
-	adds r5, 0x6
-	strb r0, [r5]
-	ldr r1, =gUnknown_08329D22
-	adds r0, r4, r1
-	ldrb r0, [r0]
-	mov r8, r0
-	ldrb r0, [r5]
-	adds r2, r0, 0
-	mov r3, r8
-	ands r2, r3
-	mov r3, r10
-	asrs r2, r3
-	lsls r2, 24
-	lsrs r2, 24
-	adds r1, r6, r1
-	ldrb r1, [r1]
-	mov r12, r1
-	adds r1, r0, 0
-	mov r3, r12
-	ands r1, r3
-	mov r3, r9
-	asrs r1, r3
-	lsls r1, 24
-	lsrs r1, 24
-	mov r3, r8
-	bics r0, r3
-	strb r0, [r5]
-	ldrb r0, [r5]
-	mov r3, r12
-	bics r0, r3
-	strb r0, [r5]
-	mov r0, r9
-	lsls r2, r0
-	mov r3, r10
-	lsls r1, r3
-	adds r2, r1
-	ldrb r0, [r5]
-	orrs r0, r2
-	strb r0, [r5]
-	adds r1, r4, 0
-	adds r1, 0xD
-	adds r0, r7, 0
-	mov r2, sp
-	bl SetBoxMonData
-	adds r1, r6, 0
-	adds r1, 0xD
-	adds r0, r7, 0
-	ldr r2, [sp, 0x1C]
-	bl SetBoxMonData
-	adds r4, 0x11
-	adds r0, r7, 0
-	adds r1, r4, 0
-	ldr r2, [sp, 0x20]
-	bl SetBoxMonData
-	adds r6, 0x11
-	adds r0, r7, 0
-	adds r1, r6, 0
-	ldr r2, [sp, 0x24]
-	bl SetBoxMonData
-	adds r0, r7, 0
-	movs r1, 0x15
-	adds r2, r5, 0
-	bl SetBoxMonData
-	mov r0, sp
-	ldrh r0, [r0]
-	ldr r1, [sp, 0x8]
-	strh r0, [r1]
-	ldr r3, [sp, 0x1C]
-	ldrh r0, [r3]
-	ldr r1, [sp, 0xC]
-	strh r0, [r1]
-	ldr r3, [sp, 0x20]
-	ldrb r0, [r3]
-	ldr r1, [sp, 0x10]
-	strb r0, [r1]
-	ldr r3, [sp, 0x24]
-	ldrb r0, [r3]
-	ldr r1, [sp, 0x14]
-	strb r0, [r1]
-	ldrb r0, [r5]
-	ldr r3, [sp, 0x18]
-	strb r0, [r3]
-	add sp, 0x28
-	pop {r3-r5}
-	mov r8, r3
-	mov r9, r4
-	mov r10, r5
-	pop {r4-r7}
-	pop {r0}
-	bx r0
-	.pool
-	thumb_func_end sub_81C15EC
-
-	thumb_func_start sub_81C171C
-sub_81C171C: @ 81C171C
-	push {r4,lr}
-	adds r4, r0, 0
-	lsls r4, 24
-	lsrs r4, 24
-	bl sub_81C44F0
-	movs r0, 0x8
-	bl sub_81C4AF8
-	ldr r1, =gTasks
-	lsls r0, r4, 2
-	adds r0, r4
-	lsls r0, 3
-	adds r0, r1
-	ldr r1, =sub_81C174C
-	str r1, [r0]
-	pop {r4}
-	pop {r0}
-	bx r0
-	.pool
-	thumb_func_end sub_81C171C
-
-	thumb_func_start sub_81C174C
-sub_81C174C: @ 81C174C
-	push {r4-r6,lr}
-	lsls r0, 24
-	lsrs r5, r0, 24
-	lsls r0, r5, 2
-	adds r0, r5
-	lsls r0, 3
-	ldr r1, =gTasks + 0x8
-	adds r4, r0, r1
-	bl sub_81221EC
-	lsls r0, 24
-	lsrs r0, 24
-	cmp r0, 0x1
-	bne _081C176A
-	b _081C189A
-_081C176A:
-	ldr r0, =gPaletteFade
-	ldrb r1, [r0, 0x7]
-	movs r2, 0x80
-	adds r0, r2, 0
-	ands r0, r1
-	cmp r0, 0
-	beq _081C177A
-	b _081C189A
-_081C177A:
-	ldr r6, =gMain
-	ldrh r1, [r6, 0x2E]
-	movs r0, 0x40
-	ands r0, r1
-	cmp r0, 0
-	beq _081C17B4
-	movs r0, 0x4
-	strh r0, [r4]
-	movs r1, 0x1
-	negs r1, r1
-	ldr r0, =gUnknown_0203CF1C
-	ldr r2, [r0]
-	ldr r0, =0x000040c6
-	adds r2, r0
-	adds r0, r4, 0
-	bl sub_81C1070
-	b _081C189A
-	.pool
-_081C17B4:
-	adds r0, r2, 0
-	ands r0, r1
-	cmp r0, 0
-	beq _081C17DC
-	movs r0, 0x4
-	strh r0, [r4]
-	ldr r0, =gUnknown_0203CF1C
-	ldr r2, [r0]
-	ldr r1, =0x000040c6
-	adds r2, r1
-	adds r0, r4, 0
-	movs r1, 0x1
-	bl sub_81C1070
-	b _081C189A
-	.pool
-_081C17DC:
-	movs r0, 0x20
-	ands r0, r1
-	cmp r0, 0
-	bne _081C17F0
-	bl GetLRKeysState
-	lsls r0, 24
-	lsrs r0, 24
-	cmp r0, 0x1
-	bne _081C17FC
-_081C17F0:
-	movs r1, 0x1
-	negs r1, r1
-	adds r0, r5, 0
-	bl sub_81C0A8C
-	b _081C189A
-_081C17FC:
-	ldrh r1, [r6, 0x2E]
-	movs r0, 0x10
-	ands r0, r1
-	cmp r0, 0
-	bne _081C1812
-	bl GetLRKeysState
-	lsls r0, 24
-	lsrs r0, 24
-	cmp r0, 0x2
-	bne _081C181C
-_081C1812:
-	adds r0, r5, 0
-	movs r1, 0x1
-	bl sub_81C0A8C
-	b _081C189A
-_081C181C:
-	ldrh r1, [r6, 0x2E]
-	movs r0, 0x1
-	ands r0, r1
-	cmp r0, 0
-	beq _081C1876
-	bl sub_81C18A8
-	lsls r0, 24
-	lsrs r0, 24
-	cmp r0, 0x1
-	bne _081C1868
-	bl sub_81C48F0
-	movs r0, 0x5
-	bl PlaySE
-	ldr r2, =gUnknown_0203CF21
-	ldr r0, =gUnknown_0203CF1C
-	ldr r0, [r0]
-	ldr r1, =0x000040c6
-	adds r0, r1
-	ldrb r0, [r0]
-	strb r0, [r2]
-	ldr r1, =gSpecialVar_0x8005
-	ldrb r0, [r2]
-	strh r0, [r1]
-	adds r0, r5, 0
-	bl sub_81C044C
-	b _081C189A
-	.pool
-_081C1868:
-	movs r0, 0x20
-	bl PlaySE
-	adds r0, r5, 0
-	bl sub_81C18F4
-	b _081C189A
-_081C1876:
-	movs r0, 0x2
-	ands r0, r1
-	cmp r0, 0
-	beq _081C189A
-	bl sub_81C48F0
-	movs r0, 0x5
-	bl PlaySE
-	ldr r1, =gUnknown_0203CF21
-	movs r0, 0x4
-	strb r0, [r1]
-	ldr r1, =gSpecialVar_0x8005
-	movs r0, 0x4
-	strh r0, [r1]
-	adds r0, r5, 0
-	bl sub_81C044C
-_081C189A:
-	pop {r4-r6}
-	pop {r0}
-	bx r0
-	.pool
-	thumb_func_end sub_81C174C
-
-	thumb_func_start sub_81C18A8
-sub_81C18A8: @ 81C18A8
-	push {lr}
-	ldr r0, =gUnknown_0203CF1C
-	ldr r2, [r0]
-	ldr r0, =0x000040c6
-	adds r1, r2, r0
-	ldrb r0, [r1]
-	cmp r0, 0x4
-	beq _081C18DA
-	ldr r3, =0x000040c4
-	adds r0, r2, r3
-	ldrh r0, [r0]
-	cmp r0, 0
-	beq _081C18DA
-	ldrb r1, [r1]
-	lsls r1, 1
-	adds r0, r2, 0
-	adds r0, 0x84
-	adds r0, r1
-	ldrh r0, [r0]
-	bl sub_81B6D14
-	lsls r0, 24
-	lsrs r0, 24
-	cmp r0, 0x1
-	beq _081C18EC
-_081C18DA:
-	movs r0, 0x1
-	b _081C18EE
-	.pool
-_081C18EC:
-	movs r0, 0
-_081C18EE:
-	pop {r1}
-	bx r1
-	thumb_func_end sub_81C18A8
-
-	thumb_func_start sub_81C18F4
-sub_81C18F4: @ 81C18F4
-	push {r4,lr}
-	adds r4, r0, 0
-	lsls r4, 24
-	lsrs r4, 24
-	movs r0, 0xE
-	bl ClearWindowTilemap
-	movs r0, 0xF
-	bl ClearWindowTilemap
-	movs r0, 0
-	bl schedule_bg_copy_tilemap_to_vram
-	movs r0, 0
-	movs r1, 0x3
-	bl sub_81C1DA4
-	movs r0, 0
-	movs r1, 0x3
-	movs r2, 0
-	bl sub_81C1EFC
-	bl sub_81C4154
-	ldr r1, =gTasks
-	lsls r0, r4, 2
-	adds r0, r4
-	lsls r0, 3
-	adds r0, r1
-	ldr r1, =sub_81C1940
-	str r1, [r0]
-	pop {r4}
-	pop {r0}
-	bx r0
-	.pool
-	thumb_func_end sub_81C18F4
-
-	thumb_func_start sub_81C1940
-sub_81C1940: @ 81C1940
-	push {r4-r7,lr}
-	mov r7, r9
-	mov r6, r8
-	push {r6,r7}
-	lsls r0, 24
-	lsrs r7, r0, 24
-	lsls r0, r7, 2
-	adds r0, r7
-	lsls r0, 3
-	mov r8, r0
-	ldr r0, =gTasks + 0x8
-	mov r9, r0
-	mov r4, r8
-	add r4, r9
-	ldr r0, =sub_81C1E20
-	bl FuncIsActiveTask
-	lsls r0, 24
-	lsrs r0, 24
-	cmp r0, 0x1
-	bne _081C196C
-	b _081C1B74
-_081C196C:
-	ldr r6, =gMain
-	ldrh r1, [r6, 0x2E]
-	movs r0, 0x40
-	ands r0, r1
-	lsls r0, 16
-	lsrs r5, r0, 16
-	cmp r5, 0
-	beq _081C19B0
-	movs r0, 0x1
-	strh r0, [r4, 0x2]
-	movs r0, 0x4
-	strh r0, [r4]
-	movs r1, 0x1
-	negs r1, r1
-	ldr r0, =gUnknown_0203CF1C
-	ldr r2, [r0]
-	ldr r0, =0x000040c6
-	adds r2, r0
-	adds r0, r4, 0
-	bl sub_81C1070
-	movs r0, 0
-	strh r0, [r4, 0x2]
-	b _081C1B6A
-	.pool
-_081C19B0:
-	movs r0, 0x80
-	ands r0, r1
-	cmp r0, 0
-	beq _081C19DC
-	movs r0, 0x1
-	strh r0, [r4, 0x2]
-	movs r0, 0x4
-	strh r0, [r4]
-	ldr r0, =gUnknown_0203CF1C
-	ldr r2, [r0]
-	ldr r1, =0x000040c6
-	adds r2, r1
-	adds r0, r4, 0
-	movs r1, 0x1
-	bl sub_81C1070
-	strh r5, [r4, 0x2]
-	b _081C1B6A
-	.pool
-_081C19DC:
-	movs r0, 0x20
-	ands r0, r1
-	cmp r0, 0
-	bne _081C19F0
-	bl GetLRKeysState
-	lsls r0, 24
-	lsrs r0, 24
-	cmp r0, 0x1
-	bne _081C1A64
-_081C19F0:
-	ldr r4, =gUnknown_0203CF1C
-	ldr r0, [r4]
-	ldr r2, =0x000040c0
-	adds r0, r2
-	ldrb r0, [r0]
-	cmp r0, 0x2
-	bne _081C1A00
-	b _081C1B74
-_081C1A00:
-	movs r0, 0x13
-	bl ClearWindowTilemap
-	ldr r2, =gSprites
-	ldr r0, [r4]
-	ldr r1, =0x000040d5
-	adds r0, r1
-	ldrb r1, [r0]
-	lsls r0, r1, 4
-	adds r0, r1
-	lsls r0, 2
-	adds r0, r2
-	adds r0, 0x3E
-	ldrb r0, [r0]
-	lsls r0, 29
-	cmp r0, 0
-	blt _081C1A28
-	movs r0, 0xD
-	bl ClearWindowTilemap
-_081C1A28:
-	ldr r1, [r4]
-	ldr r2, =0x000040c6
-	adds r0, r1, r2
-	ldrb r0, [r0]
-	lsls r0, 1
-	adds r1, 0x84
-	adds r1, r0
-	ldrh r5, [r1]
-	mov r0, r9
-	subs r0, 0x8
-	add r0, r8
-	ldr r1, =sub_81C174C
-	str r1, [r0]
-	movs r1, 0x1
-	negs r1, r1
-	adds r0, r7, 0
-	b _081C1ACE
-	.pool
-_081C1A64:
-	ldrh r1, [r6, 0x2E]
-	movs r0, 0x10
-	ands r0, r1
-	cmp r0, 0
-	bne _081C1A7A
-	bl GetLRKeysState
-	lsls r0, 24
-	lsrs r0, 24
-	cmp r0, 0x2
-	bne _081C1B04
-_081C1A7A:
-	ldr r4, =gUnknown_0203CF1C
-	ldr r0, [r4]
-	ldr r1, =0x000040c0
-	adds r0, r1
-	ldrb r0, [r0]
-	cmp r0, 0x3
-	beq _081C1B74
-	movs r0, 0x13
-	bl ClearWindowTilemap
-	ldr r2, =gSprites
-	ldr r0, [r4]
-	ldr r1, =0x000040d5
-	adds r0, r1
-	ldrb r1, [r0]
-	lsls r0, r1, 4
-	adds r0, r1
-	lsls r0, 2
-	adds r0, r2
-	adds r0, 0x3E
-	ldrb r0, [r0]
-	lsls r0, 29
-	cmp r0, 0
-	blt _081C1AB0
-	movs r0, 0xD
-	bl ClearWindowTilemap
-_081C1AB0:
-	ldr r1, [r4]
-	ldr r2, =0x000040c6
-	adds r0, r1, r2
-	ldrb r0, [r0]
-	lsls r0, 1
-	adds r1, 0x84
-	adds r1, r0
-	ldrh r5, [r1]
-	mov r0, r9
-	subs r0, 0x8
-	add r0, r8
-	ldr r1, =sub_81C174C
-	str r1, [r0]
-	adds r0, r7, 0
-	movs r1, 0x1
-_081C1ACE:
-	bl sub_81C0A8C
-	movs r4, 0x2
-	negs r4, r4
-	movs r0, 0x9
-	adds r1, r4, 0
-	bl sub_81C1DA4
-	movs r0, 0x9
-	adds r1, r4, 0
-	adds r2, r5, 0
-	bl sub_81C1EFC
-	b _081C1B74
-	.pool
-_081C1B04:
-	ldrh r1, [r6, 0x2E]
-	movs r0, 0x3
-	ands r0, r1
-	cmp r0, 0
-	beq _081C1B74
-	movs r0, 0x13
-	bl ClearWindowTilemap
-	ldr r2, =gSprites
-	ldr r4, =gUnknown_0203CF1C
-	ldr r0, [r4]
-	ldr r1, =0x000040d5
-	adds r0, r1
-	ldrb r1, [r0]
-	lsls r0, r1, 4
-	adds r0, r1
-	lsls r0, 2
-	adds r0, r2
-	adds r0, 0x3E
-	ldrb r0, [r0]
-	lsls r0, 29
-	cmp r0, 0
-	blt _081C1B38
-	movs r0, 0xD
-	bl ClearWindowTilemap
-_081C1B38:
-	ldr r1, [r4]
-	ldr r2, =0x000040c6
-	adds r0, r1, r2
-	ldrb r0, [r0]
-	lsls r0, 1
-	adds r1, 0x84
-	adds r1, r0
-	ldrh r5, [r1]
-	adds r0, r5, 0
-	bl sub_81C3E9C
-	movs r0, 0
-	bl schedule_bg_copy_tilemap_to_vram
-	movs r4, 0x3
-	negs r4, r4
-	movs r0, 0x9
-	adds r1, r4, 0
-	bl sub_81C1DA4
-	movs r0, 0x9
-	adds r1, r4, 0
-	adds r2, r5, 0
-	bl sub_81C1EFC
-_081C1B6A:
-	mov r0, r9
-	subs r0, 0x8
-	add r0, r8
-	ldr r1, =sub_81C174C
-	str r1, [r0]
-_081C1B74:
-	pop {r3,r4}
-	mov r8, r3
-	mov r9, r4
-	pop {r4-r7}
-	pop {r0}
-	bx r0
-	.pool
-	thumb_func_end sub_81C1940
-
-	thumb_func_start sub_81C1B94
-sub_81C1B94: @ 81C1B94
-	ldr r0, =gUnknown_0203CF21
-	ldrb r0, [r0]
-	bx lr
-	.pool
-	thumb_func_end sub_81C1B94
-
-	thumb_func_start sub_81C1BA0
-sub_81C1BA0: @ 81C1BA0
-	push {r4-r7,lr}
-	sub sp, 0xC
-	movs r0, 0x20
-	bl Alloc
-	adds r4, r0, 0
-	movs r5, 0
-_081C1BAE:
-	lsls r0, r5, 25
-	lsrs r1, r0, 24
-	adds r6, r1, 0
-	ldr r0, =gUnknown_0203CF1C
-	ldr r3, [r0]
-	ldr r2, =0x000040c1
-	adds r0, r3, r2
-	ldrb r0, [r0]
-	cmp r5, r0
-	bcs _081C1BD8
-	lsls r0, r1, 1
-	adds r0, r4
-	movs r1, 0x40
-	strh r1, [r0]
-	strh r1, [r0, 0x2]
-	movs r1, 0x50
-	b _081C1BEE
-	.pool
-_081C1BD8:
-	ldr r7, =0x000040c2
-	adds r0, r3, r7
-	ldrb r2, [r0]
-	cmp r5, r2
-	bls _081C1BF8
-	lsls r0, r1, 1
-	adds r0, r4
-	movs r1, 0x4A
-	strh r1, [r0]
-	strh r1, [r0, 0x2]
-	movs r1, 0x5A
-_081C1BEE:
-	strh r1, [r0, 0x10]
-	strh r1, [r0, 0x12]
-	b _081C1C78
-	.pool
-_081C1BF8:
-	ldr r7, =0x000040c0
-	adds r0, r3, r7
-	ldrb r0, [r0]
-	cmp r5, r0
-	bcs _081C1C1C
-	lsls r1, 1
-	adds r1, r4
-	movs r0, 0x46
-	strh r0, [r1]
-	movs r0, 0x47
-	strh r0, [r1, 0x2]
-	movs r0, 0x56
-	strh r0, [r1, 0x10]
-	movs r0, 0x57
-	b _081C1C76
-	.pool
-_081C1C1C:
-	cmp r5, r0
-	bne _081C1C4C
-	cmp r5, r2
-	beq _081C1C38
-	lsls r1, 1
-	adds r1, r4
-	movs r0, 0x41
-	strh r0, [r1]
-	movs r0, 0x42
-	strh r0, [r1, 0x2]
-	movs r0, 0x51
-	strh r0, [r1, 0x10]
-	movs r0, 0x52
-	b _081C1C76
-_081C1C38:
-	lsls r1, 1
-	adds r1, r4
-	movs r0, 0x4B
-	strh r0, [r1]
-	movs r0, 0x4C
-	strh r0, [r1, 0x2]
-	movs r0, 0x5B
-	strh r0, [r1, 0x10]
-	movs r0, 0x5C
-	b _081C1C76
-_081C1C4C:
-	cmp r5, r2
-	beq _081C1C64
-	lsls r1, 1
-	adds r1, r4
-	movs r0, 0x43
-	strh r0, [r1]
-	movs r0, 0x44
-	strh r0, [r1, 0x2]
-	movs r0, 0x53
-	strh r0, [r1, 0x10]
-	movs r0, 0x54
-	b _081C1C76
-_081C1C64:
-	lsls r1, r6, 1
-	adds r1, r4
-	movs r0, 0x48
-	strh r0, [r1]
-	movs r0, 0x49
-	strh r0, [r1, 0x2]
-	movs r0, 0x58
-	strh r0, [r1, 0x10]
-	movs r0, 0x59
-_081C1C76:
-	strh r0, [r1, 0x12]
-_081C1C78:
-	adds r0, r5, 0x1
-	lsls r0, 24
-	lsrs r5, r0, 24
-	cmp r5, 0x3
-	bls _081C1BAE
-	movs r0, 0x8
-	str r0, [sp]
-	movs r0, 0x2
-	str r0, [sp, 0x4]
-	movs r0, 0x10
-	str r0, [sp, 0x8]
-	movs r0, 0x3
-	adds r1, r4, 0
-	movs r2, 0xB
-	movs r3, 0
-	bl CopyToBgTilemapBufferRect_ChangePalette
-	movs r0, 0x3
-	bl schedule_bg_copy_tilemap_to_vram
-	adds r0, r4, 0
-	bl Free
-	add sp, 0xC
-	pop {r4-r7}
-	pop {r0}
-	bx r0
-	thumb_func_end sub_81C1BA0
-
-	thumb_func_start sub_81C1CB0
-sub_81C1CB0: @ 81C1CB0
-	push {r4-r7,lr}
-	mov r7, r8
-	push {r7}
-	sub sp, 0x4
-	adds r4, r0, 0
-	mov r8, r1
-	lsls r2, 24
-	lsrs r6, r2, 24
-	lsls r3, 24
-	lsrs r5, r3, 24
-	ldrb r1, [r4, 0x6]
-	ldrb r0, [r4, 0x7]
-	lsls r0, 1
-	muls r0, r1
-	bl Alloc
-	adds r7, r0, 0
-	mov r1, sp
-	ldrh r0, [r4, 0x4]
-	strh r0, [r1]
-	ldrb r1, [r4, 0x7]
-	ldrb r0, [r4, 0x6]
-	adds r2, r1, 0
-	muls r2, r0
-	movs r0, 0x80
-	lsls r0, 17
-	orrs r2, r0
-	mov r0, sp
-	adds r1, r7, 0
-	bl CpuSet
-	ldrb r0, [r4, 0x6]
-	cmp r0, r6
-	beq _081C1D60
-	cmp r5, 0
-	bne _081C1D30
-	movs r5, 0
-	ldrb r0, [r4, 0x7]
-	cmp r5, r0
-	bcs _081C1D60
-_081C1D00:
-	ldrb r2, [r4, 0x6]
-	adds r1, r2, 0
-	muls r1, r5
-	adds r3, r6, r1
-	lsls r3, 1
-	ldr r0, [r4]
-	adds r0, r3
-	lsls r1, 1
-	adds r1, r7, r1
-	subs r2, r6
-	ldr r3, =0x001fffff
-	ands r2, r3
-	bl CpuSet
-	adds r0, r5, 0x1
-	lsls r0, 16
-	lsrs r5, r0, 16
-	ldrb r3, [r4, 0x7]
-	cmp r5, r3
-	bcc _081C1D00
-	b _081C1D60
-	.pool
-_081C1D30:
-	movs r5, 0
-	ldrb r0, [r4, 0x7]
-	cmp r5, r0
-	bcs _081C1D60
-_081C1D38:
-	ldrb r2, [r4, 0x6]
-	adds r1, r2, 0
-	muls r1, r5
-	lsls r3, r1, 1
-	ldr r0, [r4]
-	adds r0, r3
-	adds r1, r6, r1
-	lsls r1, 1
-	adds r1, r7, r1
-	subs r2, r6
-	ldr r3, =0x001fffff
-	ands r2, r3
-	bl CpuSet
-	adds r0, r5, 0x1
-	lsls r0, 16
-	lsrs r5, r0, 16
-	ldrb r3, [r4, 0x7]
-	cmp r5, r3
-	bcc _081C1D38
-_081C1D60:
-	movs r5, 0
-	b _081C1D8A
-	.pool
-_081C1D68:
-	ldrb r2, [r4, 0x6]
-	adds r0, r2, 0
-	muls r0, r5
-	lsls r0, 1
-	adds r0, r7, r0
-	ldrb r1, [r4, 0x9]
-	adds r1, r5
-	lsls r1, 5
-	ldrb r3, [r4, 0x8]
-	adds r1, r3
-	lsls r1, 1
-	add r1, r8
-	bl CpuSet
-	adds r0, r5, 0x1
-	lsls r0, 16
-	lsrs r5, r0, 16
-_081C1D8A:
-	ldrb r0, [r4, 0x7]
-	cmp r5, r0
-	bcc _081C1D68
-	adds r0, r7, 0
-	bl Free
-	add sp, 0x4
-	pop {r3}
-	mov r8, r3
-	pop {r4-r7}
-	pop {r0}
-	bx r0
-	thumb_func_end sub_81C1CB0
-
-	thumb_func_start sub_81C1DA4
-sub_81C1DA4: @ 81C1DA4
-	push {r4-r6,lr}
-	lsls r0, 16
-	lsrs r6, r0, 16
-	lsls r1, 16
-	lsrs r4, r1, 16
-	asrs r1, 16
-	ldr r3, =gUnknown_0861CC04
-	ldrb r2, [r3, 0x6]
-	cmp r1, r2
-	ble _081C1DBA
-	adds r4, r2, 0
-_081C1DBA:
-	lsls r0, r4, 16
-	asrs r0, 16
-	cmp r0, 0
-	beq _081C1DC6
-	cmp r0, r2
-	bne _081C1DE8
-_081C1DC6:
-	ldr r0, =gUnknown_0203CF1C
-	ldr r1, [r0]
-	ldr r0, =0x000020bc
-	adds r1, r0
-	lsls r2, r4, 24
-	lsrs r2, 24
-	adds r0, r3, 0
-	movs r3, 0x1
-	bl sub_81C1CB0
-	b _081C1E12
-	.pool
-_081C1DE8:
-	ldr r5, =sub_81C1E20
-	adds r0, r5, 0
-	bl FindTaskIdByFunc
-	lsls r0, 24
-	lsrs r2, r0, 24
-	cmp r2, 0xFF
-	bne _081C1E04
-	adds r0, r5, 0
-	movs r1, 0x8
-	bl CreateTask
-	lsls r0, 24
-	lsrs r2, r0, 24
-_081C1E04:
-	ldr r1, =gTasks
-	lsls r0, r2, 2
-	adds r0, r2
-	lsls r0, 3
-	adds r0, r1
-	strh r4, [r0, 0x8]
-	strh r6, [r0, 0xA]
-_081C1E12:
-	pop {r4-r6}
-	pop {r0}
-	bx r0
-	.pool
-	thumb_func_end sub_81C1DA4
-
-	thumb_func_start sub_81C1E20
-sub_81C1E20: @ 81C1E20
-	push {r4-r7,lr}
-	lsls r0, 24
-	lsrs r6, r0, 24
-	lsls r0, r6, 2
-	adds r0, r6
-	lsls r0, 3
-	ldr r1, =gTasks + 0x8
-	adds r4, r0, r1
-	ldrh r0, [r4]
-	ldrh r1, [r4, 0x2]
-	adds r0, r1
-	strh r0, [r4, 0x2]
-	lsls r0, 16
-	cmp r0, 0
-	bge _081C1E50
-	movs r0, 0
-	strh r0, [r4, 0x2]
-	ldr r7, =gUnknown_0861CC04
-	b _081C1E60
-	.pool
-_081C1E50:
-	movs r0, 0x2
-	ldrsh r1, [r4, r0]
-	ldr r0, =gUnknown_0861CC04
-	ldrb r2, [r0, 0x6]
-	adds r7, r0, 0
-	cmp r1, r2
-	ble _081C1E60
-	strh r2, [r4, 0x2]
-_081C1E60:
-	ldr r5, =gUnknown_0203CF1C
-	ldr r1, [r5]
-	ldr r0, =0x000020bc
-	adds r1, r0
-	ldrb r2, [r4, 0x2]
-	adds r0, r7, 0
-	movs r3, 0x1
-	bl sub_81C1CB0
-	movs r1, 0x2
-	ldrsh r0, [r4, r1]
-	cmp r0, 0
-	ble _081C1E80
-	ldrb r7, [r7, 0x6]
-	cmp r0, r7
-	blt _081C1EE0
-_081C1E80:
-	movs r1, 0
-	ldrsh r0, [r4, r1]
-	cmp r0, 0
-	bge _081C1EAC
-	ldr r0, [r5]
-	ldr r1, =0x000040c0
-	adds r0, r1
-	ldrb r0, [r0]
-	cmp r0, 0x2
-	bne _081C1ED4
-	movs r0, 0xE
-	bl PutWindowTilemap
-	b _081C1ED4
-	.pool
-_081C1EAC:
-	ldr r2, =gSprites
-	ldr r0, [r5]
-	ldr r1, =0x000040d5
-	adds r0, r1
-	ldrb r1, [r0]
-	lsls r0, r1, 4
-	adds r0, r1
-	lsls r0, 2
-	adds r0, r2
-	adds r0, 0x3E
-	ldrb r0, [r0]
-	lsls r0, 29
-	cmp r0, 0
-	blt _081C1ECE
-	movs r0, 0xD
-	bl PutWindowTilemap
-_081C1ECE:
-	movs r0, 0x13
-	bl PutWindowTilemap
-_081C1ED4:
-	movs r0, 0
-	bl schedule_bg_copy_tilemap_to_vram
-	adds r0, r6, 0
-	bl DestroyTask
-_081C1EE0:
-	movs r0, 0x1
-	bl schedule_bg_copy_tilemap_to_vram
-	movs r0, 0x2
-	bl schedule_bg_copy_tilemap_to_vram
-	pop {r4-r7}
-	pop {r0}
-	bx r0
-	.pool
-	thumb_func_end sub_81C1E20
-
-	thumb_func_start sub_81C1EFC
-sub_81C1EFC: @ 81C1EFC
-	push {r4-r7,lr}
-	lsls r0, 16
-	lsrs r7, r0, 16
-	lsls r1, 16
-	lsls r2, 16
-	lsrs r6, r2, 16
-	lsrs r4, r1, 16
-	asrs r1, 16
-	ldr r3, =gUnknown_0861CC10
-	ldrb r2, [r3, 0x6]
-	cmp r1, r2
-	ble _081C1F16
-	adds r4, r2, 0
-_081C1F16:
-	lsls r0, r4, 16
-	asrs r0, 16
-	cmp r0, 0
-	beq _081C1F22
-	cmp r0, r2
-	bne _081C1F44
-_081C1F22:
-	ldr r0, =gUnknown_0203CF1C
-	ldr r1, [r0]
-	ldr r0, =0x000030bc
-	adds r1, r0
-	lsls r2, r4, 24
-	lsrs r2, 24
-	adds r0, r3, 0
-	movs r3, 0x1
-	bl sub_81C1CB0
-	b _081C1F70
-	.pool
-_081C1F44:
-	ldr r5, =sub_81C1F80
-	adds r0, r5, 0
-	bl FindTaskIdByFunc
-	lsls r0, 24
-	lsrs r2, r0, 24
-	cmp r2, 0xFF
-	bne _081C1F60
-	adds r0, r5, 0
-	movs r1, 0x8
-	bl CreateTask
-	lsls r0, 24
-	lsrs r2, r0, 24
-_081C1F60:
-	ldr r1, =gTasks
-	lsls r0, r2, 2
-	adds r0, r2
-	lsls r0, 3
-	adds r0, r1
-	strh r4, [r0, 0x8]
-	strh r7, [r0, 0xA]
-	strh r6, [r0, 0xC]
-_081C1F70:
-	pop {r4-r7}
-	pop {r0}
-	bx r0
-	.pool
-	thumb_func_end sub_81C1EFC
-
-	thumb_func_start sub_81C1F80
-sub_81C1F80: @ 81C1F80
-	push {r4-r7,lr}
-	lsls r0, 24
-	lsrs r6, r0, 24
-	lsls r0, r6, 2
-	adds r0, r6
-	lsls r0, 3
-	ldr r1, =gTasks + 0x8
-	adds r4, r0, r1
-	ldrh r0, [r4]
-	ldrh r1, [r4, 0x2]
-	adds r0, r1
-	strh r0, [r4, 0x2]
-	lsls r0, 16
-	cmp r0, 0
-	bge _081C1FB0
-	movs r0, 0
-	strh r0, [r4, 0x2]
-	ldr r7, =gUnknown_0861CC10
-	b _081C1FC0
-	.pool
-_081C1FB0:
-	movs r0, 0x2
-	ldrsh r1, [r4, r0]
-	ldr r0, =gUnknown_0861CC10
-	ldrb r2, [r0, 0x6]
-	adds r7, r0, 0
-	cmp r1, r2
-	ble _081C1FC0
-	strh r2, [r4, 0x2]
-_081C1FC0:
-	ldr r5, =gUnknown_0203CF1C
-	ldr r1, [r5]
-	ldr r0, =0x000030bc
-	adds r1, r0
-	ldrb r2, [r4, 0x2]
-	adds r0, r7, 0
-	movs r3, 0x1
-	bl sub_81C1CB0
-	movs r1, 0x2
-	ldrsh r0, [r4, r1]
-	cmp r0, 0
-	ble _081C1FE0
-	ldrb r7, [r7, 0x6]
-	cmp r0, r7
-	blt _081C2058
-_081C1FE0:
-	movs r1, 0
-	ldrsh r0, [r4, r1]
-	cmp r0, 0
-	bge _081C2024
-	ldr r0, [r5]
-	ldr r1, =0x000040c0
-	adds r0, r1
-	ldrb r0, [r0]
-	cmp r0, 0x3
-	bne _081C2006
-	ldr r0, =sub_81C0B8C
-	bl FuncIsActiveTask
-	lsls r0, 24
-	cmp r0, 0
-	bne _081C2006
-	movs r0, 0xF
-	bl PutWindowTilemap
-_081C2006:
-	ldrh r0, [r4, 0x4]
-	bl sub_81C240C
-	b _081C204C
-	.pool
-_081C2024:
-	ldr r2, =gSprites
-	ldr r0, [r5]
-	ldr r1, =0x000040d5
-	adds r0, r1
-	ldrb r1, [r0]
-	lsls r0, r1, 4
-	adds r0, r1
-	lsls r0, 2
-	adds r0, r2
-	adds r0, 0x3E
-	ldrb r0, [r0]
-	lsls r0, 29
-	cmp r0, 0
-	blt _081C2046
-	movs r0, 0xD
-	bl PutWindowTilemap
-_081C2046:
-	movs r0, 0x13
-	bl PutWindowTilemap
-_081C204C:
-	movs r0, 0
-	bl schedule_bg_copy_tilemap_to_vram
-	adds r0, r6, 0
-	bl DestroyTask
-_081C2058:
-	movs r0, 0x1
-	bl schedule_bg_copy_tilemap_to_vram
-	movs r0, 0x2
-	bl schedule_bg_copy_tilemap_to_vram
-	pop {r4-r7}
-	pop {r0}
-	bx r0
-	.pool
-	thumb_func_end sub_81C1F80
-
-	thumb_func_start sub_81C2074
-sub_81C2074: @ 81C2074
-	push {r4,r5,lr}
-	lsls r0, 16
-	lsrs r5, r0, 16
-	lsls r1, 16
-	lsrs r4, r1, 16
-	asrs r1, 16
-	ldr r3, =gUnknown_0861CBEC
-	ldrb r2, [r3, 0x6]
-	cmp r1, r2
-	ble _081C208A
-	adds r4, r2, 0
-_081C208A:
-	lsls r0, r4, 16
-	asrs r0, 16
-	cmp r0, 0
-	beq _081C2096
-	cmp r0, r2
-	bne _081C20C8
-_081C2096:
-	ldr r5, =gUnknown_0203CF1C
-	ldr r1, [r5]
-	adds r1, 0xBC
-	lsls r4, 24
-	lsrs r4, 24
-	adds r0, r3, 0
-	adds r2, r4, 0
-	movs r3, 0
-	bl sub_81C1CB0
-	ldr r0, =gUnknown_0861CBF8
-	ldr r1, [r5]
-	adds r1, 0xBC
-	adds r2, r4, 0
-	movs r3, 0
-	bl sub_81C1CB0
-	b _081C20E2
-	.pool
-_081C20C8:
-	ldr r0, =sub_81C20F0
-	movs r1, 0x8
-	bl CreateTask
-	lsls r0, 24
-	lsrs r0, 24
-	ldr r2, =gTasks
-	lsls r1, r0, 2
-	adds r1, r0
-	lsls r1, 3
-	adds r1, r2
-	strh r4, [r1, 0x8]
-	strh r5, [r1, 0xA]
-_081C20E2:
-	pop {r4,r5}
-	pop {r0}
-	bx r0
-	.pool
-	thumb_func_end sub_81C2074
-
-	thumb_func_start sub_81C20F0
-sub_81C20F0: @ 81C20F0
-	push {r4-r7,lr}
-	lsls r0, 24
-	lsrs r6, r0, 24
-	lsls r0, r6, 2
-	adds r0, r6
-	lsls r0, 3
-	ldr r1, =gTasks + 0x8
-	adds r5, r0, r1
-	ldrh r0, [r5]
-	ldrh r1, [r5, 0x2]
-	adds r0, r1
-	strh r0, [r5, 0x2]
-	lsls r0, 16
-	cmp r0, 0
-	bge _081C2120
-	movs r0, 0
-	strh r0, [r5, 0x2]
-	ldr r7, =gUnknown_0861CBEC
-	b _081C2130
-	.pool
-_081C2120:
-	movs r0, 0x2
-	ldrsh r1, [r5, r0]
-	ldr r0, =gUnknown_0861CBEC
-	ldrb r2, [r0, 0x6]
-	adds r7, r0, 0
-	cmp r1, r2
-	ble _081C2130
-	strh r2, [r5, 0x2]
-_081C2130:
-	ldr r4, =gUnknown_0203CF1C
-	ldr r1, [r4]
-	adds r1, 0xBC
-	ldrb r2, [r5, 0x2]
-	adds r0, r7, 0
-	movs r3, 0
-	bl sub_81C1CB0
-	ldr r0, =gUnknown_0861CBF8
-	ldr r1, [r4]
-	adds r1, 0xBC
-	ldrb r2, [r5, 0x2]
-	movs r3, 0
-	bl sub_81C1CB0
-	movs r0, 0x3
-	bl schedule_bg_copy_tilemap_to_vram
-	movs r1, 0x2
-	ldrsh r0, [r5, r1]
-	cmp r0, 0
-	ble _081C2162
-	ldrb r7, [r7, 0x6]
-	cmp r0, r7
-	blt _081C2180
-_081C2162:
-	movs r1, 0
-	ldrsh r0, [r5, r1]
-	cmp r0, 0
-	bge _081C217A
-	bl sub_81C4A88
-	movs r0, 0xD
-	bl PutWindowTilemap
-	movs r0, 0
-	bl schedule_bg_copy_tilemap_to_vram
-_081C217A:
-	adds r0, r6, 0
-	bl DestroyTask
-_081C2180:
-	pop {r4-r7}
-	pop {r0}
-	bx r0
-	.pool
-	thumb_func_end sub_81C20F0
-
->>>>>>> 96c5966f
 	thumb_func_start sub_81C2194
 sub_81C2194: @ 81C2194
 	push {r4-r7,lr}
