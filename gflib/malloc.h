#ifndef GUARD_ALLOC_H
#define GUARD_ALLOC_H


#define FREE_AND_SET_NULL(ptr)          \
{                                       \
    Free(ptr);                          \
    ptr = NULL;                         \
}

#define TRY_FREE_AND_SET_NULL(ptr) if (ptr != NULL) FREE_AND_SET_NULL(ptr)

<<<<<<< HEAD
#define MALLOC_SYSTEM_ID 0xA3A3

struct MemBlock
{
    // Whether this block is currently allocated.
    u16 allocated:1;

    u16 unused_00:4;

    // High 11 bits of location pointer.
    u16 locationHi:11;

    // Magic number used for error checking. Should equal MALLOC_SYSTEM_ID.
    u16 magic;

    // Size of the block (not including this header struct).
    u32 size:18;

    // Low 14 bits of location pointer.
    u32 locationLo:14;

    // Previous block pointer. Equals sHeapStart if this is the first block.
    struct MemBlock *prev;

    // Next block pointer. Equals sHeapStart if this is the last block.
    struct MemBlock *next;

    // Data in the memory block. (Arrays of length 0 are a GNU extension.)
    u8 data[0];
};

extern u8 gHeap[];
=======
#define HEAP_SIZE 0x1C000
extern u8 gHeap[HEAP_SIZE];
>>>>>>> e4149e83

#if TESTING || !defined(NDEBUG)

#define Alloc(size) Alloc_(size, __FILE__ ":" STR(__LINE__))
#define AllocZeroed(size) AllocZeroed_(size, __FILE__ ":" STR(__LINE__))

#else

#define Alloc(size) Alloc_(size, NULL)
#define AllocZeroed(size) AllocZeroed_(size, NULL)

#endif

void *Alloc_(u32 size, const char *location);
void *AllocZeroed_(u32 size, const char *location);
void Free(void *pointer);
void InitHeap(void *pointer, u32 size);

const struct MemBlock *HeapHead(void);
const char *MemBlockLocation(const struct MemBlock *block);

#endif // GUARD_ALLOC_H<|MERGE_RESOLUTION|>--- conflicted
+++ resolved
@@ -10,7 +10,6 @@
 
 #define TRY_FREE_AND_SET_NULL(ptr) if (ptr != NULL) FREE_AND_SET_NULL(ptr)
 
-<<<<<<< HEAD
 #define MALLOC_SYSTEM_ID 0xA3A3
 
 struct MemBlock
@@ -42,11 +41,8 @@
     u8 data[0];
 };
 
-extern u8 gHeap[];
-=======
 #define HEAP_SIZE 0x1C000
 extern u8 gHeap[HEAP_SIZE];
->>>>>>> e4149e83
 
 #if TESTING || !defined(NDEBUG)
 
